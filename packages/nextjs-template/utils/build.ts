--- conflicted
+++ resolved
@@ -56,11 +56,7 @@
 export async function getCustomHead() {
   const config = await getConfig();
   const customHeadPathConfig = config.site.customHeaderPath;
-<<<<<<< HEAD
   if (_.isUndefined(customHeadPathConfig)) {
-=======
-  if(_.isUndefined(customHeadPathConfig)) {
->>>>>>> 8e6dce5c
     return null;
   }
   const publicDir = getPublicDir();
