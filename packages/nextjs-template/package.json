{
  "name": "@dendronhq/nextjs-template",
<<<<<<< HEAD
  "version": "0.115.1",
=======
  "version": "0.115.0",
>>>>>>> a3ea753e
  "license": "Apache-2.0",
  "private": true,
  "repository": {
    "type": "git",
    "url": "ssh://git@github.com/dendronhq/dendron.git",
    "directory": "packages/nextjs-template"
  },
  "scripts": {
    "dev": "next dev",
    "build": "npm run copy:robotstxt && next build",
    "buildCI": "echo nop",
    "start": "next start",
    "lint": "next lint",
    "export": "npm run build && next export",
    "build:sitemap:ts": "tsc -p tsconfig.sitemap.json && mv dist/scripts/sitemap.js . ",
    "build:sitemap": "next-sitemap --config sitemap.js",
    "clean": "yarn rimraf public data out",
    "copy:robotstxt": "npx cpx assets/robots.txt public/",
    "rimraf": "npx rimraf",
    "test": "NODE_ENV=test playwright test",
    "test:skipbuild": "SKIP_BUILD=1 yarn test"
  },
  "dependencies": {
<<<<<<< HEAD
    "@dendronhq/common-all": "^0.115.1",
    "@dendronhq/common-frontend": "^0.115.1",
=======
    "@dendronhq/common-all": "^0.115.0",
    "@dendronhq/common-frontend": "^0.115.0",
>>>>>>> a3ea753e
    "@giscus/react": "^2.2.0",
    "antd": "^4.15.5",
    "fs-extra": "^10.0.0",
    "html-react-parser": "^1.3.0",
    "import-fresh": "^3.3.0",
    "lodash": "^4.17.21",
    "luxon": "^1.25.0",
    "next": "^12.3.0",
    "next-seo": "^4.27.0",
    "next-sitemap": "1.8.11",
    "react": "^17.0.2",
    "react-css-theme-switcher": "^0.3.0",
    "react-dom": "^17.0.2",
    "react-ga": "^3.3.0",
    "react-ga4": "^1.0.6",
    "react-redux": "^7.2.3",
    "sass": "^1.41.1",
    "zod": "3.19.1"
  },
  "devDependencies": {
    "@next/bundle-analyzer": "^11.1.2",
    "@playwright/test": "^1.26.0",
    "@types/fs-extra": "^9.0.12",
    "@types/lodash": "^4.14.186",
    "@types/luxon": "^2.3.1",
    "@types/react": "17.0.38",
    "cpx": "^1.5.0",
    "eslint": "^7.32.0",
    "eslint-config-next": "^11.1.2",
    "har-validator": "^5.1.5",
    "typescript": "^4.4.3"
  },
  "resolutions": {
    "@types/react": "17.0.38"
  },
  "overrides": {
    "trim": "0.0.3",
    "@types/react": "17.0.38"
  }
}<|MERGE_RESOLUTION|>--- conflicted
+++ resolved
@@ -1,10 +1,6 @@
 {
   "name": "@dendronhq/nextjs-template",
-<<<<<<< HEAD
   "version": "0.115.1",
-=======
-  "version": "0.115.0",
->>>>>>> a3ea753e
   "license": "Apache-2.0",
   "private": true,
   "repository": {
@@ -28,13 +24,8 @@
     "test:skipbuild": "SKIP_BUILD=1 yarn test"
   },
   "dependencies": {
-<<<<<<< HEAD
     "@dendronhq/common-all": "^0.115.1",
     "@dendronhq/common-frontend": "^0.115.1",
-=======
-    "@dendronhq/common-all": "^0.115.0",
-    "@dendronhq/common-frontend": "^0.115.0",
->>>>>>> a3ea753e
     "@giscus/react": "^2.2.0",
     "antd": "^4.15.5",
     "fs-extra": "^10.0.0",
