--- conflicted
+++ resolved
@@ -1,46 +1,4 @@
-<<<<<<< HEAD
-import { ServerUtils } from "@dendronhq/api-server";
-import {
-  assertUnreachable,
-  ConfigUtils,
-  CONSTANTS,
-  DendronError,
-  DEngineClient,
-  DNodeUtils,
-  DVault,
-  getStage,
-  InstallStatus,
-  LegacyNoteAddBehavior,
-  NoteAddBehavior,
-  NoteProps,
-  NoteUtils,
-  Point,
-  Position,
-  SchemaModuleProps,
-  Time,
-  TutorialEvents,
-  VaultUtils,
-  VSRange,
-  PointOffset,
-  newRange,
-} from "@dendronhq/common-all";
-import {
-  goUpTo,
-  readJSONWithCommentsSync,
-  readMD,
-  resolveTilde,
-  tmpDir,
-  vault2Path,
-} from "@dendronhq/common-server";
-import { HistoryEvent, HistoryService } from "@dendronhq/engine-server";
-import { assign } from "comment-json";
-import { ExecaChildProcess } from "execa";
-import fs from "fs-extra";
-import _ from "lodash";
-import _md from "markdown-it";
-=======
 import { resolveTilde } from "@dendronhq/common-server";
->>>>>>> 1f0b25a1
 import ogs from "open-graph-scraper";
 import os from "os";
 import path from "path";
@@ -98,1053 +56,6 @@
   }
 }
 
-<<<<<<< HEAD
-// NOTE: used for tests
-let _MOCK_CONTEXT: undefined | vscode.ExtensionContext;
-
-type CreateFnameOverrides = {
-  domain?: string;
-};
-
-type CreateFnameOpts = {
-  overrides?: CreateFnameOverrides;
-};
-
-type AddBehavior =
-  | "childOfDomain"
-  | "childOfCurrent"
-  | "asOwnDomain"
-  | "childOfDomainNamespace";
-
-export class VSCodeUtils {
-  static closeCurrentFileEditor() {
-    return vscode.commands.executeCommand("workbench.action.closeActiveEditor");
-  }
-
-  static closeAllEditors() {
-    return vscode.commands.executeCommand("workbench.action.closeAllEditors");
-  }
-
-  static createCancelSource(existingSource?: CancellationTokenSource) {
-    const tokenSource = new CancellationTokenSource();
-    if (existingSource) {
-      existingSource.cancel();
-      existingSource.dispose();
-    }
-    return tokenSource;
-  }
-
-  static createQuickPick = vscode.window.createQuickPick;
-
-  static extractRangeFromActiveEditor = async (
-    documentParam?: vscode.TextDocument,
-    rangeParam?: vscode.Range
-  ) => {
-    const document = documentParam || vscode.window.activeTextEditor?.document;
-
-    if (!document || (document && document.languageId !== "markdown")) {
-      return;
-    }
-
-    const range = rangeParam || vscode.window.activeTextEditor?.selection;
-
-    if (!range || (range && range.isEmpty)) {
-      return;
-    }
-    return { document, range };
-  };
-
-  static deleteRange = async (
-    document: vscode.TextDocument,
-    range: vscode.Range
-  ) => {
-    const editor = await vscode.window.showTextDocument(document);
-    await editor.edit((edit) => edit.delete(range));
-  };
-
-  static getActiveTextEditor() {
-    return vscode.window.activeTextEditor;
-  }
-
-  static getActiveTextEditorOrThrow() {
-    const editor = vscode.window.activeTextEditor;
-    if (!editor) {
-      throw new DendronError({ message: "no active editor" });
-    }
-    return editor;
-  }
-
-  static getFsPathFromTextEditor(editor: vscode.TextEditor) {
-    return editor.document.uri.fsPath;
-  }
-
-  /**
-   * Check if we upgraded, initialized for the first time or no change was detected
-   * @returns {@link InstallStatus}
-   */
-  static getInstallStatusForWorkspace({
-    previousWorkspaceVersion,
-    currentVersion,
-  }: {
-    previousWorkspaceVersion?: string;
-    currentVersion: string;
-  }): InstallStatus {
-    if (
-      _.isUndefined(previousWorkspaceVersion) ||
-      previousWorkspaceVersion === CONSTANTS.DENDRON_INIT_VERSION
-    ) {
-      return InstallStatus.INITIAL_INSTALL;
-    }
-    if (previousWorkspaceVersion !== currentVersion) {
-      return InstallStatus.UPGRADED;
-    }
-    return InstallStatus.NO_CHANGE;
-  }
-
-  static getInstallStatusForExtension({
-    previousGlobalVersion,
-    currentVersion,
-  }: {
-    previousGlobalVersion?: string;
-    currentVersion: string;
-  }): InstallStatus {
-    if (
-      _.isUndefined(previousGlobalVersion) ||
-      previousGlobalVersion === CONSTANTS.DENDRON_INIT_VERSION
-    ) {
-      return InstallStatus.INITIAL_INSTALL;
-    }
-    if (previousGlobalVersion !== currentVersion) {
-      return InstallStatus.UPGRADED;
-    }
-    return InstallStatus.NO_CHANGE;
-  }
-
-  static getSelection():
-    | { text: undefined; selection: undefined; editor: undefined }
-    | { text: string; selection: vscode.Selection; editor: vscode.TextEditor } {
-    const editor = vscode.window.activeTextEditor;
-    if (_.isUndefined(editor))
-      return { text: undefined, selection: undefined, editor: undefined };
-    const selection = editor.selection;
-    const text = editor.document.getText(selection);
-    return { text, selection, editor };
-  }
-
-  static createWSContext(): vscode.ExtensionContext {
-    const pkgRoot = goUpTo({ base: __dirname, fname: "package.json" });
-    return {
-      extensionMode: vscode.ExtensionMode.Development,
-      logPath: tmpDir().name,
-      subscriptions: [] as any[],
-      extensionPath: pkgRoot,
-      globalState: VSCodeUtils.createMockState({
-        [GLOBAL_STATE.VERSION]: "0.0.1",
-      }),
-      workspaceState: VSCodeUtils.createMockState({}),
-      extensionUri: vscode.Uri.file(pkgRoot),
-      environmentVariableCollection: {} as any,
-      storagePath: tmpDir().name,
-      globalStoragePath: tmpDir().name,
-      asAbsolutePath: {} as any, //vscode.Uri.file(wsPath)
-    } as unknown as vscode.ExtensionContext;
-  }
-
-  static getOrCreateMockContext(): vscode.ExtensionContext {
-    if (!_MOCK_CONTEXT) {
-      const logPath = tmpDir().name;
-      const pkgRoot = goUpTo({ base: __dirname, fname: "package.json" });
-      _MOCK_CONTEXT = {
-        extensionMode: vscode.ExtensionMode.Development,
-        logPath,
-        logUri: vscode.Uri.file(logPath),
-        subscriptions: [],
-        extensionPath: pkgRoot,
-        globalState: VSCodeUtils.createMockState({
-          [GLOBAL_STATE.VERSION]: "0.0.1",
-        }),
-        workspaceState: VSCodeUtils.createMockState({}),
-        extensionUri: vscode.Uri.file(pkgRoot),
-        environmentVariableCollection: {} as any,
-        storagePath: tmpDir().name,
-        globalStoragePath: tmpDir().name,
-        asAbsolutePath: {} as any, //vscode.Uri.file(wsPath)
-      } as unknown as vscode.ExtensionContext;
-    }
-    return _MOCK_CONTEXT;
-  }
-
-  static getNoteFromDocument(document: vscode.TextDocument) {
-    const { engine, wsRoot } = getDWorkspace();
-    const txtPath = document.uri.fsPath;
-    const fname = path.basename(txtPath, ".md");
-    let vault: DVault;
-    try {
-      vault = VSCodeUtils.getVaultFromDocument(document);
-    } catch (err) {
-      // No vault
-      return undefined;
-    }
-    return NoteUtils.getNoteByFnameV5({
-      fname,
-      vault,
-      wsRoot,
-      notes: engine.notes,
-    });
-  }
-
-  static getActiveNote() {
-    const editor = this.getActiveTextEditor();
-    if (editor) return this.getNoteFromDocument(editor.document);
-    return;
-  }
-
-  static getVaultFromDocument(document: vscode.TextDocument) {
-    const txtPath = document.uri.fsPath;
-    const { wsRoot, vaults } = getDWorkspace();
-    const vault = VaultUtils.getVaultByNotePath({
-      wsRoot,
-      vaults,
-      fsPath: txtPath,
-    });
-    return vault;
-  }
-
-  static createMockState(settings: any): vscode.WorkspaceConfiguration {
-    const _settings = settings;
-    return {
-      get: (_key: string) => {
-        return _settings[_key];
-      },
-      update: async (_key: string, _value: any) => {
-        _settings[_key] = _value;
-        return;
-      },
-      has: (key: string) => {
-        return key in _settings;
-      },
-      inspect: (_section: string) => {
-        return _settings;
-      },
-    };
-  }
-
-  static createWSFolder(root: string): vscode.WorkspaceFolder {
-    const uri = vscode.Uri.file(root);
-    return {
-      index: 0,
-      uri,
-      name: path.basename(root),
-    };
-  }
-
-  /**
-   * URI.joinPath currentl'y doesn't work in theia
-   * @param uri
-   * @param path
-   */
-  static joinPath(uri: vscode.Uri, ...fpath: string[]) {
-    return vscode.Uri.file(path.join(uri.fsPath, ...fpath));
-  }
-
-  static async openNoteByPath({
-    vault,
-    fname,
-  }: {
-    vault: DVault;
-    fname: string;
-  }) {
-    const { wsRoot } = getDWorkspace();
-    const vpath = vault2Path({ vault, wsRoot });
-    const notePath = path.join(vpath, `${fname}.md`);
-    const editor = await VSCodeUtils.openFileInEditor(
-      vscode.Uri.file(notePath)
-    );
-    return editor as vscode.TextEditor;
-  }
-
-  static async openNote(note: NoteProps) {
-    const { vault, fname } = note;
-    const fnameWithExtension = `${fname}.md`;
-    return this.openFileInEditorUsingFullFname(vault, fnameWithExtension);
-  }
-
-  private static async openFileInEditorUsingFullFname(
-    vault: DVault,
-    fnameWithExtension: string
-  ) {
-    const wsRoot = getDWorkspace().wsRoot;
-    const vpath = vault2Path({ vault, wsRoot });
-    const notePath = path.join(vpath, fnameWithExtension);
-    const editor = await VSCodeUtils.openFileInEditor(
-      vscode.Uri.file(notePath)
-    );
-    return editor as vscode.TextEditor;
-  }
-
-  static async openSchema(schema: SchemaModuleProps) {
-    const { vault, fname } = schema;
-    const fnameWithExtension = `${fname}.schema.yml`;
-    return this.openFileInEditorUsingFullFname(vault, fnameWithExtension);
-  }
-
-  static async openFileInEditor(
-    fileItemOrURI: FileItem | vscode.Uri,
-    opts?: Partial<{
-      column: vscode.ViewColumn;
-    }>
-  ): Promise<vscode.TextEditor | undefined> {
-    let textDocument;
-    if (fileItemOrURI instanceof FileItem) {
-      if (fileItemOrURI.isDir) {
-        return;
-      }
-
-      textDocument = await vscode.workspace.openTextDocument(
-        fileItemOrURI.path
-      );
-    } else {
-      textDocument = await vscode.workspace.openTextDocument(fileItemOrURI);
-    }
-
-    if (!textDocument) {
-      throw new Error("Could not open file!");
-    }
-
-    const col = opts?.column || vscode.ViewColumn.Active;
-
-    const editor = await vscode.window.showTextDocument(textDocument, col);
-    if (!editor) {
-      throw new Error("Could not show document!");
-    }
-
-    return editor;
-  }
-
-  static openLink(link: string) {
-    vscode.commands.executeCommand("vscode.open", vscode.Uri.parse(link));
-  }
-
-  static async openWS(wsFile: string) {
-    return vscode.commands.executeCommand(
-      "vscode.openFolder",
-      vscode.Uri.file(wsFile)
-    );
-  }
-
-  static async reloadWindow() {
-    if (getStage() !== "test") {
-      await vscode.commands.executeCommand("workbench.action.reloadWindow");
-    }
-  }
-
-  /** Prompt the user for an absolute path to a folder. Supports `~`.
-   *
-   * @param opts.default The default path to suggest.
-   * @param opts.relativeTo If given, this should be an absolute folder prefix. Anything the user types will be prefixed with this.
-   * @param opts.override Use to override the prompts suggestions.
-   * @returns
-   */
-  static async gatherFolderPath(opts?: {
-    default: string;
-    relativeTo?: string;
-    override?: Partial<vscode.InputBoxOptions>;
-  }): Promise<string | undefined> {
-    let folderPath = await vscode.window.showInputBox({
-      prompt: "Select path to folder",
-      ignoreFocusOut: true,
-      value: opts?.default,
-      validateInput: (input: string) => {
-        if (opts?.relativeTo) input = path.join(opts.relativeTo, input);
-        if (!path.isAbsolute(input)) {
-          if (input[0] !== "~") {
-            return "must enter absolute path";
-          }
-        }
-        return undefined;
-      },
-      ...opts?.override,
-    });
-    if (_.isUndefined(folderPath)) {
-      return;
-    }
-    if (opts?.relativeTo) folderPath = path.join(opts.relativeTo, folderPath);
-    return resolvePath(folderPath);
-  }
-
-  static isDevMode(): boolean {
-    // HACK: vscode does not save env variables btw workspaces
-    return !!process.env.VSCODE_DEBUGGING_EXTENSION;
-  }
-
-  static setContext(key: DendronContext, status: boolean) {
-    vscode.commands.executeCommand("setContext", key, status);
-  }
-
-  static showInputBox = vscode.window.showInputBox;
-  static showQuickPick = vscode.window.showQuickPick;
-  static showWebView = (opts: {
-    title: string;
-    content: string;
-    rawHTML?: boolean;
-  }) => {
-    const { title, content, rawHTML } = opts;
-    const panel = vscode.window.createWebviewPanel(
-      _.kebabCase(title),
-      title, // Title of the panel displayed to the user
-      vscode.ViewColumn.One, // Editor column to show the new webview panel in.
-      {} // Webview options. More on these later.
-    );
-    panel.webview.html = rawHTML ? content : _md().render(content);
-  };
-
-  /** Convert a `Point` from a parsed remark node to a `vscode.Poisition`
-   *
-   * @param point The point to convert.
-   * @param offset When converting the point, shift it by this much.
-   * @returns The converted Position, shifted by `offset` if provided.
-   */
-  static point2VSCodePosition(point: Point, offset?: PointOffset) {
-    return new vscode.Position(
-      // remark Point's are 0 indexed
-      point.line - 1 + (offset?.line || 0),
-      point.column - 1 + (offset?.column || 0)
-    );
-  }
-
-  /** Convert a `Position` from a parsed remark node to a `vscode.Range`
-   *
-   * @param position The position to convert.
-   * @returns The converted Range.
-   */
-  static position2VSCodeRange(position: Position, offset?: PointOffset) {
-    return new vscode.Range(
-      // remark Point's are 0 indexed
-      this.point2VSCodePosition(position.start, offset),
-      this.point2VSCodePosition(position.end, offset)
-    );
-  }
-
-  /** Given a `range`, extend the start and end lines of the range by `padding` many lines.
-   *
-   * @param opts.range The range to extend.
-   * @param opts.padding The number of lines to extend the range.
-   * @param zeroCharacter If true, the starting and ending characters of the range will be set to 0.
-   * @returns
-   */
-  static padRange(opts: {
-    range: vscode.Range;
-    padding: number;
-    zeroCharacter?: boolean;
-  }): vscode.Range {
-    const { range, padding, zeroCharacter } = opts;
-    return new vscode.Range(
-      new vscode.Position(
-        Math.max(range.start.line - padding, 0),
-        zeroCharacter ? 0 : range.start.character
-      ),
-      new vscode.Position(
-        range.end.line + padding,
-        zeroCharacter ? 0 : range.end.character
-      )
-    );
-  }
-
-  /** Given a list of ranges, return a set of ranges where any overlapping ranges have been merged together. No two returned range will overlap. */
-  static mergeOverlappingRanges(ranges: vscode.Range[]): vscode.Range[] {
-    const out: vscode.Range[] = [];
-    ranges = _.sortBy(
-      ranges,
-      (range) => range.start.line,
-      (range) => range.start.character
-    );
-    // Reverse them so `.pop()` gives us the earliest list element.
-    ranges.reverse();
-
-    while (ranges.length > 0) {
-      // Get the earliest range
-      let earliest = ranges.pop();
-      if (!earliest) break;
-      while (ranges.length > 0) {
-        // If the next range overlaps...
-        const next = ranges[ranges.length - 1]; // what pop would have returned
-        if (earliest.intersection(next) === undefined) break; // no overlap
-        // Then extend this range
-        earliest = earliest.union(next);
-        // And remove the next range because it's now part of the current one
-        ranges.pop();
-        // Continue until we get to a non-overlapping range
-      }
-      out.push(earliest);
-    }
-    return out;
-  }
-
-  /** Converts any range similar to a VSCode range into an actual VSCode range, which is needed for VSCode APIs. */
-  static toRangeObject(range: VSRange): vscode.Range {
-    return new vscode.Range(
-      range.start.line,
-      range.start.character,
-      range.end.line,
-      range.end.character
-    );
-  }
-
-  /** Opposite of `toRangeObject`, which is required to call Dendron APIs. */
-  static toPlainRange(range: vscode.Range): VSRange {
-    return newRange(
-      range.start.line,
-      range.start.character,
-      range.end.line,
-      range.end.character
-    );
-  }
-
-  /** Fold the foldable region at the given line for the active editor.
-   *
-   * This is equivalent to selecting that point, and using the "Fold" command in the editor.
-   */
-  static foldActiveEditorAtPosition(opts: { line?: number; levels?: number }) {
-    return vscode.commands.executeCommand("editor.fold", {
-      selectionLines: [opts.line],
-      levels: opts.levels,
-    });
-  }
-
-  static getCodeUserConfigDir() {
-    const CODE_RELEASE_MAP = {
-      VSCodium: "VSCodium",
-      "Visual Studio Code - Insiders": "Code - Insiders",
-    };
-    const vscodeRelease = vscode.env.appName;
-    const name = _.get(CODE_RELEASE_MAP, vscodeRelease, "Code");
-
-    const osName = os.type();
-    let delimiter = "/";
-    let userConfigDir;
-
-    switch (osName) {
-      case "Darwin": {
-        userConfigDir =
-          process.env.HOME + "/Library/Application Support/" + name + "/User/";
-        break;
-      }
-      case "Linux": {
-        userConfigDir = process.env.HOME + "/.config/" + name + "/User/";
-        break;
-      }
-      case "Windows_NT": {
-        userConfigDir = process.env.APPDATA + "\\" + name + "\\User\\";
-        delimiter = "\\";
-        break;
-      }
-      default: {
-        userConfigDir = process.env.HOME + "/.config/" + name + "/User/";
-        break;
-      }
-    }
-    // return [userConfigDir, delimiter, osName];
-    return {
-      userConfigDir,
-      delimiter,
-      osName,
-    };
-  }
-
-  static isExtensionInstalled(extensionId: string) {
-    return !_.isUndefined(vscode.extensions.getExtension(extensionId));
-  }
-
-  static isTextDocument(obj: any): obj is vscode.TextDocument {
-    return (
-      obj.uri !== undefined &&
-      _.isString(obj.fileName) &&
-      _.isNumber(obj.lineCount)
-    );
-  }
-}
-
-export class WSUtils {
-  /**
-   * In development, this is `packages/plugin-core/assets`
-   * In production, this is `$HOME/$VSCODE_DIR/{path-to-app}/assets
-   * @param context
-   * @returns
-   */
-  static getAssetUri(context: vscode.ExtensionContext) {
-    return VSCodeUtils.joinPath(context.extensionUri, "assets");
-  }
-
-  static handleServerProcess({
-    subprocess,
-    context,
-    onExit,
-  }: {
-    subprocess: ExecaChildProcess;
-    context: vscode.ExtensionContext;
-    onExit: Parameters<typeof ServerUtils["onProcessExit"]>[0]["cb"];
-  }) {
-    const ctx = "WSUtils.handleServerProcess";
-    Logger.info({ ctx, msg: "subprocess running", pid: subprocess.pid });
-    // if extension closes, reap server process
-    context.subscriptions.push(
-      new vscode.Disposable(() => {
-        Logger.info({ ctx, msg: "kill server start" });
-        process.kill(subprocess.pid);
-        Logger.info({ ctx, msg: "kill server end" });
-      })
-    );
-    // if server process has issues, prompt user to restart
-    ServerUtils.onProcessExit({
-      // @ts-ignore
-      subprocess,
-      cb: onExit,
-    });
-  }
-
-  static showInitProgress() {
-    const ctx = "showInitProgress";
-    vscode.window.withProgress(
-      {
-        location: vscode.ProgressLocation.Notification,
-        title: "Starting Dendron...",
-        cancellable: true,
-      },
-      (_progress, _token) => {
-        _token.onCancellationRequested(() => {
-          // eslint-disable-next-line no-console
-          console.log("Cancelled");
-        });
-
-        const p = new Promise((resolve) => {
-          HistoryService.instance().subscribe(
-            "extension",
-            async (_event: HistoryEvent) => {
-              if (_event.action === "initialized") {
-                resolve(undefined);
-              }
-            }
-          );
-          HistoryService.instance().subscribe(
-            "extension",
-            async (_event: HistoryEvent) => {
-              if (_event.action === "not_initialized") {
-                Logger.error({ ctx, msg: "issue initializing Dendron" });
-                resolve(undefined);
-              }
-            }
-          );
-        });
-        return p;
-      }
-    );
-  }
-
-  /**
-   * Performs a series of step to initialize the workspace
-   *  Calls activate workspace
-   * - initializes DendronEngine
-   * @param mainVault
-   */
-  static async reloadWorkspace() {
-    try {
-      const out = await vscode.commands.executeCommand(
-        DENDRON_COMMANDS.RELOAD_INDEX.key,
-        true
-      );
-      return out;
-    } catch (err) {
-      Logger.error({ error: err as any });
-    }
-  }
-
-  static async showWelcome(assetUri: vscode.Uri) {
-    try {
-      // NOTE: this needs to be from extension because no workspace might exist at this point
-      const uri = VSCodeUtils.joinPath(
-        assetUri,
-        "dendron-ws",
-        "vault",
-        "welcome.html"
-      );
-
-      const { content } = readMD(uri.fsPath);
-      const title = "Welcome to Dendron";
-
-      const panel = vscode.window.createWebviewPanel(
-        _.kebabCase(title),
-        title,
-        vscode.ViewColumn.One,
-        {
-          enableScripts: true,
-        }
-      );
-      panel.webview.html = content;
-
-      panel.webview.onDidReceiveMessage(
-        async (message) => {
-          switch (message.command) {
-            case "loaded":
-              AnalyticsUtils.track(TutorialEvents.WelcomeShow);
-              return;
-
-            case "initializeWorkspace": {
-              // Try to put into a Default '~/Dendron' folder first. Only prompt
-              // if that path and the backup path already exist to lower
-              // onboarding friction
-              let wsPath;
-              const wsPathPrimary = path.join(resolveTilde("~"), "Dendron");
-              const wsPathBackup = path.join(
-                resolveTilde("~"),
-                "Dendron-Tutorial"
-              );
-
-              if (!fs.pathExistsSync(wsPathPrimary)) {
-                wsPath = wsPathPrimary;
-              } else if (!fs.pathExistsSync(wsPathBackup)) {
-                wsPath = wsPathBackup;
-              }
-
-              /*eslint-disable */
-              // This is a workaround to resolve circular dependency.
-              // TODO: fix importing around the package so that we have control over module loading sequence.
-              // eslint-disable-next-line global-require
-              const {
-                SetupWorkspaceCommand,
-              } = require("./commands/SetupWorkspace");
-              /*eslint-enable */
-              if (!wsPath) {
-                await new SetupWorkspaceCommand().run({
-                  workspaceInitializer: new TutorialInitializer(),
-                });
-              } else {
-                await new SetupWorkspaceCommand().execute({
-                  rootDirRaw: wsPath,
-                  workspaceInitializer: new TutorialInitializer(),
-                });
-              }
-
-              return;
-            }
-            default:
-              break;
-          }
-        },
-        undefined,
-        undefined
-      );
-    } catch (err) {
-      vscode.window.showErrorMessage(JSON.stringify(err));
-    }
-  }
-
-  static updateEngineAPI(port: number | string): DEngineClient {
-    const ext = getExtension();
-    const svc = EngineAPIService.createEngine({
-      port,
-      enableWorkspaceTrust: vscode.workspace.isTrusted,
-    });
-    ext.setEngine(svc);
-    ext.port = _.toInteger(port);
-    const engine = ext.getEngine();
-    return engine;
-  }
-}
-
-export class DendronClientUtilsV2 {
-  static genNotePrefix(
-    fname: string,
-    addBehavior: AddBehavior,
-    opts: { engine: DEngineClient }
-  ) {
-    let out: string;
-    switch (addBehavior) {
-      case "childOfDomain": {
-        out = DNodeUtils.domainName(fname);
-        break;
-      }
-      case "childOfDomainNamespace": {
-        out = DNodeUtils.domainName(fname);
-        const vault = PickerUtilsV2.getOrPromptVaultForOpenEditor();
-        const domain = NoteUtils.getNoteByFnameV5({
-          fname,
-          notes: opts.engine.notes,
-          vault,
-          wsRoot: getDWorkspace().wsRoot,
-        });
-        if (domain && domain.schema) {
-          const smod = opts.engine.schemas[domain.schema.moduleId];
-          const schema = smod.schemas[domain.schema.schemaId];
-          if (schema && schema.data.namespace) {
-            out = NoteUtils.getPathUpTo(fname, 2);
-          }
-        }
-        break;
-      }
-      case "childOfCurrent": {
-        out = fname;
-        break;
-      }
-      case "asOwnDomain": {
-        out = "";
-        break;
-      }
-      default: {
-        throw Error(`unknown add Behavior: ${addBehavior}`);
-      }
-    }
-    return out;
-  }
-
-  /**
-   * Generates a file name for a journal or scratch note. Must be derived by an
-   * open note, or passed as an option.
-   * @param type 'JOURNAL' | 'SCRATCH'
-   * @param opts Options to control how the note will be named
-   * @returns The file name of the new note
-   */
-  static genNoteName(
-    type: "JOURNAL" | "SCRATCH" | LookupNoteTypeEnum.task,
-    opts?: CreateFnameOpts
-  ): {
-    noteName: string;
-    prefix: string;
-  } {
-    // gather inputs
-    const config = getDWorkspace().config;
-
-    let dateFormat: string;
-    let addBehavior: NoteAddBehavior;
-    let name: string;
-
-    switch (type) {
-      case "SCRATCH": {
-        dateFormat = getExtension().getWorkspaceSettingOrDefault({
-          wsConfigKey: "dendron.defaultScratchDateFormat",
-          dendronConfigKey: "workspace.scratch.dateFormat",
-        });
-        addBehavior = getExtension().getWorkspaceSettingOrDefault({
-          wsConfigKey: "dendron.defaultScratchAddBehavior",
-          dendronConfigKey: "workspace.scratch.addBehavior",
-        });
-        name = getExtension().getWorkspaceSettingOrDefault({
-          wsConfigKey: "dendron.defaultScratchName",
-          dendronConfigKey: "workspace.scratch.name",
-        });
-        break;
-      }
-      case "JOURNAL": {
-        const journalConfig = ConfigUtils.getJournal(config);
-        dateFormat = journalConfig.dateFormat;
-        addBehavior = journalConfig.addBehavior;
-        name = journalConfig.name;
-        break;
-      }
-      case LookupNoteTypeEnum.task: {
-        const taskConfig = ConfigUtils.getTask(config);
-        dateFormat = taskConfig.dateFormat;
-        addBehavior = taskConfig.addBehavior;
-        name = taskConfig.name;
-        break;
-      }
-      default:
-        assertUnreachable(type);
-    }
-
-    if (!_.includes(_noteAddBehaviorEnum, addBehavior)) {
-      const actual = addBehavior;
-      const choices = Object.keys(LegacyNoteAddBehavior).join(", ");
-      throw Error(`${actual} must be one of: ${choices}`);
-    }
-
-    const editorPath = vscode.window.activeTextEditor?.document.uri.fsPath;
-    const currentNoteFname =
-      opts?.overrides?.domain ||
-      (editorPath ? path.basename(editorPath, ".md") : undefined);
-    if (!currentNoteFname) {
-      throw Error("Must be run from within a note");
-    }
-
-    const engine = getDWorkspace().engine;
-    const prefix = DendronClientUtilsV2.genNotePrefix(
-      currentNoteFname,
-      addBehavior as AddBehavior,
-      {
-        engine,
-      }
-    );
-
-    const noteDate = Time.now().toFormat(dateFormat);
-    const noteName = [prefix, name, noteDate]
-      .filter((ent) => !_.isEmpty(ent))
-      .join(".");
-    return { noteName, prefix };
-  }
-
-  static getSchemaModByFname = async ({
-    fname,
-    client,
-  }: {
-    fname: string;
-    client: DEngineClient;
-  }): Promise<SchemaModuleProps> => {
-    const smod = _.find(client.schemas, { fname });
-    if (!smod) {
-      throw new DendronError({ message: "no note found" });
-    }
-    return smod;
-  };
-
-  static shouldUseVaultPrefix(engine: DEngineClient) {
-    const config = getDWorkspace().config;
-    const enableXVaultWikiLink =
-      ConfigUtils.getWorkspace(config).enableXVaultWikiLink;
-    const useVaultPrefix =
-      _.size(engine.vaults) > 1 &&
-      _.isBoolean(enableXVaultWikiLink) &&
-      enableXVaultWikiLink;
-    return useVaultPrefix;
-  }
-}
-
-export class KeybindingUtils {
-  static getKeybindingConfigPath = () => {
-    const { userConfigDir, osName } = VSCodeUtils.getCodeUserConfigDir();
-    return {
-      keybindingConfigPath: [userConfigDir, "keybindings.json"].join(""),
-      osName,
-    };
-  };
-
-  static checkAndApplyVimKeybindingOverrideIfExists(): {
-    keybindingConfigPath: string;
-    newKeybindings?: any;
-  } {
-    const ctx = "checkAndApplyVimKeybindingOverrideIfExists";
-    // check where the keyboard shortcut is configured
-    const { keybindingConfigPath } = this.getKeybindingConfigPath();
-    Logger.info({ ctx, keybindingConfigPath });
-
-    // read keybindings.json
-    // create if it doesn't exist
-    if (!fs.existsSync(keybindingConfigPath)) {
-      fs.ensureFileSync(keybindingConfigPath);
-      fs.writeFileSync(keybindingConfigPath, "[]");
-      Logger.info({ ctx, keybindingConfigPath, msg: "creating keybindings" });
-    }
-    const keybindings = readJSONWithCommentsSync(keybindingConfigPath);
-
-    // check if override is already there
-    const alreadyHasOverride =
-      keybindings.filter((entry: any) => {
-        if (!_.isUndefined(entry.command)) {
-          return entry.command === "-extension.vim_navigateCtrlL";
-        } else {
-          return false;
-        }
-      }).length > 0;
-
-    if (alreadyHasOverride) {
-      return { keybindingConfigPath };
-    }
-
-    // add override if there isn't.
-    const OVERRIDE_EXPAND_LINE_SELECTION = {
-      key: `ctrl+l`,
-      command: "-extension.vim_navigateCtrlL",
-    };
-
-    const newKeybindings = assign(
-      keybindings,
-      keybindings.concat(OVERRIDE_EXPAND_LINE_SELECTION)
-    );
-    return { keybindingConfigPath, newKeybindings };
-  }
-
-  static checkAndMigrateLookupKeybindingIfExists(): {
-    keybindingConfigPath: string;
-    migratedKeybindings?: any;
-  } {
-    // check where the keyboard shortcut is configured
-    const { keybindingConfigPath } = this.getKeybindingConfigPath();
-
-    // do nothing if it didn't exist before
-    if (!fs.existsSync(keybindingConfigPath)) {
-      return { keybindingConfigPath };
-    }
-
-    const keybindings = readJSONWithCommentsSync(keybindingConfigPath);
-
-    let needsMigration = false;
-    let migratedKeybindings = keybindings.map((entry: any) => {
-      if (!_.isUndefined(entry.command)) {
-        const newEntry = assign({}, entry);
-        if (entry.command === "dendron.lookup") {
-          needsMigration = true;
-          newEntry.command = DENDRON_COMMANDS.LOOKUP_NOTE.key;
-          if (_.isUndefined(entry.args)) {
-            // keybinding with no override (simple combo change)
-            // swap out command
-            return newEntry;
-          } else {
-            // keybinding with override. map them to new ones
-            const newArgs = assign({}, entry.args);
-            // delete obsolete
-            _.forEach(
-              [
-                "flavor",
-                "noteExistBehavior",
-                "filterType",
-                "value",
-                "effectType",
-              ],
-              (key: string) => {
-                if (!_.isUndefined(entry.args[key])) {
-                  delete newArgs[key];
-                }
-              }
-            );
-
-            // migrate overrides to new keys
-            if (!_.isUndefined(entry.args.filterType)) {
-              newArgs.filterMiddleware = [entry.args.filterType];
-            }
-
-            if (!_.isUndefined(entry.args.value)) {
-              newArgs.initialValue = entry.args.value;
-            }
-
-            if (!_.isUndefined(entry.args.effectType)) {
-              if (entry.args.effectType === "multiSelect") {
-                newArgs.multiSelect = true;
-              }
-              if (entry.args.effectType === "copyNoteLink") {
-                newArgs.copyNoteLink = true;
-              }
-            }
-
-            newEntry.args = newArgs;
-            return newEntry;
-          }
-        } else if (entry.command === "-dendron.lookup") {
-          needsMigration = true;
-          newEntry.command = `-${DENDRON_COMMANDS.LOOKUP_NOTE.key}`;
-          return newEntry;
-        }
-      }
-      // non-lookup keybinding. return as-is
-      return entry;
-    });
-
-    if (!needsMigration) return { keybindingConfigPath };
-
-    migratedKeybindings = assign(keybindings, migratedKeybindings);
-    return { keybindingConfigPath, migratedKeybindings };
-  }
-}
-
-=======
->>>>>>> 1f0b25a1
 export const clipboard = vscode.env.clipboard;
 
 export const showMessage = {
