--- conflicted
+++ resolved
@@ -225,18 +225,6 @@
       ],
     });
 
-<<<<<<< HEAD
-    await fs.copy(
-      path.join(
-        this.getPluginRootPath(),
-        "..",
-        "engine-server",
-        "src",
-        "drivers",
-        "prisma-shim.js"
-      ),
-      path.join(this.getPluginRootPath(), "dist", "prisma-shim.js")
-=======
     await Promise.all(
       ["prisma-shim.js", "adm-zip.js"].map((ent) => {
         return fs.copy(
@@ -251,7 +239,6 @@
           path.join(this.getPluginRootPath(), "dist", ent)
         );
       })
->>>>>>> c21a378f
     );
   }
 
