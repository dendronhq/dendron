import {
  ConfigUtils,
  getSlugger,
  NoteProps,
  NoteQuickInput,
  NoteUtils,
  TaskNoteUtils,
<<<<<<< HEAD
=======
  VaultUtils,
  MODIFIER_DESCRIPTIONS,
>>>>>>> dad85f6e
} from "@dendronhq/common-all";
import _ from "lodash";
import * as vscode from "vscode";
import { QuickInputButton, ThemeIcon } from "vscode";
import { NoteSyncService } from "../../services/NoteSyncService";
import { clipboard } from "../../utils";
import { DendronClientUtilsV2 } from "../../clientUtils";
import { VSCodeUtils } from "../../vsCodeUtils";
import {
  DendronQuickPickerV2,
  LookupEffectType,
  LookupFilterType,
  LookupNoteType,
  LookupNoteTypeEnum,
  LookupSelectionType,
  LookupSplitType,
  VaultSelectionMode,
} from "./types";
import { NotePickerUtils, PickerUtilsV2 } from "./utils";
import { WSUtils } from "../../WSUtils";
import { ExtensionProvider } from "../../ExtensionProvider";

export type ButtonType =
  | LookupEffectType
  | LookupNoteType
  | LookupSelectionType
  | LookupSplitType
  | LookupFilterType
  | "other";

export type ButtonCategory =
  | "selection"
  | "note"
  | "split"
  | "filter"
  | "effect"
  | "other";

export type ButtonHandleOpts = { quickPick: DendronQuickPickerV2 };

export function getButtonCategory(button: DendronBtn): ButtonCategory {
  if (isSelectionBtn(button)) {
    return "selection";
  }
  if (isNoteBtn(button)) {
    return "note";
  }
  if (isSplitButton(button)) {
    return "split";
  }
  if (isFilterButton(button)) {
    return "filter";
  }
  if (isEffectButton(button)) {
    return "effect";
  }
  if (button.type === "other") {
    return "other";
  }
  throw Error(`unknown btn type ${button}`);
}

function isEffectButton(button: DendronBtn) {
  return _.includes(
    ["copyNoteLink", "copyNoteRef", "multiSelect"],
    button.type
  );
}
function isFilterButton(button: DendronBtn) {
  return _.includes(["directChildOnly"], button.type);
}

function isSelectionBtn(button: DendronBtn) {
  return _.includes(
    ["selection2link", "selectionExtract", "selection2Items"],
    button.type
  );
}

function isNoteBtn(button: DendronBtn) {
  return _.includes(["journal", "scratch", "task"], button.type);
}

function isSplitButton(button: DendronBtn) {
  return _.includes(["horizontal", "vertical"], button.type);
}

const selectionToNoteProps = async (opts: {
  selectionType: string;
  note: NoteProps;
}) => {
  const ext = ExtensionProvider.getExtension();
  const resp = await VSCodeUtils.extractRangeFromActiveEditor();
  const { document, range } = resp || {};
  const { selectionType, note } = opts;
  const { selection, text } = VSCodeUtils.getSelection();

  switch (selectionType) {
    case "selectionExtract": {
      if (!_.isUndefined(document)) {
        const ws = ExtensionProvider.getDWorkspace();
        const lookupConfig = ConfigUtils.getCommands(ws.config).lookup;
        const noteLookupConfig = lookupConfig.note;
        const leaveTrace = noteLookupConfig.leaveTrace || false;
        const body = "\n" + document.getText(range).trim();
        note.body = body;
        // don't delete if original file is not in workspace
        if (!ext.workspaceService?.isPathInWorkspace(document.uri.fsPath)) {
          return note;
        }
        if (leaveTrace) {
          const editor = VSCodeUtils.getActiveTextEditor();
          const link = NoteUtils.createWikiLink({
            note,
            useVaultPrefix: DendronClientUtilsV2.shouldUseVaultPrefix(
              ExtensionProvider.getEngine()
            ),
            alias: { mode: "title" },
          });
          await editor?.edit((builder) => {
            if (!_.isUndefined(selection) && !selection.isEmpty) {
              builder.replace(selection, `!${link}`);
            }
          });
        } else {
          await VSCodeUtils.deleteRange(document, range as vscode.Range);
        }
      }
      return note;
    }
    case "selection2link": {
      if (!_.isUndefined(document)) {
        const editor = VSCodeUtils.getActiveTextEditor();
        if (editor) {
          await editor.edit((builder) => {
            const link = note.fname;
            if (!_.isUndefined(selection) && !selection.isEmpty) {
              builder.replace(selection, `[[${text}|${link}]]`);
            }
          });
          // Because the window switches too quickly, note sync service
          // sometimes can't update the current note with the link fast enough.
          // So we manually force the update here instead.

          const currentNote = WSUtils.getNoteFromDocument(editor.document);
          if (currentNote) {
            await NoteSyncService.instance().updateNoteContents({
              oldNote: currentNote,
              content: editor.document.getText(),
              fmChangeOnly: false,
              fname: currentNote.fname,
              vault: currentNote.vault,
            });
          }
        }
      }
      return note;
    }
    default: {
      return note;
    }
  }
};

export type IDendronQuickInputButton = QuickInputButton & {
  type: ButtonType;
  description: string;
  pressed: boolean;
  onLookup: (payload: any) => Promise<void>;
};

type DendronBtnCons = {
  title: string;
  description: string;
  iconOff: string;
  iconOn: string;
  type: ButtonType;
  pressed?: boolean;
  canToggle?: boolean;
};
export class DendronBtn implements IDendronQuickInputButton {
  public iconPathNormal: ThemeIcon;
  public iconPathPressed: ThemeIcon;
  public type: ButtonType;
  public description: string;
  public pressed: boolean;
  public canToggle: boolean;
  public title: string;
  public opts: DendronBtnCons;

  onLookup = async (_payload: any) => {
    return;
  };

  constructor(opts: DendronBtnCons) {
    const { iconOff, iconOn, type, title, description, pressed } = opts;
    this.iconPathNormal = new vscode.ThemeIcon(iconOff);
    this.iconPathPressed = new vscode.ThemeIcon(iconOn);
    this.type = type;
    this.description = description;
    this.pressed = pressed || false;
    this.title = title;
    this.canToggle = _.isUndefined(opts.canToggle) ? true : opts.canToggle;
    this.opts = opts;
  }

  clone(): DendronBtn {
    return new DendronBtn({
      ...this.opts,
    });
  }

  async onEnable(_opts: ButtonHandleOpts): Promise<void> {
    return undefined;
  }

  async onDisable(_opts: ButtonHandleOpts): Promise<void> {
    return undefined;
  }

  get iconPath() {
    return !this.pressed ? this.iconPathNormal : this.iconPathPressed;
  }

  get tooltip(): string {
    return this.description
      ? `${this.title}, ${this.description}, status: ${
          this.pressed ? "on" : "off"
        }`
      : `${this.title}, status: ${this.pressed ? "on" : "off"}`;
  }

  toggle() {
    if (this.canToggle) {
      this.pressed = !this.pressed;
    }
  }
}

export class Selection2LinkBtn extends DendronBtn {
  static create(pressed?: boolean) {
    return new Selection2LinkBtn({
      title: "Selection to Link",
      description: MODIFIER_DESCRIPTIONS["selection2link"],
      iconOff: "link",
      iconOn: "menu-selection",
      type: "selection2link",
      pressed,
    });
  }

  async onEnable({ quickPick }: ButtonHandleOpts) {
    quickPick.selectionProcessFunc = (note: NoteProps) => {
      return selectionToNoteProps({
        selectionType: "selection2link",
        note,
      });
    };

    quickPick.prevValue = quickPick.value;
    const { text } = VSCodeUtils.getSelection();
    const slugger = getSlugger();
    quickPick.selectionModifierValue = slugger.slug(text!);
    if (quickPick.noteModifierValue || quickPick.prefix) {
      quickPick.value = NotePickerUtils.getPickerValue(quickPick);
    } else {
      quickPick.value = [
        quickPick.rawValue,
        NotePickerUtils.getPickerValue(quickPick),
      ].join(".");
    }
    return;
  }

  async onDisable({ quickPick }: ButtonHandleOpts) {
    quickPick.selectionProcessFunc = undefined;
    quickPick.selectionModifierValue = undefined;
    quickPick.value = NotePickerUtils.getPickerValue(quickPick);
    return;
  }
}

export class SelectionExtractBtn extends DendronBtn {
  static create(pressed?: boolean) {
    return new SelectionExtractBtn({
      title: "Selection Extract",
      description: MODIFIER_DESCRIPTIONS["selectionExtract"],
      iconOff: "find-selection",
      iconOn: "menu-selection",
      type: "selectionExtract",
      pressed,
    });
  }

  async onEnable({ quickPick }: ButtonHandleOpts) {
    quickPick.selectionProcessFunc = (note: NoteProps) => {
      return selectionToNoteProps({
        selectionType: "selectionExtract",
        note,
      });
    };
    return;
  }

  async onDisable({ quickPick }: ButtonHandleOpts) {
    quickPick.selectionProcessFunc = undefined;
    return;
  }
}

export class Selection2ItemsBtn extends DendronBtn {
  static create(opts: { pressed?: boolean; canToggle?: boolean }) {
    const { pressed, canToggle } = _.defaults(opts, {
      pressed: false,
      canToggle: true,
    });
    return new Selection2ItemsBtn({
      title: "Selection to Items",
      description: MODIFIER_DESCRIPTIONS["selection2Items"],
      iconOff: "checklist",
      iconOn: "menu-selection",
      type: "selection2Items",
      pressed,
      canToggle,
    });
  }

  async onEnable({ quickPick }: ButtonHandleOpts) {
    const pickerItemsFromSelection =
      NotePickerUtils.createItemsFromSelectedWikilinks();
    quickPick.prevValue = quickPick.value;
    quickPick.value = "";
    quickPick.itemsFromSelection = pickerItemsFromSelection;
    return;
  }

  async onDisable({ quickPick }: ButtonHandleOpts) {
    quickPick.value = NotePickerUtils.getPickerValue(quickPick);
    quickPick.itemsFromSelection = undefined;
    return;
  }
}

export class JournalBtn extends DendronBtn {
  static create(pressed?: boolean) {
    return new JournalBtn({
      title: "Create Journal Note",
      description: MODIFIER_DESCRIPTIONS["journal"],
      iconOff: "calendar",
      iconOn: "menu-selection",
      type: LookupNoteTypeEnum.journal,
      pressed,
    });
  }

  async onEnable({ quickPick }: ButtonHandleOpts) {
    quickPick.modifyPickerValueFunc = () => {
      return DendronClientUtilsV2.genNoteName("JOURNAL");
    };
    const { noteName, prefix } = quickPick.modifyPickerValueFunc();
    quickPick.noteModifierValue = _.difference(
      noteName.split("."),
      prefix.split(".")
    ).join(".");
    quickPick.prevValue = quickPick.value;
    quickPick.prefix = prefix;
    quickPick.value = NotePickerUtils.getPickerValue(quickPick);
    return;
  }

  async onDisable({ quickPick }: ButtonHandleOpts) {
    quickPick.modifyPickerValueFunc = undefined;
    quickPick.noteModifierValue = undefined;
    quickPick.prevValue = quickPick.value;
    quickPick.prefix = quickPick.rawValue;
    quickPick.value = NotePickerUtils.getPickerValue(quickPick);
  }
}

export class ScratchBtn extends DendronBtn {
  static create(pressed?: boolean) {
    return new ScratchBtn({
      title: "Create Scratch Note",
      description: MODIFIER_DESCRIPTIONS["scratch"],
      iconOff: "new-file",
      iconOn: "menu-selection",
      type: LookupNoteTypeEnum.scratch,
      pressed,
    });
  }

  async onEnable({ quickPick }: ButtonHandleOpts) {
    quickPick.modifyPickerValueFunc = () => {
      return DendronClientUtilsV2.genNoteName("SCRATCH");
    };
    quickPick.prevValue = quickPick.value;
    const { noteName, prefix } = quickPick.modifyPickerValueFunc();
    quickPick.noteModifierValue = _.difference(
      noteName.split("."),
      prefix.split(".")
    ).join(".");
    quickPick.prefix = prefix;
    quickPick.value = NotePickerUtils.getPickerValue(quickPick);
    return;
  }

  async onDisable({ quickPick }: ButtonHandleOpts) {
    quickPick.modifyPickerValueFunc = undefined;
    quickPick.noteModifierValue = undefined;
    quickPick.prevValue = quickPick.value;
    quickPick.prefix = quickPick.rawValue;
    quickPick.value = NotePickerUtils.getPickerValue(quickPick);
  }
}

export class TaskBtn extends DendronBtn {
  static create(pressed?: boolean) {
    return new TaskBtn({
      title: "Create Task Note",
      description: MODIFIER_DESCRIPTIONS["task"],
      iconOff: "diff-added",
      iconOn: "menu-selection",
      type: LookupNoteTypeEnum.task,
      pressed,
    });
  }

  async onEnable({ quickPick }: ButtonHandleOpts) {
    quickPick.modifyPickerValueFunc = () => {
      return DendronClientUtilsV2.genNoteName(LookupNoteTypeEnum.task);
    };
    quickPick.prevValue = quickPick.value;
    const { noteName, prefix } = quickPick.modifyPickerValueFunc();
    quickPick.noteModifierValue = _.difference(
      noteName.split("."),
      prefix.split(".")
    ).join(".");
    quickPick.prefix = prefix;
    quickPick.value = NotePickerUtils.getPickerValue(quickPick);
    // If the lookup value ends up being identical to the current note, this will be confusing for the user because
    // they won't be able to create a new note. This can happen with the default settings of Task notes.
    // In that case, we add a trailing dot to suggest that they need to type something more.
    const activeName = WSUtils.getActiveNote()?.fname;
    if (quickPick.value === activeName) quickPick.value = `${quickPick.value}.`;
    // Add default task note props to the created note
    quickPick.onCreate = async (note) => {
      note.custom = {
        ...TaskNoteUtils.genDefaultTaskNoteProps(
          note,
          ConfigUtils.getTask(ExtensionProvider.getDWorkspace().config)
        ).custom,
        ...note.custom,
      };
      return note;
    };
    return;
  }

  async onDisable({ quickPick }: ButtonHandleOpts) {
    quickPick.modifyPickerValueFunc = undefined;
    quickPick.noteModifierValue = undefined;
    quickPick.prevValue = quickPick.value;
    quickPick.prefix = quickPick.rawValue;
    quickPick.value = NotePickerUtils.getPickerValue(quickPick);
  }
}

export class HorizontalSplitBtn extends DendronBtn {
  static create(pressed?: boolean) {
    return new HorizontalSplitBtn({
      title: "Split Horizontal",
      description: MODIFIER_DESCRIPTIONS["horizontal"],
      iconOff: "split-horizontal",
      iconOn: "menu-selection",
      type: "horizontal",
      pressed,
    });
  }

  async onEnable({ quickPick }: ButtonHandleOpts) {
    quickPick.showNote = async (uri) =>
      vscode.window.showTextDocument(uri, {
        viewColumn: vscode.ViewColumn.Beside,
      });
    return;
  }

  async onDisable({ quickPick }: ButtonHandleOpts) {
    quickPick.showNote = async (uri) => vscode.window.showTextDocument(uri);
    return;
  }
}

export class DirectChildFilterBtn extends DendronBtn {
  static create(pressed?: boolean) {
    return new DirectChildFilterBtn({
      title: "Direct Child Filter",
      description: MODIFIER_DESCRIPTIONS["directChildOnly"],
      iconOff: "git-branch",
      iconOn: "menu-selection",
      type: "directChildOnly" as LookupFilterType,
      pressed,
    });
  }

  async onEnable({ quickPick }: ButtonHandleOpts) {
    quickPick.showDirectChildrenOnly = true;
    quickPick.filterMiddleware = (items: NoteQuickInput[]) => items;
    return;
  }

  async onDisable({ quickPick }: ButtonHandleOpts) {
    quickPick.showDirectChildrenOnly = false;
    quickPick.filterMiddleware = undefined;
    return;
  }
}

export class MultiSelectBtn extends DendronBtn {
  static create(opts: { pressed?: boolean; canToggle?: boolean }) {
    const { pressed, canToggle } = _.defaults(opts, {
      pressed: false,
      canToggle: true,
    });
    return new MultiSelectBtn({
      title: "Multi-Select",
      description: MODIFIER_DESCRIPTIONS["multiSelect"],
      iconOff: "chrome-maximize",
      iconOn: "menu-selection",
      type: "multiSelect" as LookupEffectType,
      pressed,
      canToggle,
    });
  }

  async onEnable({ quickPick }: ButtonHandleOpts) {
    quickPick.canSelectMany = this.pressed;
    return;
  }

  async onDisable({ quickPick }: ButtonHandleOpts) {
    quickPick.canSelectMany = this.pressed;
  }
}

export class CopyNoteLinkBtn extends DendronBtn {
  static create(pressed?: boolean) {
    return new CopyNoteLinkBtn({
      title: "Copy Note Link",
      description: MODIFIER_DESCRIPTIONS["copyNoteLink"],
      iconOff: "clippy",
      iconOn: "menu-selection",
      type: "copyNoteLink" as LookupEffectType,
      pressed,
      // Setting this to TRUE to retain any previous behavior. Previously DendronBtn
      // would always overwrite the canToggle to TRUE. Even though this code branch
      // used to set it to FALSE.
      canToggle: true,
    });
  }

  async onEnable({ quickPick }: ButtonHandleOpts) {
    quickPick.copyNoteLinkFunc = async (items: NoteProps[]) => {
      const links = items.map((note) =>
        NoteUtils.createWikiLink({ note, alias: { mode: "title" } })
      );
      if (_.isEmpty(links)) {
        vscode.window.showInformationMessage(`no items selected`);
      } else {
        await clipboard.writeText(links.join("\n"));
        vscode.window.showInformationMessage(`${links.length} links copied`);
      }
    };
  }

  async onDisable({ quickPick }: ButtonHandleOpts) {
    quickPick.copyNoteLinkFunc = undefined;
  }
}

export class VaultSelectButton extends DendronBtn {
  static create(opts: { pressed?: boolean; canToggle?: boolean }) {
    return new VaultSelectButton({
      title: "Select Vault",
      description: "",
      iconOff: "package",
      iconOn: "menu-selection",
      type: "other" as LookupEffectType,
      pressed: opts.pressed,
      canToggle: opts.canToggle,
    });
  }

  get tooltip(): string {
    return `${this.title}, status: ${this.pressed ? "always prompt" : "smart"}`;
  }

  setNextPicker({
    quickPick,
    mode,
  }: {
    quickPick: DendronQuickPickerV2;
    mode: VaultSelectionMode;
  }) {
    quickPick.nextPicker = async (opts: { note: NoteProps }) => {
      const { note } = opts;
      const currentVault = PickerUtilsV2.getVaultForOpenEditor();
      const vaultSelection = await PickerUtilsV2.getOrPromptVaultForNewNote({
        vault: currentVault,
        fname: note.fname,
        vaultSelectionMode: mode,
      });

      if (_.isUndefined(vaultSelection)) {
        vscode.window.showInformationMessage("Note creation cancelled.");
        return;
      }

      return vaultSelection;
    };
  }

  async onEnable({ quickPick }: ButtonHandleOpts) {
    this.setNextPicker({ quickPick, mode: VaultSelectionMode.alwaysPrompt });
  }

  async onDisable({ quickPick }: ButtonHandleOpts) {
    this.setNextPicker({ quickPick, mode: VaultSelectionMode.smart });
  }
}

export function createAllButtons(
  typesToTurnOn: ButtonType[] = []
): DendronBtn[] {
  const buttons = [
    MultiSelectBtn.create({}),
    CopyNoteLinkBtn.create(),
    DirectChildFilterBtn.create(),
    SelectionExtractBtn.create(),
    Selection2LinkBtn.create(),
    Selection2ItemsBtn.create({}),
    JournalBtn.create(),
    ScratchBtn.create(),
    HorizontalSplitBtn.create(),
    // VerticalSplitBtn.create(),
  ];
  typesToTurnOn.map((btnType) => {
    (_.find(buttons, { type: btnType }) as DendronBtn).pressed = true;
  });
  return buttons;
}<|MERGE_RESOLUTION|>--- conflicted
+++ resolved
@@ -5,11 +5,8 @@
   NoteQuickInput,
   NoteUtils,
   TaskNoteUtils,
-<<<<<<< HEAD
-=======
   VaultUtils,
   MODIFIER_DESCRIPTIONS,
->>>>>>> dad85f6e
 } from "@dendronhq/common-all";
 import _ from "lodash";
 import * as vscode from "vscode";
