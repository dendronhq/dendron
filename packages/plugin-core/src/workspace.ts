import {
  APIUtils,
  ConfigUtils,
  CONSTANTS,
  DendronError,
  DendronTreeViewKey,
  DWorkspaceV2,
  ERROR_STATUS,
  getStage,
  ResponseUtil,
  VaultUtils,
  WorkspaceSettings,
  WorkspaceType,
} from "@dendronhq/common-all";
import {
  readJSONWithComments,
  readJSONWithCommentsSync,
  resolvePath,
  writeJSONWithComments,
} from "@dendronhq/common-server";
import {
  HistoryService,
  WorkspaceService,
  WorkspaceUtils,
} from "@dendronhq/engine-server";
import { PodUtils } from "@dendronhq/pods-core";
import * as Sentry from "@sentry/node";
import fs from "fs-extra";
import _ from "lodash";
import path from "path";
import * as vscode from "vscode";
import { Uri } from "vscode";
<<<<<<< HEAD
=======
import { CommandFactory } from "./commandFactory";
import { ICommandFactory } from "./commandFactoryInterface";
import { PreviewPanelFactory } from "./components/views/PreviewViewFactory";
import { DENDRON_COMMANDS, DendronContext, GLOBAL_STATE } from "./constants";
>>>>>>> b9141d50
import {
  DendronWorkspaceSettings,
  IDendronExtension,
} from "./dendronExtensionInterface";
import { ExtensionProvider } from "./ExtensionProvider";
import BacklinksTreeDataProvider, {
  Backlink,
  secondLevelRefsToBacklinks,
} from "./features/BacklinksTreeDataProvider";
import { FileWatcher } from "./fileWatcher";
import { Logger } from "./logger";
import { CommandRegistrar } from "./services/CommandRegistrar";
import { EngineAPIService } from "./services/EngineAPIService";
import {
  NoteTraitManager,
  NoteTraitService,
} from "./services/NoteTraitService";
import { UserDefinedTraitV1 } from "./traits/UserDefinedTraitV1";
import { BacklinkSortOrder, CodeConfigKeys } from "./types";
import { DisposableStore } from "./utils";
import { sentryReportingCallback } from "./utils/analytics";
import { VersionProvider } from "./versionProvider";
import { CalendarView } from "./views/CalendarView";
import { DendronTreeView } from "./views/DendronTreeView";
import { DendronTreeViewV2 } from "./views/DendronTreeViewV2";
import { SampleView } from "./views/SampleView";
import { VSCodeUtils } from "./vsCodeUtils";
import { WindowWatcher } from "./windowWatcher";
import { WorkspaceWatcher } from "./WorkspaceWatcher";
import { WSUtilsV2 } from "./WSUtilsV2";
import { IWSUtilsV2 } from "./WSUtilsV2Interface";

let _DendronWorkspace: DendronExtension | null;

export type ServerConfiguration = {
  serverPort: string;
};

export function whenGlobalState(key: string, cb?: () => boolean): boolean {
  cb =
    cb ||
    function alwaysTrue() {
      return true;
    };
  // @ts-ignore
  const out = getExtension().getGlobalState(key);
  if (!(out === false || _.isUndefined(out))) {
    return cb();
  }
  return false;
}

/**
 * Get VSCode config or Dendron Config
 */
export function getConfigValue(key: CodeConfigKeys) {
  return DendronExtension.configuration().get(key);
}

/**
 @deprecated: use `getConfigValue`
 */
export function getCodeConfig<T>(key: string): T | undefined {
  return DendronExtension.configuration().get<T>(key);
}

/**
 * @deprecated: If need static access use ExtensionProvider.getDWorkspace().
 * Or preferably pass IDendronExtension to constructors of your classes. */
export function getDWorkspace(): DWorkspaceV2 {
  const ws = getExtension();
  return ws.getWorkspaceImplOrThrow();
}

/**
 * @deprecated: If need static access use ExtensionProvider.getExtension().
 * Or preferably pass IDendronExtension to constructors of your classes.
 * */
export function getExtension(): DendronExtension {
  return DendronExtension.instanceV2();
}

/**
 * @deprecated: If need static access use ExtensionProvider.getEngine().
 * Or preferably pass IDendronExtension to constructors of your classes.*/
export function getEngine() {
  return getExtension().getEngine();
}

export function resolveRelToWSRoot(fpath: string): string {
  return resolvePath(fpath, getDWorkspace().wsRoot as string);
}

/** Given file uri that is within a vault within the current workspace returns the vault. */
export function getVaultFromUri(fileUri: Uri) {
  const { vaults } = getDWorkspace();
  const vault = VaultUtils.getVaultByFilePath({
    fsPath: fileUri.fsPath,
    vaults,
    wsRoot: getDWorkspace().wsRoot,
  });
  return vault;
}

export const NO_WORKSPACE_IMPLEMENTATION = "no workspace implementation";

// --- Main
export class DendronExtension implements IDendronExtension {
  static DENDRON_WORKSPACE_FILE: string = "dendron.code-workspace";
  static _SERVER_CONFIGURATION: Partial<ServerConfiguration>;

  private _engine?: EngineAPIService;
  private _disposableStore: DisposableStore;
  private _traitRegistrar: NoteTraitService;
  private L: typeof Logger;
  private treeViews: { [key: string]: vscode.WebviewViewProvider };

  public backlinksDataProvider: BacklinksTreeDataProvider | undefined;
  public dendronTreeView: DendronTreeView | undefined;
  public dendronTreeViewV2: DendronTreeViewV2 | undefined;
  public fileWatcher?: FileWatcher;
  public port?: number;
  public workspaceService?: WorkspaceService;

  public context: vscode.ExtensionContext;
  public windowWatcher?: WindowWatcher;
  public workspaceWatcher?: WorkspaceWatcher;
  public serverWatcher?: vscode.FileSystemWatcher;
  public type: WorkspaceType;
  public workspaceImpl?: DWorkspaceV2;
  public wsUtils: IWSUtilsV2;
  public commandFactory: ICommandFactory;

  static context(): vscode.ExtensionContext {
    return getExtension().context;
  }

  static instanceV2(): DendronExtension {
    if (!_DendronWorkspace) {
      throw Error("Dendronworkspace not initialized");
    }
    return _DendronWorkspace;
  }

  static serverConfiguration() {
    if (!DendronExtension._SERVER_CONFIGURATION) {
      DendronExtension._SERVER_CONFIGURATION = {};
    }
    return DendronExtension._SERVER_CONFIGURATION as ServerConfiguration;
  }

  /**
   * Global Workspace configuration
   */
  static configuration(
    section?: string | undefined
  ): vscode.WorkspaceConfiguration {
    // the reason this is static is so we can stub it for tests
    return vscode.workspace.getConfiguration(section);
  }

  get traitRegistrar(): NoteTraitService {
    return this._traitRegistrar;
  }

  async pauseWatchers<T = void>(cb: () => Promise<T>) {
    const ctx = "pauseWatchers";
    if (this.fileWatcher) {
      this.fileWatcher.pause = true;
    }
    if (this.dendronTreeView) {
      this.dendronTreeView.pause = true;
    }
    try {
      const out = await cb();
      return out;
    } catch (err) {
      Logger.error({ ctx, error: err as DendronError });
      throw err;
    } finally {
      if (this.fileWatcher) {
        this.fileWatcher.pause = false;
      }
      if (this.dendronTreeView) {
        this.dendronTreeView.pause = false;
      }
    }
  }

  async getClientAPIRootUrl() {
    const port = this.port;
    if (!port) {
      throw DendronError.createFromStatus({
        status: ERROR_STATUS.ENGINE_NOT_SET,
      });
    }
    // asExternalUri forwards the port when working remotely
    const externalUri = await vscode.env.asExternalUri(
      vscode.Uri.parse(APIUtils.getLocalEndpoint(port))
    );
    const uri = externalUri.toString();
    return uri;
  }

  /**
   * Workspace settings file
   */
  static workspaceFile(): vscode.Uri {
    if (!vscode.workspace.workspaceFile) {
      throw Error("no workspace file");
    }
    return vscode.workspace.workspaceFile;
  }

  static workspaceFolders(): readonly vscode.WorkspaceFolder[] | undefined {
    return vscode.workspace.workspaceFolders;
  }

  static async workspaceRoots(): Promise<string[]> {
    try {
      return [path.dirname(this.workspaceFile().fsPath)];
    } catch {
      const workspaceFolders = this.workspaceFolders();
      if (workspaceFolders)
        return WorkspaceUtils.findWSRootsInWorkspaceFolders(workspaceFolders);
    }
    return [];
  }

  /** Checks if the current workspace open in VSCode is a Dendron workspace or not. */
  static async isDendronWorkspace(): Promise<boolean | undefined> {
    // we do a try catch because `DendronWorkspace.workspaceFile` throws an error if workspace file doesn't exist
    try {
      // code workspace takes precedence, if code workspace, return
      if (
        vscode.workspace.workspaceFile &&
        path.basename(DendronExtension.workspaceFile().fsPath) ===
          this.DENDRON_WORKSPACE_FILE
      )
        return true;

      const workspaceFolders = DendronExtension.workspaceFolders();
      if (workspaceFolders) {
        return !_.isEmpty(
          await WorkspaceUtils.findWSRootsInWorkspaceFolders(workspaceFolders)
        );
      }

      return false;
    } catch (err) {
      return false;
    }
  }

  /**
   * Checks if a Dendron workspace is currently active.
   */
  static isActive(_context?: vscode.ExtensionContext): boolean {
    const ctx = "DendronExtension.isActive";
    try {
      //
      const { wsRoot } = getDWorkspace();
      if (fs.existsSync(path.join(wsRoot, CONSTANTS.DENDRON_CONFIG_FILE))) {
        return true;
      }
    } catch (err: any) {
      // If no workspace implementation is available, then workspace is not active
      if (err?.payload === NO_WORKSPACE_IMPLEMENTATION) return false;
      // Otherwise, that's an unexpected error and we should capture that
      const error =
        err instanceof DendronError
          ? err
          : new DendronError({ message: ctx, payload: err });
      Sentry.captureException(error);
      Logger.error({ ctx, msg: "Failed to check WS active", error });
      return false;
    }
    return false;
  }

  /**
   * When in dev mode, version is equivalent to `package.json` that is checked out locally
   * Otherwise, get from published extension `package.json`
   */
  static version(): string {
    return VersionProvider.version();
  }

  static async resetConfig(globalState: vscode.Memento) {
    // eslint-disable-next-line  no-return-await
    return await Promise.all(
      _.keys(GLOBAL_STATE).map((k) => {
        const _key = GLOBAL_STATE[k as keyof typeof GLOBAL_STATE];
        return globalState.update(_key, undefined);
      })
    );
  }

  static async getOrCreate(
    context: vscode.ExtensionContext,
    opts?: { skipSetup?: boolean }
  ): Promise<DendronExtension> {
    if (!_DendronWorkspace) {
      _DendronWorkspace = new DendronExtension(context, opts);
      _DendronWorkspace.type = await WorkspaceUtils.getWorkspaceType({
        workspaceFile: vscode.workspace.workspaceFile,
        workspaceFolders: vscode.workspace.workspaceFolders,
      });

      ExtensionProvider.register(_DendronWorkspace);
    }
    return _DendronWorkspace;
  }

  static async updateWorkspaceFile(opts: {
    updateCb: (settings: WorkspaceSettings) => WorkspaceSettings;
  }) {
    const { updateCb } = opts;
    const wsPath = DendronExtension.workspaceFile().fsPath;
    let settings = (await readJSONWithComments(wsPath)) as WorkspaceSettings;
    settings = updateCb(settings);
    await writeJSONWithComments(wsPath, settings);
    return settings;
  }

  constructor(
    context: vscode.ExtensionContext,
    opts?: { skipSetup?: boolean }
  ) {
    opts = _.defaults(opts, { skipSetup: false });
    this.context = context;
    // set the default
    this.type = WorkspaceType.CODE;
    _DendronWorkspace = this;
    this.L = Logger;
    this._disposableStore = new DisposableStore();
    this.treeViews = {};
    this.setupViews(context);
    this._traitRegistrar = new NoteTraitManager(new CommandRegistrar(context));
    this.wsUtils = new WSUtilsV2(this);
    this.commandFactory = new CommandFactory(this);

    const ctx = "DendronExtension";
    this.L.info({ ctx, msg: "initialized" });
  }

  getDWorkspace(): DWorkspaceV2 {
    return this.getWorkspaceImplOrThrow();
  }

  getWorkspaceImplOrThrow(): DWorkspaceV2 {
    if (_.isUndefined(this.workspaceImpl)) {
      throw new DendronError({
        message: "no native workspace",
        payload: NO_WORKSPACE_IMPLEMENTATION,
      });
    }
    return this.workspaceImpl;
  }

  /** For Native workspaces (without .code-workspace file) this will return undefined. */
  async getWorkspaceSettings(): Promise<WorkspaceSettings | undefined> {
    let workspaceFile: vscode.Uri;
    try {
      workspaceFile = DendronExtension.workspaceFile();
      if (workspaceFile === undefined) return undefined;
    } catch {
      // No workspace file exists (or some other disk issue)
      return undefined;
    }
    return (await readJSONWithComments(
      workspaceFile.fsPath
    )) as WorkspaceSettings;
  }

  getWorkspaceSettingsSync(): WorkspaceSettings | undefined {
    let workspaceFile: vscode.Uri;
    try {
      workspaceFile = DendronExtension.workspaceFile();
    } catch {
      // No workspace file exists (or some other disk issue)
      return undefined;
    }
    return readJSONWithCommentsSync(workspaceFile.fsPath) as WorkspaceSettings;
  }

  getDendronWorkspaceSettingsSync(): DendronWorkspaceSettings | undefined {
    const settings = this.getWorkspaceSettingsSync()?.settings;
    return settings;
  }

  getWorkspaceSettingOrDefault({
    wsConfigKey,
    dendronConfigKey,
  }: {
    wsConfigKey: keyof DendronWorkspaceSettings;
    dendronConfigKey: string;
  }) {
    const config = getDWorkspace().config;
    // user already using new value
    if (_.get(config, dendronConfigKey)) {
      return _.get(config, dendronConfigKey);
    }
    // migrate value from workspace setting. if not exist, migrate from new default
    const out = _.get(
      this.getDendronWorkspaceSettingsSync(),
      wsConfigKey,
      _.get(ConfigUtils.genDefaultConfig(), dendronConfigKey)
    );
    // this should not happen
    if (_.isUndefined(out)) {
      throw new DendronError({
        message: `no config key found. workspace: ${wsConfigKey}, dendron.yml: ${dendronConfigKey}`,
      });
    }
    return out;
  }

  get podsDir(): string {
    const rootDir = getDWorkspace().wsRoot;
    if (!rootDir) {
      throw new Error(`rootdir not set when get podsDir`);
    }
    const podsPath = PodUtils.getPodDir({ wsRoot: rootDir });
    fs.ensureDirSync(podsPath);
    return podsPath;
  }

  /**
   * The first workspace folder
   */
  get rootWorkspace(): vscode.WorkspaceFolder {
    const wsFolders = DendronExtension.workspaceFolders();
    if (_.isEmpty(wsFolders) || _.isUndefined(wsFolders)) {
      throw Error("no ws folders");
    }
    return wsFolders[0] as vscode.WorkspaceFolder;
  }

  getEngine(): EngineAPIService {
    if (!this._engine) {
      throw Error("engine not set");
    }
    return this._engine;
  }

  setEngine(engine: EngineAPIService) {
    this._engine = engine;
    this.getWorkspaceImplOrThrow().engine = engine;
  }

  async setupViews(context: vscode.ExtensionContext) {
    const ctx = "setupViews";
    HistoryService.instance().subscribe("extension", async (event) => {
      if (event.action === "initialized") {
        Logger.info({ ctx, msg: "init:treeViewV2" });
        const provider = new DendronTreeViewV2();
        const sampleView = new SampleView();

        this.treeViews[DendronTreeViewKey.SAMPLE_VIEW] = sampleView;

        context.subscriptions.push(
          vscode.window.registerWebviewViewProvider(
            SampleView.viewType,
            sampleView
          )
        );

        const calendarView = new CalendarView();
        context.subscriptions.push(
          vscode.window.registerWebviewViewProvider(
            CalendarView.viewType,
            calendarView
          )
        );

        if (getDWorkspace().config.dev?.enableWebUI) {
          Logger.info({ ctx, msg: "initWebUI" });
          context.subscriptions.push(
            vscode.window.registerWebviewViewProvider(
              DendronTreeViewV2.viewType,
              provider,
              {
                webviewOptions: {
                  retainContextWhenHidden: true,
                },
              }
            )
          );
          VSCodeUtils.setContext(DendronContext.WEB_UI_ENABLED, true);
        }

        // backlinks
        const backlinkTreeView = this.setupBacklinkTreeView();

        // This persists even if getChildren populates the view.
        // Removing it for now.
        // backlinkTreeView.message = "There are no links to this note."
        context.subscriptions.push(backlinkTreeView);
      }
    });
  }

  async setupTraits() {
    // Register any User Defined Note Traits
    const userTraitsPath = getDWorkspace().wsRoot
      ? path.join(
          getDWorkspace().wsRoot,
          CONSTANTS.DENDRON_USER_NOTE_TRAITS_BASE
        )
      : undefined;

    if (userTraitsPath && fs.pathExistsSync(userTraitsPath)) {
      const files = fs.readdirSync(userTraitsPath);
      files.forEach((file) => {
        if (file.endsWith(".js")) {
          const traitId = path.basename(file, ".js");
          this.L.info("Registering User Defined Note Trait with ID " + traitId);
          const newNoteTrait = new UserDefinedTraitV1(
            traitId,
            path.join(userTraitsPath, file)
          );
          const resp = this._traitRegistrar.registerTrait(newNoteTrait);
          if (ResponseUtil.hasError(resp)) {
            this.L.error({
              msg: `Error registering trait for trait definition at ${file}`,
            });
          }
        }
      });
    }
  }

  private setupBacklinkTreeView() {
    const ctx = "setupBacklinkTreeView";
    Logger.info({ ctx, msg: "init:backlinks" });

    const backlinksTreeDataProvider = new BacklinksTreeDataProvider(
      getDWorkspace().config.dev?.enableLinkCandidates
    );
    vscode.window.onDidChangeActiveTextEditor(
      // eslint-disable-next-line  no-return-await
      async () => await backlinksTreeDataProvider.refresh()
    );
    const backlinkTreeView = vscode.window.createTreeView(
      DendronTreeViewKey.BACKLINKS,
      {
        treeDataProvider: backlinksTreeDataProvider,
        showCollapseAll: true,
      }
    );
    getExtension().backlinksDataProvider = backlinksTreeDataProvider;

    vscode.commands.registerCommand(
      DENDRON_COMMANDS.BACKLINK_SORT_BY_LAST_UPDATED.key,
      sentryReportingCallback(() => {
        backlinksTreeDataProvider.updateSortOrder(
          BacklinkSortOrder.LastUpdated
        );
      })
    );

    vscode.commands.registerCommand(
      DENDRON_COMMANDS.BACKLINK_SORT_BY_PATH_NAMES.key,
      sentryReportingCallback(() => {
        backlinksTreeDataProvider.updateSortOrder(BacklinkSortOrder.PathNames);
      })
    );

    vscode.commands.registerCommand(
      DENDRON_COMMANDS.BACKLINK_EXPAND_ALL.key,
      sentryReportingCallback(async () => {
        function expand(backlink: Backlink) {
          backlinkTreeView.reveal(backlink, {
            expand: true,
            focus: false,
            select: false,
          });
        }

        const children = await backlinksTreeDataProvider.getChildren();
        children?.forEach((backlink) => {
          expand(backlink);

          if (backlink.refs) {
            const childBacklinks = secondLevelRefsToBacklinks(
              backlink.refs,
              backlinksTreeDataProvider.isLinkCandidateEnabled
            );

            if (childBacklinks) {
              childBacklinks.forEach((b) => {
                expand(b);
              });
            }
          }
        });
      })
    );

    return backlinkTreeView;
  }

  addDisposable(disposable: vscode.Disposable) {
    // handle all disposables
    this._disposableStore.add(disposable);
  }

  // === Workspace
  /**
   * - get workspace config and workspace folder
   * - activate workspacespace watchers
   */
  async activateWatchers() {
    const ctx = "activateWorkspace";
    const stage = getStage();
    this.L.info({ ctx, stage, msg: "enter" });
    const { wsRoot } = getDWorkspace();
    if (!wsRoot) {
      throw new Error(`rootDir not set when activating Watcher`);
    }

<<<<<<< HEAD
    const windowWatcher = new WindowWatcher();
=======
    const windowWatcher = new WindowWatcher(
      PreviewPanelFactory.getProxy(getExtension())
    );
>>>>>>> b9141d50

    windowWatcher.activate(this.context);
    for (const editor of vscode.window.visibleTextEditors) {
      windowWatcher.triggerUpdateDecorations(editor);
    }
    this.windowWatcher = windowWatcher;
    const workspaceWatcher = new WorkspaceWatcher();
    workspaceWatcher.activate(this.context);
    this.workspaceWatcher = workspaceWatcher;

    const wsFolders = DendronExtension.workspaceFolders();
    if (_.isUndefined(wsFolders) || _.isEmpty(wsFolders)) {
      this.L.error({
        ctx,
        msg: "no folders set for workspace",
      });
      throw Error("no folders set for workspace");
    }
    const realVaults = getDWorkspace().vaults;
    const fileWatcher = new FileWatcher({
      wsRoot,
      vaults: realVaults,
    });

    fileWatcher.activate(getExtension().context);
    this.fileWatcher = fileWatcher;
  }

  async deactivate() {
    const ctx = "deactivateWorkspace";
    this.L.info({ ctx });
    this._disposableStore.dispose();
  }
}<|MERGE_RESOLUTION|>--- conflicted
+++ resolved
@@ -30,13 +30,9 @@
 import path from "path";
 import * as vscode from "vscode";
 import { Uri } from "vscode";
-<<<<<<< HEAD
-=======
 import { CommandFactory } from "./commandFactory";
 import { ICommandFactory } from "./commandFactoryInterface";
-import { PreviewPanelFactory } from "./components/views/PreviewViewFactory";
-import { DENDRON_COMMANDS, DendronContext, GLOBAL_STATE } from "./constants";
->>>>>>> b9141d50
+import { DendronContext, DENDRON_COMMANDS, GLOBAL_STATE } from "./constants";
 import {
   DendronWorkspaceSettings,
   IDendronExtension,
@@ -659,13 +655,7 @@
       throw new Error(`rootDir not set when activating Watcher`);
     }
 
-<<<<<<< HEAD
     const windowWatcher = new WindowWatcher();
-=======
-    const windowWatcher = new WindowWatcher(
-      PreviewPanelFactory.getProxy(getExtension())
-    );
->>>>>>> b9141d50
 
     windowWatcher.activate(this.context);
     for (const editor of vscode.window.visibleTextEditors) {
