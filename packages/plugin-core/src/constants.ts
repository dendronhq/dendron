--- conflicted
+++ resolved
@@ -8,11 +8,8 @@
   PLUGIN_ACTIVE = "dendron:pluginActive",
   WEB_UI_ENABLED = "dendron:webUIEnabled",
   DEV_MODE = "dendron:devMode",
-<<<<<<< HEAD
   HAS_CUSTOM_MARKDOWN_VIEW = "hasCustomMarkdownView",
-=======
   HAS_LEGACY_PREVIEW = "dendron:hasLegacyPreview",
->>>>>>> f7c2b8d0
 }
 
 export const DENDRON_VIEWS = [
