--- conflicted
+++ resolved
@@ -36,39 +36,6 @@
         "extensions": [
           ".md"
         ],
-<<<<<<< HEAD
-        "views": {
-            "explorer": [
-                {
-                    "id": "dendron.sample",
-                    "name": "Sample View",
-                    "when": "dendron:devMode",
-                    "type": "webview"
-                },
-                {
-                    "id": "dendron.calendar-view",
-                    "name": "Calendar View",
-                    "when": "dendron:devMode",
-                    "type": "webview"
-                },
-                {
-                    "id": "dendron.treeView",
-                    "name": "Tree View",
-                    "when": "dendron:pluginActive && !dendron:webUIEnabled"
-                },
-                {
-                    "id": "dendron.tree-view",
-                    "name": "Tree View V2",
-                    "when": "dendron:webUIEnabled",
-                    "type": "webview"
-                },
-                {
-                    "id": "dendron.backlinks",
-                    "name": "Backlinks",
-                    "when": "dendron:pluginActive"
-                }
-            ]
-=======
         "aliases": [
           "markdown"
         ],
@@ -82,7 +49,12 @@
           "name": "Sample View",
           "when": "dendron:devMode",
           "type": "webview"
->>>>>>> 3c57c700
+        },
+        {
+          "id": "dendron.calendar-view",
+          "name": "Calendar View",
+          "when": "dendron:devMode",
+          "type": "webview"
         },
         {
           "id": "dendron.treeView",
