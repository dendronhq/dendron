--- conflicted
+++ resolved
@@ -1031,7 +1031,6 @@
       );
     }
 
-<<<<<<< HEAD
     if (!existingCommands.includes(DENDRON_COMMANDS.SHOW_SCHEMA_GRAPH.key)) {
       context.subscriptions.push(
         vscode.commands.registerCommand(
@@ -1044,39 +1043,8 @@
         )
       );
     }
-
-    if (!existingCommands.includes(DENDRON_COMMANDS.SHOW_NOTE_GRAPH.key)) {
-      context.subscriptions.push(
-        vscode.commands.registerCommand(
-          DENDRON_COMMANDS.SHOW_NOTE_GRAPH.key,
-          sentryReportingCallback(async () => {
-            await new ShowNoteGraphCommand(
-              NoteGraphPanelFactory.create(ws, ws.getEngine())
-            ).run();
-          })
-        )
-      );
-    }
-  }
-
-=======
-  if (
-    !existingCommands.includes(DENDRON_COMMANDS.SHOW_NOTE_GRAPH.key) &&
-    requireActiveWorkspace
-  ) {
-    context.subscriptions.push(
-      vscode.commands.registerCommand(
-        DENDRON_COMMANDS.SHOW_NOTE_GRAPH.key,
-        sentryReportingCallback(async () => {
-          await new ShowNoteGraphCommand(
-            NoteGraphPanelFactory.create(ws, ws.getEngine())
-          ).run();
-        })
-      )
-    );
-  }
-
->>>>>>> 281c188d
+  }
+
   // NOTE: seed commands currently DO NOT take extension as a first argument
   ExtensionUtils.addCommand({
     context,
