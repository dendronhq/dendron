import {
  DownOutlined,
  RightOutlined,
  UpOutlined,
  BookOutlined,
  PlusOutlined,
  NumberOutlined,
} from "@ant-design/icons";
import {
  isNotUndefined,
  TreeUtils,
  TreeMenuNode,
  TreeMenuNodeIcon,
} from "@dendronhq/common-all";
import { createLogger } from "@dendronhq/common-frontend";
import { Typography } from "antd";
import _ from "lodash";
import dynamic from "next/dynamic";
import Link from "next/link";
import { DataNode } from "rc-tree/lib/interface";
import React, { ReactNode, useCallback, useEffect, useState } from "react";
import { useCombinedSelector } from "../features";
import { DENDRON_STYLE_CONSTANTS } from "../styles/constants";
import { useDendronRouter } from "../utils/hooks";
import { NoteData } from "../utils/types";

const Menu = dynamic(() => import("./AntdMenuWrapper"), {
  ssr: false,
});

const SubMenu = dynamic(() => import("./AntdSubMenuWrapper"), {
  ssr: false,
});

const MenuItem = dynamic(() => import("./AntdMenuItemWrapper"), {
  ssr: false,
});

export default function DendronTreeMenu(
  props: Partial<NoteData> & {
    collapsed: boolean;
    setCollapsed: (collapsed: boolean) => void;
  }
) {
  const ide = useCombinedSelector((state) => state.ide);
  const tree = ide.tree;
  const logger = createLogger("DendronTreeMenu");
  const dendronRouter = useDendronRouter();
  const [activeNoteIds, setActiveNoteIds] = useState<string[]>([]);
  const noteActiveId = _.isUndefined(dendronRouter.query.id)
    ? props.noteIndex?.id
    : dendronRouter.query.id;

  // set `activeNoteIds`
  useEffect(() => {
    if (!noteActiveId || !tree) {
      return undefined;
    }
    logger.info({
      state: "useEffect:preCalculateTree",
    });

    // all parents should be in expanded position
    const newActiveNoteIds = TreeUtils.getAllParents({
      child2parent: tree.child2parent,
      noteId: noteActiveId,
    });

    setActiveNoteIds(newActiveNoteIds);
  }, [props.noteIndex, dendronRouter.query.id, noteActiveId, tree]);

  const { notes, collapsed, setCollapsed } = props;

  const expandKeys = _.isEmpty(activeNoteIds) ? [] : activeNoteIds;
  if (!tree) {
    return null;
  }

  const roots = treeMenuNode2DataNode({
    roots: tree.roots,
    showVaultName: false,
  });

  // --- Methods
  const onSubMenuSelect = (noteId: string) => {
    logger.info({ ctx: "onSubMenuSelect", id: noteId });
    setCollapsed(true);
  };

  const onMenuItemClick = (noteId: string) => {
    logger.info({ ctx: "onMenuItemClick", id: noteId });
    setCollapsed(true);
  };

  const onExpand = (noteId: string) => {
    logger.info({ ctx: "onExpand", id: noteId });
    if (_.isUndefined(notes)) {
      return;
    }
    const expanded = expandKeys.includes(noteId);
    // open up
    if (expanded) {
      setActiveNoteIds(
        TreeUtils.getAllParents({ child2parent: tree.child2parent, noteId })
      );
    } else {
      setActiveNoteIds(
        TreeUtils.getAllParents({
          child2parent: tree.child2parent,
          noteId,
        }).concat([noteId])
      );
    }
  };

  return noteActiveId ? (
    <MenuView
      {...props}
      roots={roots}
      expandKeys={expandKeys}
      onSubMenuSelect={onSubMenuSelect}
      onMenuItemClick={onMenuItemClick}
      onExpand={onExpand}
      collapsed={collapsed}
      activeNote={noteActiveId}
    />
  ) : (
    <></>
  );
}

function MenuView({
  roots,
  expandKeys,
  onSubMenuSelect,
  onMenuItemClick,
  onExpand,
  collapsed,
  activeNote,
  noteIndex,
}: {
  roots: DataNode[];
  expandKeys: string[];
  onSubMenuSelect: (noteId: string) => void;
  onMenuItemClick: (noteId: string) => void;
  onExpand: (noteId: string) => void;
  collapsed: boolean;
  activeNote: string;
} & Partial<NoteData>) {
  const ExpandIcon = useCallback(
    ({ isOpen }: { isOpen: boolean }) => {
      const UncollapsedIcon = isOpen ? UpOutlined : DownOutlined;
      const Icon = collapsed ? RightOutlined : UncollapsedIcon;
      return (
        <i data-expandedicon="true">
          <Icon
            style={{
              pointerEvents: "none", // only allow custom element to be gesture target
              margin: 0,
            }}
          />
        </i>
      );
    },
    [collapsed]
  );

  const createMenu = (menu: DataNode) => {
    if (menu.children && menu.children.length > 0) {
      return (
        <SubMenu
          // @ts-ignore
          icon={menu.icon}
          className={
            menu.key === activeNote ? "dendron-ant-menu-submenu-selected" : ""
          }
          key={menu.key}
          title={
            <MenuItemTitle
              menu={menu}
              noteIndex={noteIndex}
              onSubMenuSelect={onSubMenuSelect}
            />
          }
          onTitleClick={(event) => {
            const target = event.domEvent.target as HTMLElement;
            const isAnchor = target.nodeName === "A";
            // only expand SubMenu when not an anchor, which means that a page transition will occur.
            if (!isAnchor) {
              onExpand(event.key);
            }
          }}
        >
          {menu.children.map((childMenu: DataNode) => {
            return createMenu(childMenu);
          })}
        </SubMenu>
      );
    }
    return (
      // @ts-ignore
      <MenuItem key={menu.key} icon={menu.icon}>
        <MenuItemTitle
          menu={menu}
          noteIndex={noteIndex}
          onSubMenuSelect={onSubMenuSelect}
        />
      </MenuItem>
    );
  };

  return (
    <Menu
      key={String(collapsed)}
      className="dendron-tree-menu"
      mode="inline"
      {...(!collapsed && {
        openKeys: expandKeys,
        selectedKeys: [...expandKeys, activeNote],
      })}
      inlineIndent={DENDRON_STYLE_CONSTANTS.SIDER.INDENT}
      // @ts-ignore
      expandIcon={ExpandIcon}
      inlineCollapsed={collapsed}
      // results in gray box otherwise when nav bar is too short for display
      style={{ height: "100%" }}
      onClick={({ key }) => {
        onMenuItemClick(key);
      }}
    >
      {roots.map((menu) => {
        return createMenu(menu);
      })}
    </Menu>
  );
}

function MenuItemTitle(
  props: Partial<NoteData> & {
    menu: DataNode;
    onSubMenuSelect: (noteId: string) => void;
  }
) {
  const { getNoteUrl } = useDendronRouter();

  return (
    // @ts-ignore
    <Typography.Text ellipsis={{ tooltip: props.menu.title }}>
      <Link
        href={getNoteUrl(props.menu.key as string, {
          noteIndex: props.noteIndex,
        })}
        passHref
      >
<<<<<<< HEAD
        {/* @ts-ignore */}
        {props.menu.title}
=======
        <a
          href={
            "dummy" /* a way to dodge eslint warning that conflicts with `next/link`. see https://github.com/vercel/next.js/discussions/32233#discussioncomment-1766768*/
          }
          onClick={() => {
            props.onSubMenuSelect(props.menu.key as string);
          }}
        >
          {props.menu.title}
        </a>
>>>>>>> bf62753a
      </Link>
    </Typography.Text>
  );
}

function treeMenuNode2DataNode({
  roots,
  showVaultName,
}: {
  roots: TreeMenuNode[];
  showVaultName?: boolean;
}): DataNode[] {
  return roots
    .map((node: TreeMenuNode) => {
      let icon;
      if (node.icon === TreeMenuNodeIcon.bookOutlined) {
        icon = <BookOutlined />;
      } else if (node.icon === TreeMenuNodeIcon.numberOutlined) {
        icon = <NumberOutlined />;
      } else if (node.icon === TreeMenuNodeIcon.plusOutlined) {
        icon = <PlusOutlined />;
      }

      let title: any = node.title;
      if (showVaultName) title = `${title} (${node.vaultName})`;

      if (node.hasTitleNumberOutlined) {
        title = (
          <span>
            <NumberOutlined />
            {title}
          </span>
        );
      }

      return {
        key: node.key,
        title,
        icon,
        children: node.children
          ? treeMenuNode2DataNode({
            roots: node.children,
            showVaultName,
          })
          : [],
      };
    })
    .filter(isNotUndefined);
}<|MERGE_RESOLUTION|>--- conflicted
+++ resolved
@@ -252,10 +252,6 @@
         })}
         passHref
       >
-<<<<<<< HEAD
-        {/* @ts-ignore */}
-        {props.menu.title}
-=======
         <a
           href={
             "dummy" /* a way to dodge eslint warning that conflicts with `next/link`. see https://github.com/vercel/next.js/discussions/32233#discussioncomment-1766768*/
@@ -264,9 +260,9 @@
             props.onSubMenuSelect(props.menu.key as string);
           }}
         >
+          {/* @ts-ignore */}
           {props.menu.title}
         </a>
->>>>>>> bf62753a
       </Link>
     </Typography.Text>
   );
