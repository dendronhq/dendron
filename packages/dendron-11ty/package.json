--- conflicted
+++ resolved
@@ -1,11 +1,6 @@
 {
-<<<<<<< HEAD
-  "name": "@dendronhq/dendron-11ty",
-  "version": "0.59.2-alpha.6",
-=======
   "name": "@dendronhq/dendron-11ty-legacy",
   "version": "0.59.2",
->>>>>>> 6e076200
   "main": "index.js",
   "license": "AGPLv3",
   "files": [
@@ -31,17 +26,10 @@
   "dependencies": {
     "@11ty/eleventy": "^0.11.1",
     "@11ty/eleventy-plugin-syntaxhighlight": "^3.0.4",
-<<<<<<< HEAD
-    "@dendronhq/common-all": "^0.59.2-alpha.6",
-    "@dendronhq/common-server": "^0.59.2-alpha.6",
-    "@dendronhq/eleventy-plugin-seo": "^0.6.0",
-    "@dendronhq/engine-server": "^0.59.2-alpha.6",
-=======
     "@dendronhq/common-all": "^0.59.2",
     "@dendronhq/common-server": "^0.59.2",
     "@dendronhq/eleventy-plugin-seo": "^0.6.0",
     "@dendronhq/engine-server": "^0.59.2",
->>>>>>> 6e076200
     "@fec/eleventy-plugin-remark": "^2.1.0",
     "eleventy-xml-plugin": "^0.1.0",
     "fs-extra": "^9.0.1",
