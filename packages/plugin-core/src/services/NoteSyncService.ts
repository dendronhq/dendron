import {
  DVault,
  NoteProps,
  NoteUtils,
  VaultUtils,
} from "@dendronhq/common-all";
import { DLogger, string2Note } from "@dendronhq/common-server";
import {
  AnchorUtils,
  DendronASTDest,
  LinkUtils,
  MDUtilsV5,
  WorkspaceUtils,
} from "@dendronhq/engine-server";
import _ from "lodash";
import path from "path";
import visit from "unist-util-visit";
import * as vscode from "vscode";
import { ShowPreviewCommand } from "../commands/ShowPreview";
import { Logger } from "../logger";
import { VSCodeUtils } from "../utils";
import { getExtension, getDWorkspace } from "../workspace";

let NOTE_SERVICE: NoteSyncService | undefined;

const getFrontmatterPosition = (
  document: vscode.TextDocument
): Promise<vscode.Position | false> => {
  return new Promise((resolve) => {
    const proc = MDUtilsV5.procRemarkParseNoData(
      {},
      { dest: DendronASTDest.MD_DENDRON }
    );
    const parsed = proc.parse(document.getText());
    visit(parsed, ["yaml"], (node) => {
      if (_.isUndefined(node.position)) return resolve(false); // Should never happen
      const position = VSCodeUtils.point2VSCodePosition(node.position.end, {
        line: 1,
      });
      resolve(position);
    });
  });
};

/**
 * Keep notes on disk in sync with engine
 */
export class NoteSyncService {
  static instance() {
    if (_.isUndefined(NOTE_SERVICE)) {
      NOTE_SERVICE = new NoteSyncService();
    }
    return NOTE_SERVICE;
  }

  private L: DLogger;

  constructor() {
    this.L = Logger;
  }

  /**
   * Performs tasks that should be run when the note is changed
   * - update note links
   * - update note anchors
   * - trigger engine update
   * - trigger preview sync
   * @param uri
   * @returns
   */
  async onDidChange(
    document: vscode.TextDocument,
    hints?: { contentChanges: readonly vscode.TextDocumentContentChangeEvent[] }
  ) {
    const ctx = "NoteSyncService:onDidChange";
    const uri = document.uri;
    const { engine } = getDWorkspace();
    const fname = path.basename(uri.fsPath, ".md");

    if (!getExtension().workspaceService?.isPathInWorkspace(uri.fsPath)) {
      this.L.debug({ ctx, uri: uri.fsPath, msg: "not in workspace, ignoring" });
      return;
    }

    const maybePos = await getFrontmatterPosition(document);
    let fmChangeOnly = false;
    if (!maybePos) {
      this.L.debug({ ctx, uri: uri.fsPath, msg: "no frontmatter found" });
      return;
    }
    if (hints?.contentChanges) {
      const allChangesInFM = _.every(hints.contentChanges, (contentChange) => {
        const endPosition = contentChange.range.end;
        return endPosition.isBefore(maybePos);
      });
      if (allChangesInFM) {
        this.L.debug({ ctx, uri: uri.fsPath, msg: "frontmatter change only" });
        fmChangeOnly = true;
      }
    }

    this.L.debug({ ctx, uri: uri.fsPath });
    const vault = VaultUtils.getVaultByNotePath({
      vaults: engine.vaults,
      wsRoot: getDWorkspace().wsRoot,
      fsPath: uri.fsPath,
    });
    const noteHydrated = NoteUtils.getNoteByFnameV5({
      fname,
      vault,
      notes: engine.notes,
      wsRoot: getDWorkspace().wsRoot,
    }) as NoteProps;

    const content = document.getText();
    if (!WorkspaceUtils.noteContentChanged({ content, note: noteHydrated })) {
      this.L.debug({
        ctx,
        uri: uri.fsPath,
        msg: "note content unchanged, ignoring",
      });
      return;
    }

    return this.updateNoteContents({
      oldNote: noteHydrated,
      content,
      fmChangeOnly,
      fname,
      vault,
    });
  }

  async updateNoteContents(opts: {
    oldNote: NoteProps;
    content: string;
    fmChangeOnly: boolean;
    fname: string;
    vault: DVault;
  }) {
    const ctx = "NoteSyncService:updateNoteContents";
    const { content, fmChangeOnly, fname, vault, oldNote } = opts;
    const { engine } = getDWorkspace();
    // note is considered dirty, apply any necessary changes here
    // call `doc.getText` to get latest note
    let note = string2Note({
      content,
      fname,
      vault,
      calculateHash: true,
    });
    note = NoteUtils.hydrate({ noteRaw: note, noteHydrated: oldNote });

    note = await NoteSyncService.updateNoteMeta({ note, fmChangeOnly });

    const now = NoteUtils.genUpdateTime();
    note.updated = now;

    this.L.debug({ ctx, fname: note.fname, msg: "exit" });
    const noteClean = await engine.updateNote(note);
    ShowPreviewV2Command.refresh(noteClean);
    return noteClean;
  }

  static async updateNoteMeta({
    note,
    fmChangeOnly,
  }: {
    note: NoteProps;
    fmChangeOnly: boolean;
  }) {
    const { engine } = getDWorkspace();
    // Links have to be updated even with frontmatter only changes
    // because `tags` in frontmatter adds new links
    const links = LinkUtils.findLinks({ note, engine });
    note.links = links;

    // if only frontmatter changed, don't bother with heavy updates
    if (!fmChangeOnly) {
      const notesMap = NoteUtils.createFnameNoteMap(
        _.values(engine.notes),
        true
      );
      const anchors = await AnchorUtils.findAnchors({
        note,
        wsRoot: engine.wsRoot,
      });
      note.anchors = anchors;

      if (getDWorkspace().config.dev?.enableLinkCandidates) {
        const linkCandidates = LinkUtils.findLinkCandidates({
          note,
          notesMap,
          engine,
        });
        note.links = links.concat(linkCandidates);
      }
    }

<<<<<<< HEAD
    const now = NoteUtils.genUpdateTime();
    note.updated = now;

    this.L.debug({ ctx, fname, msg: "exit" });
    const noteClean = await engine.updateNote(note);
    ShowPreviewCommand.refresh(noteClean);
    return noteClean;
=======
    return note;
>>>>>>> 1e0b776c
  }
}<|MERGE_RESOLUTION|>--- conflicted
+++ resolved
@@ -197,16 +197,6 @@
       }
     }
 
-<<<<<<< HEAD
-    const now = NoteUtils.genUpdateTime();
-    note.updated = now;
-
-    this.L.debug({ ctx, fname, msg: "exit" });
-    const noteClean = await engine.updateNote(note);
-    ShowPreviewCommand.refresh(noteClean);
-    return noteClean;
-=======
     return note;
->>>>>>> 1e0b776c
   }
 }