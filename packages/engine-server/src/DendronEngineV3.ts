--- conflicted
+++ resolved
@@ -167,14 +167,11 @@
         fileStore,
         new NoteMetadataStore(),
         URI.file(wsRoot)
-<<<<<<< HEAD
-=======
       ),
       schemaStore: new SchemaStore(
         fileStore,
         new SchemaMetadataStore(),
         URI.parse(wsRoot)
->>>>>>> b75a448a
       ),
       fileStore,
       mode: "fuzzy",
