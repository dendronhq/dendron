--- conflicted
+++ resolved
@@ -54,15 +54,9 @@
         if (_.isUndefined(query)) {
           return;
         }
-<<<<<<< HEAD
-
-        const fuseResults = fuse
-          .search(query.substring(1))
-=======
         const searchQuery = query.startsWith("?") ? query.substring(1) : query;
         const fuseResults = fuse
           .search(searchQuery)
->>>>>>> f7e5b9e5
           .slice(0, MAX_SEARCH_RESULTS);
 
         setResults(fuseResults);
