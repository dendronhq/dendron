import {
  ALIAS_NAME,
  DNoteAnchor,
  ERROR_SEVERITY,
  genUUIDInsecure,
  isNotUndefined,
  LINK_NAME,
  LINK_NAME_NO_SPACES,
  NoteProps,
  NoteUtils,
  TAGS_HIERARCHY,
  USERS_HIERARCHY,
  VaultUtils,
} from "@dendronhq/common-all";
import { getDurationMilliseconds } from "@dendronhq/common-server";
import {
  AnchorUtils,
  DendronASTDest,
  DendronASTTypes,
  HASHTAG_REGEX_LOOSE,
  LinkUtils,
  MDUtilsV5,
  ProcFlavor,
  USERTAG_REGEX_LOOSE,
} from "@dendronhq/engine-server";
import _ from "lodash";
import {
  CancellationToken,
  CompletionItem,
  CompletionItemKind,
  ExtensionContext,
  languages,
  MarkdownString,
  Position,
  Range,
  TextDocument,
  TextEdit,
} from "vscode";
import { Logger } from "../logger";
import { sentryReportingCallback } from "../utils/analytics";
import { VSCodeUtils } from "../vsCodeUtils";
import { DendronExtension, getDWorkspace, getExtension } from "../workspace";
import { WSUtils } from "../WSUtils";

function padWithZero(n: number): string {
  if (n > 99) return String(n);
  if (n > 9) return `0${n}`;
  return `00${n}`;
}

// prettier-ignore
const NOTE_AUTOCOMPLETEABLE_REGEX = new RegExp("" +
  "(?<entireLink>" +
    // This may be a wikilink or reference
    "(?<beforeAnchor>" +
      "(?<beforeNote>" +
        // Should have the starting brackets
        "(?<reference>!)?\\[\\[" +
        // optional alias
        `(${ALIAS_NAME}(?=\\|)\\|)?` +
      ")" +
      // note name followed by brackets
      "(" +
        "(" +
          `(?<note>${LINK_NAME})?` +
          "(?<afterNote>" +
            // anchor
            "(?<hash>#+)(?<anchor>\\^)?" +
            // text of the header or anchor
            "[^\\[\\]]" +
          ")?" +
          // Must have ending brackets
          "\\]\\]" +
        ")|(?<noBracket>" +
          // Or, note name with no spaces and no brackets.
          // The distinction is needed to avoid consuming text following a link if there's no closing bracket.
          `(?<noteNoSpace>${LINK_NAME_NO_SPACES})?` +
          "(?<afterNoteNoSpace>" +
            // anchor
            "(?<hashNoSpace>#+)(?<anchorNoSpace>\\^)?" +
            // text of the header or anchor
            "[^\\[\\]]" +
          ")?" +
        ")" +
        // No ending brackets
      ")" +
    ")" +
    "|" + // or it may be a hashtag (potentially a hashtag that's empty)
    HASHTAG_REGEX_LOOSE.source + "?" +
    "|" + // or it may be a user tag
    USERTAG_REGEX_LOOSE.source + "?" +
  ")",
  "g"
);

export const provideCompletionItems = sentryReportingCallback(
  (document: TextDocument, position: Position) => {
    const ctx = "provideCompletionItems";

    // No-op if we're not in a Dendron Workspace
    if (!DendronExtension.isActive()) {
      return;
    }

    const line = document.lineAt(position).text;
    Logger.debug({ ctx, position, msg: "enter" });

    let found: RegExpMatchArray | undefined;
    const matches = line.matchAll(NOTE_AUTOCOMPLETEABLE_REGEX);
    for (const match of matches) {
      if (_.isUndefined(match.groups) || _.isUndefined(match.index)) continue;
      const { entireLink } = match.groups;
      if (
        match.index <= position.character &&
        position.character <= match.index + entireLink.length
      ) {
        found = match;
      }
    }
    if (
      _.isUndefined(found) ||
      _.isUndefined(found.index) ||
      _.isUndefined(found.groups)
    )
      return;
    Logger.debug({ ctx, found });

    if (
      (found.groups.hash || found.groups.hashNoSpace) &&
      found.index + (found.groups.beforeAnchor?.length || 0) >
        position.character
    ) {
      Logger.info({ ctx, msg: "letting block autocomplete take over" });
      return;
    }

    let start: number;
    let end: number;
    if (found.groups.hashTag || found.groups.userTag) {
      // This is a hashtag or user tag
      start = found.index + 1 /* for the # or @ symbol */;
      end =
        start +
        (found.groups.tagContents?.length ||
          found.groups.userTagContents?.length ||
          0);
    } else {
      // This is a wikilink or a reference
      start = found.index + (found.groups.beforeNote?.length || 0);
      end =
        start +
        (found.groups.note?.length || found.groups.noteNoSpace?.length || 0);
    }
    const range = new Range(position.line, start, position.line, end);

    const { engine } = getDWorkspace();
    const { notes, wsRoot } = engine;
    const completionItems: CompletionItem[] = [];
    const currentVault = WSUtils.getNoteFromDocument(document)?.vault;
    Logger.debug({
      ctx,
      range,
      notesLength: notes.length,
      currentVault,
      wsRoot,
    });

    _.values(notes).map((note, index) => {
      const item: CompletionItem = {
        label: note.fname,
        insertText: note.fname,
        kind: CompletionItemKind.File,
        sortText: padWithZero(index),
        detail: VaultUtils.getName(note.vault),
        range,
      };

      if (found?.groups?.hashTag) {
        // We are completing a hashtag, so only do completion for tag notes.
        if (!note.fname.startsWith(TAGS_HIERARCHY)) return;
        // Since this is a hashtag, `tags.foo` becomes `#foo`.
        item.label = `${note.fname.slice(TAGS_HIERARCHY.length)}`;
        item.insertText = item.label;
        // hashtags don't support xvault links, so we skip any special xvault handling
      } else if (found?.groups?.userTag) {
        // We are completing a user tag, so only do completion for user notes.
        if (!note.fname.startsWith(USERS_HIERARCHY)) return;
        // Since this is a hashtag, `tags.foo` becomes `#foo`.
        item.label = `${note.fname.slice(USERS_HIERARCHY.length)}`;
        item.insertText = item.label;
        // user tags don't support xvault links, so we skip any special xvault handling
<<<<<<< HEAD
      } else if (
        currentVault &&
        !VaultUtils.isEqual(currentVault, note.vault, wsRoot)
      ) {
        // For notes from other vaults than the current note, sort them after notes from the current vault.
        // x will get sorted after numbers, so these will appear after notes without x
        item.sortText = "x" + item.sortText;

        const sameNameNotes = NoteUtils.getNotesByFnameV2({
          fname: note.fname,
          engine,
        }).length;
        if (sameNameNotes > 1) {
          // There are multiple notes with the same name in multiple vaults,
          // and this note is in a different vault than the current note.
          // To generate a link to this note, we have to do an xvault link.
          item.insertText = `${VaultUtils.toURIPrefix(note.vault)}/${
            note.fname
          }`;
=======
      } else {
        if (found?.groups?.noBracket !== undefined) {
          // If the brackets are missing, then insert them too
          item.insertText = `${item.insertText}]]`;
        }
        if (
          currentVault &&
          !VaultUtils.isEqual(currentVault, note.vault, wsRoot)
        ) {
          // For notes from other vaults than the current note, sort them after notes from the current vault.
          // x will get sorted after numbers, so these will appear after notes without x
          item.sortText = "x" + item.sortText;

          const sameNameNotes = notesByFname.get(note.fname);
          if (sameNameNotes > 1) {
            // There are multiple notes with the same name in multiple vaults,
            // and this note is in a different vault than the current note.
            // To generate a link to this note, we have to do an xvault link.
            item.insertText = `${VaultUtils.toURIPrefix(note.vault)}/${
              item.insertText
            }`;
          }
>>>>>>> 84f4acbb
        }
      }

      completionItems.push(item);
    });
    Logger.info({ ctx, completionItemsLength: completionItems.length });
    return completionItems;
  }
);

export const resolveCompletionItem = sentryReportingCallback(
  async (
    item: CompletionItem,
    token: CancellationToken
  ): Promise<CompletionItem | undefined> => {
    const ctx = "resolveCompletionItem";
    const { label: fname, detail: vname } = item;
    if (
      !_.isString(fname) ||
      !_.isString(vname) ||
      token.isCancellationRequested
    )
      return;

    const engine = getDWorkspace().engine;
    const { vaults, notes, wsRoot } = engine;
    const vault = VaultUtils.getVaultByName({ vname, vaults });
    if (_.isUndefined(vault)) {
      Logger.info({ ctx, msg: "vault not found", fname, vault, wsRoot });
      return;
    }
    const note = NoteUtils.getNoteByFnameV5({
      fname,
      vault,
      notes,
      wsRoot,
    });
    if (_.isUndefined(note)) {
      Logger.info({ ctx, msg: "note not found", fname, vault, wsRoot });
      return;
    }

    try {
      // Render a preview of this note
      const proc = MDUtilsV5.procRemarkFull(
        {
          dest: DendronASTDest.MD_REGULAR,
          engine,
          vault: note.vault,
          fname: note.fname,
        },
        {
          flavor: ProcFlavor.HOVER_PREVIEW,
        }
      );
      const rendered = await proc.process(
        `![[${VaultUtils.toURIPrefix(note.vault)}/${note.fname}]]`
      );
      if (token.isCancellationRequested) return;
      item.documentation = new MarkdownString(rendered.toString());
      Logger.debug({ ctx, msg: "rendered note" });
    } catch (err) {
      // Failed creating preview of the note
      Logger.info({ ctx, err, msg: "failed to render note" });
      return;
    }

    return item;
  }
);

// prettier-ignore
const PARTIAL_WIKILINK_WITH_ANCHOR_REGEX = new RegExp("" +
  "(?<entireLink>" +
    // Should have the starting brackets
    "\\[\\[" +
    "(" +
      // Will then either look like [[^ or [[^anchor
      "(?<trigger>\\^)(?<afterTrigger>[\\w-]*)" +
    "|" + // or like [[alias|note#, or [[alias|note#anchor, or [[#, or [[#anchor
      "(?<beforeAnchor>" +
        // optional alias
        `(${ALIAS_NAME}(?=\\|)\\|)?` +
        // optional note
        `(?<note>${LINK_NAME})?` +
        // anchor
        "(?<hash>#+)(?<anchor>\\^)?" +
      ")" +
      // the text user typed to select the block
      `(?<afterAnchor>${LINK_NAME})?` +
    ")" +
    // May have ending brackets
    "\\]?\\]?" +
  ")",
  "g"
);

export async function provideBlockCompletionItems(
  document: TextDocument,
  position: Position,
  token?: CancellationToken
): Promise<CompletionItem[] | undefined> {
  const ctx = "provideBlockCompletionItems";

  // No-op if we're not in a Dendron Workspace
  if (!DendronExtension.isActive()) {
    return;
  }

  let found: RegExpMatchArray | undefined;
  // This gets triggered when the user types ^, which won't necessarily happen inside a wikilink.
  // So check that the user is actually in a wikilink before we try.
  const line = document.lineAt(position.line);
  // There may be multiple wikilinks in this line
  const matches = line.text.matchAll(PARTIAL_WIKILINK_WITH_ANCHOR_REGEX);
  for (const match of matches) {
    if (_.isUndefined(match.groups) || _.isUndefined(match.index)) continue;
    const { entireLink } = match.groups;
    // If the current position is within this link, then we are trying to complete it
    if (
      match.index <= position.character &&
      position.character <= match.index + entireLink.length
    ) {
      found = match;
    }
  }
  if (
    _.isUndefined(found) ||
    _.isUndefined(found.index) ||
    _.isUndefined(found.groups) ||
    token?.isCancellationRequested
  )
    return;
  Logger.debug({ ctx, found });

  const timestampStart = process.hrtime();
  const engine = getDWorkspace().engine;

  let otherFile = false;
  let note: NoteProps | undefined;
  if (found.groups?.note) {
    // This anchor will be to another note, e.g. [[note#
    // `groups.note` may have vault name, so let's try to parse that
    const link = LinkUtils.parseLinkV2(found.groups.note);
    const vault = link?.vaultName
      ? VaultUtils.getVaultByName({
          vaults: engine.vaults,
          vname: link?.vaultName,
        })
      : undefined;
    // If we couldn't find the linked note, don't do anything
    if (_.isNull(link) || _.isUndefined(link.value)) return;
    note = NoteUtils.getNotesByFname({
      fname: link.value,
      vault,
      notes: engine.notes,
    })[0];
    otherFile = true;
  } else {
    // This anchor is to the same file, e.g. [[#
    note = WSUtils.getNoteFromDocument(document);
  }

  if (_.isUndefined(note) || token?.isCancellationRequested) return;
  Logger.debug({ ctx, fname: note.fname });

  // If there is [[^ or [[^^ , remove that because it's not a valid wikilink
  const removeTrigger = isNotUndefined(found.groups.trigger)
    ? new TextEdit(
        new Range(
          position.line,
          found.index + 2,
          position.line,
          found.index + 2 + found.groups.trigger.length
        ),
        ""
      )
    : undefined;

  let filterByAnchorType: "header" | "block" | undefined;
  // When triggered by [[#^, only show existing block anchors
  let insertValueOnly = false;
  if (isNotUndefined(found.groups?.anchor)) {
    filterByAnchorType = "block";
    // There is already #^ which we are not removing, so don't duplicate it when inserting the text
    insertValueOnly = true;
  } else if (isNotUndefined(found.groups?.hash)) {
    filterByAnchorType = "header";
    // There is already # which we are not removing, so don't duplicate it when inserting the text
    insertValueOnly = true;
  }

  const blocks = await getExtension()
    .getEngine()
    .getNoteBlocks({ id: note.id, filterByAnchorType });
  if (
    _.isUndefined(blocks.data) ||
    blocks.error?.severity === ERROR_SEVERITY.FATAL
  ) {
    Logger.error({
      ctx,
      error: blocks.error || undefined,
      msg: `Unable to get blocks for autocomplete`,
    });
    return;
  }
  Logger.debug({ ctx, blockCount: blocks.data.length });

  // Calculate the replacement range. This must contain any text the user has typed for the block, but not the trigger symbols (#, ^, #^)
  // This is used to determine what the user has typed to narrow the options, and also to pick what will get replaced once the completion is picked.
  let start = found.index + 2; /* length of [[ */
  let end = start;
  if (found.groups.trigger) {
    // Skip the trigger ^
    start += found.groups.trigger.length;
    // Include the text user has typed after trigger
    end = start;
    if (found.groups.afterTrigger) end += found.groups.afterTrigger.length;
  }
  if (found.groups.beforeAnchor) {
    // Skip anchor # or #^
    start += found.groups.beforeAnchor.length;
    // Include the text user has typed after anchor
    end = start;
    if (found.groups.afterAnchor) end += found.groups.afterAnchor.length;
  }
  const range = new Range(position.line, start, position.line, end);
  Logger.debug({ ctx, start: range.start, end: range.end });

  const completions = blocks.data
    .map((block, index) => {
      const edits: TextEdit[] = [];
      if (removeTrigger) edits.push(removeTrigger);
      let anchor: DNoteAnchor | undefined = block.anchor;
      if (_.isUndefined(anchor)) {
        // We can't insert edits into other files, so we can't suggest blocks without existing anchors
        if (otherFile) return;
        anchor = {
          type: "block",
          // Using the "insecure" generator avoids blocking for entropy to become available. This slightly increases the
          // chance of conflicting IDs, but that's okay since we'll only insert one of these completions. (Could also put
          // the same id for all options, but it's unclear if VSCode might reuse these completions)
          value: genUUIDInsecure(),
        };
        const blockPosition = VSCodeUtils.point2VSCodePosition(
          block.position.end
        );
        edits.push(
          new TextEdit(
            new Range(blockPosition, blockPosition),
            // To represent a whole list, the anchor must be after the list with 1 empty line between
            block.type === DendronASTTypes.LIST
              ? `\n\n${AnchorUtils.anchor2string(anchor)}\n`
              : // To represent any other block, the anchor can be placed at the end of the block
                ` ${AnchorUtils.anchor2string(anchor)}`
          )
        );
      }
      return {
        label: block.text,
        // The region that will get replaced when inserting the block.
        range,
        insertText: insertValueOnly
          ? anchor.value
          : `#${AnchorUtils.anchor2string(anchor)}`,
        // If the block didn't have an anchor, we need to insert it ourselves
        additionalTextEdits: edits,
        sortText: padWithZero(index),
      };
    })
    .filter(isNotUndefined);
  const duration = getDurationMilliseconds(timestampStart);
  Logger.debug({ ctx, completionCount: completions.length, duration });
  return completions;
}

export const activate = (context: ExtensionContext) => {
  context.subscriptions.push(
    languages.registerCompletionItemProvider(
      "markdown",
      {
        provideCompletionItems,
      },
      "[", // for wikilinks and references
      "#", // for hashtags
      "@" // for user tags
    )
  );
  context.subscriptions.push(
    languages.registerCompletionItemProvider(
      "markdown",
      {
        provideCompletionItems: provideBlockCompletionItems,
      },
      "#",
      "^"
    )
  );
};

export const completionProvider = {
  activate,
};<|MERGE_RESOLUTION|>--- conflicted
+++ resolved
@@ -189,27 +189,6 @@
         item.label = `${note.fname.slice(USERS_HIERARCHY.length)}`;
         item.insertText = item.label;
         // user tags don't support xvault links, so we skip any special xvault handling
-<<<<<<< HEAD
-      } else if (
-        currentVault &&
-        !VaultUtils.isEqual(currentVault, note.vault, wsRoot)
-      ) {
-        // For notes from other vaults than the current note, sort them after notes from the current vault.
-        // x will get sorted after numbers, so these will appear after notes without x
-        item.sortText = "x" + item.sortText;
-
-        const sameNameNotes = NoteUtils.getNotesByFnameV2({
-          fname: note.fname,
-          engine,
-        }).length;
-        if (sameNameNotes > 1) {
-          // There are multiple notes with the same name in multiple vaults,
-          // and this note is in a different vault than the current note.
-          // To generate a link to this note, we have to do an xvault link.
-          item.insertText = `${VaultUtils.toURIPrefix(note.vault)}/${
-            note.fname
-          }`;
-=======
       } else {
         if (found?.groups?.noBracket !== undefined) {
           // If the brackets are missing, then insert them too
@@ -223,16 +202,17 @@
           // x will get sorted after numbers, so these will appear after notes without x
           item.sortText = "x" + item.sortText;
 
-          const sameNameNotes = notesByFname.get(note.fname);
-          if (sameNameNotes > 1) {
-            // There are multiple notes with the same name in multiple vaults,
-            // and this note is in a different vault than the current note.
-            // To generate a link to this note, we have to do an xvault link.
-            item.insertText = `${VaultUtils.toURIPrefix(note.vault)}/${
-              item.insertText
-            }`;
-          }
->>>>>>> 84f4acbb
+        const sameNameNotes = NoteUtils.getNotesByFnameV2({
+          fname: note.fname,
+          engine,
+        }).length;
+        if (sameNameNotes > 1) {
+          // There are multiple notes with the same name in multiple vaults,
+          // and this note is in a different vault than the current note.
+          // To generate a link to this note, we have to do an xvault link.
+          item.insertText = `${VaultUtils.toURIPrefix(note.vault)}/${
+            item.insertText
+          }`;
         }
       }
 
