import _ from "lodash";
import { DendronError, TAGS_HIERARCHY } from "@dendronhq/common-all";
import { Eat } from "remark-parse";
import Unified, { Plugin } from "unified";
import { DendronASTDest, DendronASTTypes, HashTag } from "../types";
import { MDUtilsV4 } from "../utils";
import { Element } from "hast";

/** Hashtags have the form #foo, or #foo.bar, or #f123
 *
 * Hashtags are not allowed to start with numbers: this is to reserve them in
 * case we want to add Github issues integration, where issues look like #123
 *
 * Other then the reservation on the first character, hashtags can contain any
 * character that a note name can.
 */
export const HASHTAG_REGEX = /^(?<hashTag>#)(?<tagContents>[^0-9#|>[\]\s][^#|>[\]\s]*)/;
export const HASHTAG_REGEX_LOOSE = /(?<hashTag>#)(?<tagContents>[^0-9#|>[\]\s][^#|>[\]\s]*)/;

/**
 *
 * @param text The text to check if it matches an hashtag.
 * @param matchLoose If true, a hashtag anywhere in the string will match. Otherwise the string must contain only the anchor.
 * @returns The identifier for the matched hashtag, or undefined if it did not match.
 */
export const matchHashtag = (
  text: string,
  matchLoose: boolean = true
): string | undefined => {
  const match = (matchLoose ? HASHTAG_REGEX : HASHTAG_REGEX_LOOSE).exec(
    text
  );
  if (match && match.groups) return match.groups.tagContents;
  return undefined;
};

type PluginOpts = {
};

const plugin: Plugin<[PluginOpts?]> = function plugin (
  this: Unified.Processor,
  opts?: PluginOpts
) {
  attachParser(this);
  if (this.Compiler != null) {
    attachCompiler(this, opts);
  }
};

function attachParser(proc: Unified.Processor) {
  function locator(value: string, fromIndex: number) {
    return value.indexOf("#", fromIndex);
  }

  function inlineTokenizer(eat: Eat, value: string) {
    const match = HASHTAG_REGEX.exec(value);
    if (match && match.groups?.tagContents) {
      return eat(match[0])({
        type: DendronASTTypes.HASHTAG,
<<<<<<< HEAD
        value,
        fname: `${TAGS_HIERARCHY}${match.groups.tagContents}`,
=======
        value: match[0],
        fname: `${TAGS_HIERARCHY}${match[1]}`,
>>>>>>> 0d49689c
      });
    }
    return;
  }
  inlineTokenizer.locator = locator;

  const Parser = proc.Parser;
  const inlineTokenizers = Parser.prototype.inlineTokenizers;
  const inlineMethods = Parser.prototype.inlineMethods;
  inlineTokenizers.hashtag = inlineTokenizer;
  inlineMethods.splice(inlineMethods.indexOf("link"), 0, "hashtag");
}

function attachCompiler(proc: Unified.Processor, _opts?: PluginOpts) {
  const Compiler = proc.Compiler;
  const visitors = Compiler.prototype.visitors;

  if (visitors) {
    visitors.hashtag = (node: HashTag): string | Element => {
      const { dest } = MDUtilsV4.getDendronData(proc);
      const prefix = MDUtilsV4.getProcOpts(proc).wikiLinksOpts?.prefix || "";
      switch (dest) {
        case DendronASTDest.MD_DENDRON:
          return node.value;
        case DendronASTDest.MD_REGULAR:
        case DendronASTDest.MD_ENHANCED_PREVIEW:
          return `[${node.value}](${prefix}${node.fname})`;
        default:
          throw new DendronError({ message: "Unable to render hashtag" });
      }
    };
  }
}

export { plugin as hashtags };
export { PluginOpts as HashTagOpts };<|MERGE_RESOLUTION|>--- conflicted
+++ resolved
@@ -57,13 +57,8 @@
     if (match && match.groups?.tagContents) {
       return eat(match[0])({
         type: DendronASTTypes.HASHTAG,
-<<<<<<< HEAD
-        value,
+        value: match[0],
         fname: `${TAGS_HIERARCHY}${match.groups.tagContents}`,
-=======
-        value: match[0],
-        fname: `${TAGS_HIERARCHY}${match[1]}`,
->>>>>>> 0d49689c
       });
     }
     return;
