import { ServerUtils } from "@dendronhq/api-server";
import {
  CONSTANTS,
  DendronError,
  DEngineClient,
  DNodeUtils,
  DVault,
  getStage,
  NoteAddBehavior,
  NoteProps,
  NoteUtils,
  Point,
  Position,
  SchemaModuleProps,
  Time,
  VaultUtils,
} from "@dendronhq/common-all";
import {
  goUpTo,
  resolveTilde,
  tmpDir,
  vault2Path,
} from "@dendronhq/common-server";
import { HistoryEvent, HistoryService } from "@dendronhq/engine-server";
import { ExecaChildProcess } from "execa";
import _ from "lodash";
import _md from "markdown-it";
import ogs from "open-graph-scraper";
import os from "os";
import path from "path";
import * as vscode from "vscode";
import { CancellationTokenSource } from "vscode-languageclient";
import { PickerUtilsV2 } from "./components/lookup/utils";
import {
  DendronContext,
  GLOBAL_STATE,
  _noteAddBehaviorEnum,
} from "./constants";
import { FileItem } from "./external/fileutils/FileItem";
import { Logger } from "./logger";
import { EngineAPIService } from "./services/EngineAPIService";
import { DendronWorkspace, getWS } from "./workspace";

export enum InstallStatus {
  NO_CHANGE = "NO_CHANGE",
  INITIAL_INSTALL = "INITIAL_INSTALL",
  UPGRADED = "UPGRADED",
}

export class DisposableStore {
  private _toDispose = new Set<vscode.Disposable>();

  public add(dis: vscode.Disposable) {
    this._toDispose.add(dis);
  }

  public dispose() {
    // eslint-disable-next-line no-restricted-syntax
    for (const disposable of this._toDispose) {
      disposable.dispose();
    }
  }
}

// === File FUtils
// @DEPRECATE, use src/files.ts#resolvePath
export function resolvePath(filePath: string, wsRoot?: string): string {
  const platform = os.platform();

  const isWin = platform === "win32";
  if (filePath[0] === "~") {
    return resolveTilde(filePath);
  } else if (
    path.isAbsolute(filePath) ||
    (isWin && filePath.startsWith("\\"))
  ) {
    return filePath;
  } else {
    if (!wsRoot) {
      throw Error("can't use rel path without a workspace root set");
    }
    return path.join(wsRoot, filePath);
  }
}

export function getPlatform() {
  return process.platform;
}

export class FileUtils {
  static escape(fpath: string) {
    return fpath.replace(/(\s+)/g, "\\$1");
  }
}

// NOTE: used for tests
let _MOCK_CONTEXT: undefined | vscode.ExtensionContext;

type CreateFnameOverrides = {
  domain?: string;
};

type CreateFnameOpts = {
  overrides?: CreateFnameOverrides;
};

type AddBehavior =
  | "childOfDomain"
  | "childOfCurrent"
  | "asOwnDomain"
  | "childOfDomainNamespace";

export class VSCodeUtils {
  static closeCurrentFileEditor() {
    return vscode.commands.executeCommand("workbench.action.closeActiveEditor");
  }

  static closeAllEditors() {
    return vscode.commands.executeCommand("workbench.action.closeAllEditors");
  }

  static createCancelSource(existingSource?: CancellationTokenSource) {
    const tokenSource = new CancellationTokenSource();
    if (existingSource) {
      existingSource.cancel();
      existingSource.dispose();
    }
    return tokenSource;
  }

  static createQuickPick = vscode.window.createQuickPick;

  static extractRangeFromActiveEditor = async (
    documentParam?: vscode.TextDocument,
    rangeParam?: vscode.Range
  ) => {
    const document = documentParam || vscode.window.activeTextEditor?.document;

    if (!document || (document && document.languageId !== "markdown")) {
      return;
    }

    const range = rangeParam || vscode.window.activeTextEditor?.selection;

    if (!range || (range && range.isEmpty)) {
      return;
    }
    return { document, range };
  };

  static deleteRange = async (
    document: vscode.TextDocument,
    range: vscode.Range
  ) => {
    const editor = await vscode.window.showTextDocument(document);
    await editor.edit((edit) => edit.delete(range));
  };

  static getActiveTextEditor() {
    return vscode.window.activeTextEditor;
  }

  static getActiveTextEditorOrThrow() {
    const editor = vscode.window.activeTextEditor;
    if (!editor) {
      throw new DendronError({ message: "no active editor" });
    }
    return editor;
  }

  static getFsPathFromTextEditor(editor: vscode.TextEditor) {
    return editor.document.uri.fsPath;
  }

  /**
   * Check if we upgraded, initialized for the first time or no change was detected
   * @returns {@link InstallStatus}
   */
  static getInstallStatusForWorkspace({
    previousWorkspaceVersion,
    currentVersion,
  }: {
    previousWorkspaceVersion?: string;
    currentVersion: string;
  }): InstallStatus {
    if (
      _.isUndefined(previousWorkspaceVersion) ||
      previousWorkspaceVersion === CONSTANTS.DENDRON_INIT_VERSION
    ) {
      return InstallStatus.INITIAL_INSTALL;
    }
    if (previousWorkspaceVersion !== currentVersion) {
      return InstallStatus.UPGRADED;
    }
    return InstallStatus.NO_CHANGE;
  }

  static getInstallStatusForExtension({
    previousGlobalVersion,
    currentVersion,
  }: {
    previousGlobalVersion?: string;
    currentVersion: string;
  }): InstallStatus {
    if (
      _.isUndefined(previousGlobalVersion) ||
      previousGlobalVersion === CONSTANTS.DENDRON_INIT_VERSION
    ) {
      return InstallStatus.INITIAL_INSTALL;
    }
    if (previousGlobalVersion !== currentVersion) {
      return InstallStatus.UPGRADED;
    }
    return InstallStatus.NO_CHANGE;
  }

  static getSelection():
    | { text: undefined; selection: undefined; editor: undefined }
    | { text: string; selection: vscode.Selection; editor: vscode.TextEditor } {
    const editor = vscode.window.activeTextEditor;
    if (_.isUndefined(editor))
      return { text: undefined, selection: undefined, editor: undefined };
    const selection = editor.selection;
    const text = editor.document.getText(selection);
    return { text, selection, editor };
  }

  static createWSContext(): vscode.ExtensionContext {
    const pkgRoot = goUpTo({ base: __dirname, fname: "package.json" });
    return {
      extensionMode: vscode.ExtensionMode.Development,
      logPath: tmpDir().name,
      subscriptions: [] as any[],
      extensionPath: pkgRoot,
      globalState: VSCodeUtils.createMockState({
        [GLOBAL_STATE.VERSION]: "0.0.1",
      }),
      workspaceState: VSCodeUtils.createMockState({}),
      extensionUri: vscode.Uri.file(pkgRoot),
      environmentVariableCollection: {} as any,
      storagePath: tmpDir().name,
      globalStoragePath: tmpDir().name,
      asAbsolutePath: {} as any, //vscode.Uri.file(wsPath)
    } as unknown as vscode.ExtensionContext;
  }

  static getOrCreateMockContext(): vscode.ExtensionContext {
    if (!_MOCK_CONTEXT) {
      const pkgRoot = goUpTo({ base: __dirname, fname: "package.json" });
      _MOCK_CONTEXT = {
        extensionMode: vscode.ExtensionMode.Development,
        logPath: tmpDir().name,
        subscriptions: [],
        extensionPath: pkgRoot,
        globalState: VSCodeUtils.createMockState({
          [GLOBAL_STATE.VERSION]: "0.0.1",
        }),
        workspaceState: VSCodeUtils.createMockState({}),
        extensionUri: vscode.Uri.file(pkgRoot),
        environmentVariableCollection: {} as any,
        storagePath: tmpDir().name,
        globalStoragePath: tmpDir().name,
        asAbsolutePath: {} as any, //vscode.Uri.file(wsPath)
      } as unknown as vscode.ExtensionContext;
    }
    return _MOCK_CONTEXT;
  }

  static getNoteFromDocument(document: vscode.TextDocument) {
    const engine = getWS().getEngine();
    const txtPath = document.uri.fsPath;
    const wsRoot = DendronWorkspace.wsRoot();
    const fname = path.basename(txtPath, ".md");
    let vault: DVault;
    try {
      vault = VSCodeUtils.getVaultFromDocument(document);
    } catch (err) {
      // No vault
      return undefined;
    }
    return NoteUtils.getNoteByFnameV5({
      fname,
      vault,
      wsRoot,
      notes: engine.notes,
    });
  }

  static getVaultFromDocument(document: vscode.TextDocument) {
    const txtPath = document.uri.fsPath;
    const wsRoot = DendronWorkspace.wsRoot();
    const vault = VaultUtils.getVaultByNotePath({
      wsRoot,
      vaults: getWS().getEngine().vaults,
      fsPath: txtPath,
    });
    return vault;
  }

  static createMockState(settings: any): vscode.WorkspaceConfiguration {
    const _settings = settings;
    return {
      get: (_key: string) => {
        return _settings[_key];
      },
      update: async (_key: string, _value: any) => {
        _settings[_key] = _value;
        return;
      },
      has: (key: string) => {
        return key in _settings;
      },
      inspect: (_section: string) => {
        return _settings;
      },
    };
  }

  static createWSFolder(root: string): vscode.WorkspaceFolder {
    const uri = vscode.Uri.file(root);
    return {
      index: 0,
      uri,
      name: path.basename(root),
    };
  }

  /**
   * URI.joinPath currentl'y doesn't work in theia
   * @param uri
   * @param path
   */
  static joinPath(uri: vscode.Uri, ...fpath: string[]) {
    return vscode.Uri.file(path.join(uri.fsPath, ...fpath));
  }

  static async openNoteByPath({
    vault,
    fname,
  }: {
    vault: DVault;
    fname: string;
  }) {
    const vpath = vault2Path({ vault, wsRoot: DendronWorkspace.wsRoot() });
    const notePath = path.join(vpath, `${fname}.md`);
    const editor = await VSCodeUtils.openFileInEditor(
      vscode.Uri.file(notePath)
    );
    return editor as vscode.TextEditor;
  }

  static async openNote(note: NoteProps) {
    const { vault, fname } = note;
    const wsRoot = DendronWorkspace.wsRoot();
    const vpath = vault2Path({ vault, wsRoot });
    const notePath = path.join(vpath, `${fname}.md`);
    const editor = await VSCodeUtils.openFileInEditor(
      vscode.Uri.file(notePath)
    );
    return editor as vscode.TextEditor;
  }

  static async openFileInEditor(
    fileItemOrURI: FileItem | vscode.Uri,
    opts?: Partial<{
      column: vscode.ViewColumn;
    }>
  ): Promise<vscode.TextEditor | undefined> {
    let textDocument;
    if (fileItemOrURI instanceof FileItem) {
      if (fileItemOrURI.isDir) {
        return;
      }

      textDocument = await vscode.workspace.openTextDocument(
        fileItemOrURI.path
      );
    } else {
      textDocument = await vscode.workspace.openTextDocument(fileItemOrURI);
    }

    if (!textDocument) {
      throw new Error("Could not open file!");
    }

    const col = opts?.column || vscode.ViewColumn.Active;

    const editor = await vscode.window.showTextDocument(textDocument, col);
    if (!editor) {
      throw new Error("Could not show document!");
    }

    return editor;
  }

  static openLink(link: string) {
    vscode.commands.executeCommand("vscode.open", vscode.Uri.parse(link));
  }

  static async openWS(wsFile: string) {
    return vscode.commands.executeCommand(
      "vscode.openFolder",
      vscode.Uri.file(wsFile)
    );
  }

  static async reloadWindow() {
    if (getStage() !== "test") {
      await vscode.commands.executeCommand("workbench.action.reloadWindow");
    }
  }

  static async gatherFolderPath(opts?: {
    default: string;
  }): Promise<string | undefined> {
    const folderPath = await vscode.window.showInputBox({
      prompt: "Select path to folder",
      ignoreFocusOut: true,
      value: opts?.default,
      validateInput: (input: string) => {
        if (!path.isAbsolute(input)) {
          if (input[0] !== "~") {
            return "must enter absolute path";
          }
        }
        return undefined;
      },
    });
    if (_.isUndefined(folderPath)) {
      return;
    }
    return resolvePath(folderPath);
  }

  static isDevMode(): boolean {
    // HACK: vscode does not save env variables btw workspaces
    return !!process.env.VSCODE_DEBUGGING_EXTENSION;
  }

  static setContext(key: DendronContext, status: boolean) {
    vscode.commands.executeCommand("setContext", key, status);
  }

  static showInputBox = vscode.window.showInputBox;
  static showQuickPick = vscode.window.showQuickPick;
  static showWebView = (opts: {
    title: string;
    content: string;
    rawHTML?: boolean;
  }) => {
    const { title, content, rawHTML } = opts;
    const panel = vscode.window.createWebviewPanel(
      _.kebabCase(title),
      title, // Title of the panel displayed to the user
      vscode.ViewColumn.One, // Editor column to show the new webview panel in.
      {} // Webview options. More on these later.
    );
    panel.webview.html = rawHTML ? content : _md().render(content);
  };

  /** Convert a `Point` from a parsed remark node to a `vscode.Poisition`
   *
   * @param point The point to convert.
   * @param offset When converting the point, shift it by this much.
   * @returns The converted Position, shifted by `offset` if provided.
   */
  static point2VSCodePosition(
    point: Point,
    offset?: { line?: number; column?: number }
  ) {
    return new vscode.Position(
      // remark Point's are 0 indexed
      point.line - 1 + (offset?.line || 0),
      point.column - 1 + (offset?.column || 0)
    );
  }

  /** Convert a `Position` from a parsed remark node to a `vscode.Range`
   *
   * @param position The position to convert.
   * @returns The converted Range.
   */
  static position2VSCodeRange(position: Position) {
    return new vscode.Range(
      // remark Point's are 0 indexed
      this.point2VSCodePosition(position.start),
      this.point2VSCodePosition(position.end)
    );
  }

  /** Fold the foldable region at the given line for the active editor.
   *
   * This is equivalent to selecting that point, and using the "Fold" command in the editor.
   */
  static foldActiveEditorAtPosition(opts: { line?: number; levels?: number }) {
    return vscode.commands.executeCommand("editor.fold", {
      selectionLines: [opts.line],
      levels: opts.levels,
    });
  }
}

export class WSUtils {
  static handleServerProcess({
    subprocess,
    context,
    onExit,
  }: {
    subprocess: ExecaChildProcess;
    context: vscode.ExtensionContext;
    onExit: () => any;
  }) {
    const ctx = "WSUtils.handleServerProcess";
    Logger.info({ ctx, msg: "subprocess running", pid: subprocess.pid });
    // if extension closes, reap server process
    context.subscriptions.push(
      new vscode.Disposable(() => {
        Logger.info({ ctx, msg: "kill server start" });
        process.kill(subprocess.pid);
        Logger.info({ ctx, msg: "kill server end" });
      })
    );
    // if server process has issues, prompt user to restart
    ServerUtils.onProcessExit({
      subprocess,
      cb: onExit,
    });
  }

  static showInitProgress() {
    const ctx = "showInitProgress";
    vscode.window.withProgress(
      {
        location: vscode.ProgressLocation.Notification,
        title: "Starting Dendron...",
        cancellable: true,
      },
      (_progress, _token) => {
        _token.onCancellationRequested(() => {
          console.log("Cancelled");
        });

        const p = new Promise((resolve) => {
          HistoryService.instance().subscribe(
            "extension",
            async (_event: HistoryEvent) => {
              if (_event.action === "initialized") {
                resolve(undefined);
              }
            }
          );
          HistoryService.instance().subscribe(
            "extension",
            async (_event: HistoryEvent) => {
              if (_event.action === "not_initialized") {
                Logger.error({ ctx, msg: "issue initializing Dendron" });
                resolve(undefined);
              }
            }
          );
        });
        return p;
      }
    );
  }

  static updateEngineAPI(port: number | string): DEngineClient {
    const ws = DendronWorkspace.instance();
    const svc = EngineAPIService.createEngine({
      port,
      enableWorkspaceTrust: vscode.workspace.isTrusted,
    });
    ws.setEngine(svc);
    ws.port = _.toInteger(port);
    const engine = ws.getEngine();
    return engine;
  }
}

export class DendronClientUtilsV2 {
  static genNotePrefix(
    fname: string,
    addBehavior: AddBehavior,
    opts: { engine: DEngineClient }
  ) {
    let out: string;
    switch (addBehavior) {
      case "childOfDomain": {
        out = DNodeUtils.domainName(fname);
        break;
      }
      case "childOfDomainNamespace": {
        out = DNodeUtils.domainName(fname);
        const vault = PickerUtilsV2.getOrPromptVaultForOpenEditor();
        const domain = NoteUtils.getNoteByFnameV5({
          fname,
          notes: opts.engine.notes,
          vault,
          wsRoot: DendronWorkspace.wsRoot(),
        });
        if (domain && domain.schema) {
          const smod = opts.engine.schemas[domain.schema.moduleId];
          const schema = smod.schemas[domain.schema.schemaId];
          if (schema && schema.data.namespace) {
            out = NoteUtils.getPathUpTo(fname, 2);
          }
        }
        break;
      }
      case "childOfCurrent": {
        out = fname;
        break;
      }
      case "asOwnDomain": {
        out = "";
        break;
      }
      default: {
        throw Error(`unknown add Behavior: ${addBehavior}`);
      }
    }
    return out;
  }

  /**
   * Generates a file name for a journal or scratch note. Must be derived by an
   * open note, or passed as an option.
   * @param type 'JOURNAL' | 'SCRATCH'
   * @param opts Options to control how the note will be named
   * @returns The file name of the new note
   */
  static genNoteName(
    type: "JOURNAL" | "SCRATCH",
    opts?: CreateFnameOpts
  ): string {
    // gather inputs
<<<<<<< HEAD
    const dateFormat = type === "SCRATCH" 
      ? getWS().config.scratch.dateFormat
      : getWS().config.journal.dateFormat;

    const addBehavior = type === "SCRATCH"
      ? getWS().config.scratch.addBehavior
      : getWS().config.journal.addBehavior;

    const name = type === "SCRATCH"
      ? getWS().config.scratch.name
      : getWS().config.journal.name;
    
    if (!_.includes(_noteAddBehaviorEnum, addBehavior)) {
      const actual = addBehavior;
      const choices = Object.keys(NoteAddBehavior).join(", ");
      throw Error(
        `${actual} must be one of: ${choices}`
      );
=======
    const dateFormat =
      type === "SCRATCH"
        ? (DendronWorkspace.configuration().get<string>(
            CONFIG["DEFAULT_SCRATCH_DATE_FORMAT"].key
          ) as string)
        : getWS().config.journal.dateFormat;

    const addBehavior =
      type === "SCRATCH"
        ? DendronWorkspace.configuration().get<string>(
            CONFIG["DEFAULT_SCRATCH_ADD_BEHAVIOR"].key
          )
        : getWS().config.journal.addBehavior;

    const nameKey: ConfigKey = `DEFAULT_${type}_NAME` as ConfigKey;
    const name =
      type === "SCRATCH"
        ? DendronWorkspace.configuration().get<string>(CONFIG[nameKey].key)
        : getWS().config.journal.name;

    if (!_.includes(_noteAddBehaviorEnum, addBehavior)) {
      const actual =
        type === "SCRATCH"
          ? CONFIG["DEFAULT_SCRATCH_ADD_BEHAVIOR"].key
          : addBehavior;
      const choices =
        type === "SCRATCH"
          ? _noteAddBehaviorEnum.join(", ")
          : Object.keys(NoteAddBehavior).join(", ");
      throw Error(`${actual} must be one of: ${choices}`);
>>>>>>> 6213cbd4
    }

    const editorPath = vscode.window.activeTextEditor?.document.uri.fsPath;
    const currentNoteFname =
      opts?.overrides?.domain ||
      (editorPath ? path.basename(editorPath, ".md") : undefined);
    if (!currentNoteFname) {
      throw Error("Must be run from within a note");
    }

    const engine = DendronWorkspace.instance().getEngine();
    const prefix = DendronClientUtilsV2.genNotePrefix(
      currentNoteFname,
      addBehavior as AddBehavior,
      {
        engine,
      }
    );

    const noteDate = Time.now().toFormat(dateFormat);
    return [prefix, name, noteDate].filter((ent) => !_.isEmpty(ent)).join(".");
  }

  static getSchemaModByFname = async ({
    fname,
    client,
  }: {
    fname: string;
    client: DEngineClient;
  }): Promise<SchemaModuleProps> => {
    const smod = _.find(client.schemas, { fname });
    if (!smod) {
      throw new DendronError({ message: "no note found" });
    }
    return smod;
  };

  static useVaultPrefix(engine: DEngineClient) {
    const noXVaultLink = getWS().config.noXVaultWikiLink;
    const useVaultPrefix =
      _.size(engine.vaults) > 1 &&
      (_.isBoolean(noXVaultLink) ? !noXVaultLink : true);
    return useVaultPrefix;
  }
}

export const clipboard = vscode.env.clipboard;

// This layer of indirection is only here enable stubbing a top level function that's the default export of a module // https://github.com/sinonjs/sinon/issues/562#issuecomment-399090111
// Otherwise, we can't mock it for testing.
export const getOpenGraphMetadata = (opts: ogs.Options) => {
  return ogs(opts);
};<|MERGE_RESOLUTION|>--- conflicted
+++ resolved
@@ -634,7 +634,6 @@
     opts?: CreateFnameOpts
   ): string {
     // gather inputs
-<<<<<<< HEAD
     const dateFormat = type === "SCRATCH" 
       ? getWS().config.scratch.dateFormat
       : getWS().config.journal.dateFormat;
@@ -653,38 +652,6 @@
       throw Error(
         `${actual} must be one of: ${choices}`
       );
-=======
-    const dateFormat =
-      type === "SCRATCH"
-        ? (DendronWorkspace.configuration().get<string>(
-            CONFIG["DEFAULT_SCRATCH_DATE_FORMAT"].key
-          ) as string)
-        : getWS().config.journal.dateFormat;
-
-    const addBehavior =
-      type === "SCRATCH"
-        ? DendronWorkspace.configuration().get<string>(
-            CONFIG["DEFAULT_SCRATCH_ADD_BEHAVIOR"].key
-          )
-        : getWS().config.journal.addBehavior;
-
-    const nameKey: ConfigKey = `DEFAULT_${type}_NAME` as ConfigKey;
-    const name =
-      type === "SCRATCH"
-        ? DendronWorkspace.configuration().get<string>(CONFIG[nameKey].key)
-        : getWS().config.journal.name;
-
-    if (!_.includes(_noteAddBehaviorEnum, addBehavior)) {
-      const actual =
-        type === "SCRATCH"
-          ? CONFIG["DEFAULT_SCRATCH_ADD_BEHAVIOR"].key
-          : addBehavior;
-      const choices =
-        type === "SCRATCH"
-          ? _noteAddBehaviorEnum.join(", ")
-          : Object.keys(NoteAddBehavior).join(", ");
-      throw Error(`${actual} must be one of: ${choices}`);
->>>>>>> 6213cbd4
     }
 
     const editorPath = vscode.window.activeTextEditor?.document.uri.fsPath;
