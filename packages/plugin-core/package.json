{
  "name": "@dendronhq/plugin-core",
  "private": true,
  "displayName": "dendron",
  "description": "Dendron is a hierarchal note taking tool that grows as you do. ",
  "publisher": "dendron",
<<<<<<< HEAD
  "version": "0.59.4",
=======
  "version": "0.59.2",
>>>>>>> 6e076200
  "engines": {
    "vscode": "^1.58.0"
  },
  "categories": [
    "Other"
  ],
  "installConfig": {
    "hoistingLimits": "none"
  },
  "keywords": [
    "second brain",
    "markdown",
    "roam",
    "notes",
    "schema"
  ],
  "activationEvents": [
    "*"
  ],
  "main": "./out/src/extension.js",
  "extensionPack": [
    "dendron.dendron-paste-image"
  ],
  "contributes": {
    "languages": [
      {
        "id": "markdown",
        "extensions": [
          ".md"
        ],
        "aliases": [
          "markdown"
        ],
        "configuration": "./language-configuration.json"
      }
    ],
    "views": {
      "explorer": [
        {
          "id": "dendron.sample",
          "name": "Sample View",
          "when": "dendron:devMode",
          "type": "webview"
        },
        {
          "id": "dendron.calendar-view",
          "name": "Calendar",
          "type": "webview"
        },
        {
          "id": "dendron.treeView",
          "name": "Tree View",
          "when": "dendron:pluginActive && !dendron:webUIEnabled"
        },
        {
          "id": "dendron.tree-view",
          "name": "Tree View V2",
          "when": "dendron:webUIEnabled",
          "type": "webview"
        },
        {
          "id": "dendron.backlinks",
          "name": "Backlinks",
          "when": "dendron:pluginActive"
        }
      ]
    },
    "categories": [
      "Other"
    ],
    "commands": [
      {
        "command": "dendron.backlinks.expandAll",
        "title": "Expand All",
        "icon": "$(expand-all)"
      },
      {
        "command": "dendron.browseNote",
        "title": "Dendron: Browse Note",
        "desc": "Browse note on github"
      },
      {
        "command": "dendron.contributeToCause",
        "title": "Dendron: Contribute",
        "desc": "Become an environmentalist and keep Dendron sustainable",
        "docs": "This command takes you to Dendron's [Environmentalist](https://accounts.dendron.so/account/subscribe) plans.\nEnvironmentalists are users that can support Dendron financially through a monthly contribution. Environmentalist get access to insider builds, priority support, and access to exclusive dev channels."
      },
      {
        "command": "dendron.gotoNote",
        "title": "Dendron: Goto Note",
        "desc": "Go to a note"
      },
      {
        "command": "dendron.createDailyJournalNote",
        "title": "Dendron: Create Daily Journal Note",
        "desc": "Create a global journal note",
        "docLink": "dendron.topic.special-notes.md",
        "docPreview": "![](https://foundation-prod-assetspublic53c57cce-8cpvgjldwysl.s3-us-west-2.amazonaws.com/assets/images/notes.daily.gif)"
      },
      {
        "command": "dendron.copyNoteLink",
        "title": "Dendron: Copy Note Link",
        "desc": "Copy wiki link to note",
        "docLink": "dendron.topic.commands.md",
        "docPreview": "![](https://foundation-prod-assetspublic53c57cce-8cpvgjldwysl.s3-us-west-2.amazonaws.com/assets/images/command.copy-link.gif)"
      },
      {
        "command": "dendron.copyNoteRef",
        "title": "Dendron: Copy Note Ref",
        "desc": "Copies a reference to the current open document",
        "docLink": "dendron.topic.commands.md",
        "docs": "Lets you quickly create a [[note reference| dendron.topic.refs]] to the current note.\n![](https://foundation-prod-assetspublic53c57cce-8cpvgjldwysl.s3-us-west-2.amazonaws.com/assets/images/ref-note.gif)\n\nIf you have a header selected while running this command, it will copy the note ref with the selected header to the next note ref\n![](https://foundation-prod-assetspublic53c57cce-8cpvgjldwysl.s3-us-west-2.amazonaws.com/assets/images/refs.copy-selection.gif)",
        "docPreview": ""
      },
      {
        "command": "dendron.deleteNode",
        "title": "Dendron: Delete Node",
        "desc": "Delete a note or schema",
        "docLink": "dendron.topic.lookup.md",
        "docPreview": ""
      },
      {
        "command": "dendron.insertNote",
        "title": "Dendron: Insert Note",
        "desc": "Insert note contents"
      },
      {
        "command": "dendron.insertNoteLink",
        "title": "Dendron: Insert Note Link",
        "desc": "Insert note link"
      },
      {
        "command": "dendron.insertNoteIndex",
        "title": "Dendron: Insert Note Index",
        "desc": "Insert note index"
      },
      {
        "command": "dendron.moveNote",
        "title": "Dendron: Move Note",
        "desc": "Move a note"
      },
      {
        "command": "dendron.randomNote",
        "title": "Dendron: Random Note",
        "desc": "Open a random note within a configured hierarchy set"
      },
      {
        "command": "dendron.renameNote",
        "title": "Dendron: Rename Note",
        "desc": "Rename a note and all backlinks",
        "docLink": "dendron.topic.commands.md",
        "docPreview": "![](https://foundation-prod-assetspublic53c57cce-8cpvgjldwysl.s3-us-west-2.amazonaws.com/assets/images/command-rename.gif)"
      },
      {
        "command": "dendron.renameHeader",
        "title": "Dendron: Rename Header",
        "desc": "Rename a header, and update all links to it."
      },
      {
        "command": "dendron.lookupNote",
        "title": "Dendron: Lookup Note",
        "desc": "Initiate note lookup",
        "when": "dendron:pluginActive"
      },
      {
        "command": "dendron.lookupSchema",
        "title": "Dendron: Lookup Schema",
        "desc": "Initiate schema lookup",
        "when": "dendron:pluginActive",
        "docLink": "dendron.topic.lookup.md",
        "docPreview": "![](https://foundation-prod-assetspublic53c57cce-8cpvgjldwysl.s3-us-west-2.amazonaws.com/assets/images/schema-lookup.gif)"
      },
      {
        "command": "dendron.reloadIndex",
        "title": "Dendron: Reload Index",
        "desc": "Reload the index. Necessary for Dendron to pick up on schema changes.",
        "docLink": "dendron.topic.commands.md",
        "docPreview": ""
      },
      {
        "command": "dendron.archiveHierarchy",
        "title": "Dendron: Archive Hierarchy",
        "desc": "Move current note and all children under the `archive` hierarchy",
        "docs": "This is a convenience method around `Refactor Hierarchy` for the case of archiving hierarchies you are no longer using. For example, if you were currently at `pro.foo`, running `Archive Hierarchy` would be equivalent to running `Refactor Hierarchy` with the following arguments:\n- matcher: `pro.foo`\n- replacement:  `archive.pro.foo`",
        "docLink": "dendron.topic.commands.md",
        "docPreview": "<a href=\"https://www.loom.com/share/9698d5a4451b49d8b107f3ff67d97877\">  <img style=\"\" src=\"https://cdn.loom.com/sessions/thumbnails/9698d5a4451b49d8b107f3ff67d97877-with-play.gif\"> </a>"
      },
      {
        "command": "dendron.refactorHierarchy",
        "title": "Dendron: Refactor Hierarchy",
        "desc": "Update hierarchy using regex",
        "docs": "Like `Rename Note` but works on an entire hierarchy of notes. This command takes two arguments: \n- matcher: regex that matches text you want to capture for replacement\n- replacer: regex that represents text you want to use as replacement\n\nAfter running the command, you will be taken to a preview that shows all files that will be affected. You will be given an option in a dropdown to either proceed with the refactor or cancel the operation. \n\n- NOTE: Dendron will warn you if refactoring will overwrite existing files. You will need to either change your `replacer` or move the affected files before Dendron will perform a refactor\n\nRefactor Hierarchy is \nhttps://discordapp.com/channels/717965437182410783/743194856788328497/743195382795993291",
        "docLink": "dendron.topic.commands.md",
        "docPreview": "<a href=\"https://www.loom.com/share/11d90a86fd1348a5a504406b52d79f85\"> <img style=\"\" src=\"https://cdn.loom.com/sessions/thumbnails/11d90a86fd1348a5a504406b52d79f85-with-play.gif\"> </a>"
      },
      {
        "command": "dendron.goUpHierarchy",
        "title": "Dendron: Go Up",
        "desc": "Go to closet non-stub parent of the currently open note",
        "docLink": "dendron.topic.commands.md",
        "docPreview": "![](https://foundation-prod-assetspublic53c57cce-8cpvgjldwysl.s3-us-west-2.amazonaws.com/assets/images/hierarchy.go-up.gif)"
      },
      {
        "command": "dendron.goNextHierarchy",
        "title": "Dendron: Go Next Sibling",
        "desc": "Go to the next sibling",
        "docLink": "dendron.topic.commands.md",
        "docPreview": "![](https://foundation-prod-assetspublic53c57cce-8cpvgjldwysl.s3-us-west-2.amazonaws.com/assets/images/hierarchy.go-sibling.gif)"
      },
      {
        "command": "dendron.goPrevHierarchy",
        "title": "Dendron: Go Previous Sibling",
        "desc": "Go to the previous sibling",
        "docLink": "dendron.topic.commands.md",
        "docPreview": "![](https://foundation-prod-assetspublic53c57cce-8cpvgjldwysl.s3-us-west-2.amazonaws.com/assets/images/hierarchy.go-sibling.gif)"
      },
      {
        "command": "dendron.goDownHierarchy",
        "title": "Dendron: Go Down",
        "desc": "Go down the hierarchy",
        "docLink": "dendron.topic.commands.md",
        "docPreview": "![](https://foundation-prod-assetspublic53c57cce-8cpvgjldwysl.s3-us-west-2.amazonaws.com/assets/images/hierarchy.go-down.gif)"
      },
      {
        "command": "dendron.addAndCommit",
        "title": "Dendron: Workspace: Add and Commit",
        "desc": "add and commit all files"
      },
      {
        "command": "dendron.sync",
        "title": "Dendron: Workspace: Sync",
        "desc": "Sync all files",
        "docPreview": "Sync all files in your workspace, across all vaults.\nThis will add and commit all changes, then pull and push to sync all changes."
      },
      {
        "command": "dendron.vaultAdd",
        "title": "Dendron: Vault Add",
        "desc": "Add a new vault",
        "docPreview": "<div style=\"position: relative; padding-bottom: 62.5%; height: 0;\"><iframe src=\"https://www.loom.com/embed/b4171372f9794dd7be609c043f343fa3\" frameborder=\"0\" webkitallowfullscreen mozallowfullscreen allowfullscreen style=\"position: absolute; top: 0; left: 0; width: 100%; height: 100%;\"></iframe></div>",
        "docs": "When you add a vault, you can choose between adding a local vault or a remote vault.",
        "docLink": ""
      },
      {
        "command": "dendron.vaultRemove",
        "title": "Dendron: Vault Remove",
        "desc": "Remove a vault",
        "docLink": "",
        "docPreview": "Remove a vault from your workspace. Note that the underlying files wil **not** be deleted - the vault will lose its association with your workspace.\n<div style=\"position: relative; padding-bottom: 62.5%; height: 0;\"><iframe src=\"https://www.loom.com/embed/307effc22b8d4c59a32933529a8393e1\" frameborder=\"0\" webkitallowfullscreen mozallowfullscreen allowfullscreen style=\"position: absolute; top: 0; left: 0; width: 100%; height: 100%;\"></iframe></div>"
      },
      {
        "command": "dendron.initWS",
        "title": "Dendron: Initialize Workspace",
        "desc": "Create a new workspace",
        "docLink": "dendron.topic.commands.md",
        "docPreview": "![](https://foundation-prod-assetspublic53c57cce-8cpvgjldwysl.s3-us-west-2.amazonaws.com/assets/images/workspace-init.gif)"
      },
      {
        "command": "dendron.changeWS",
        "title": "Dendron: Change Workspace",
        "desc": "Change into existing workspace",
        "docLink": "dendron.topic.commands.md",
        "docPreview": ""
      },
      {
        "command": "dendron.upgradeSettings",
        "title": "Dendron: Upgrade Settings",
        "desc": "Upgrade to the latest Dendron settings. You shouldn't need to run this manually. Its run everytime you get a Dendron update.",
        "docLink": "dendron.topic.commands.md",
        "docPreview": ""
      },
      {
        "command": "dendron.configurePod",
        "title": "Dendron: Configure Pod",
        "desc": "Update your pod configuration",
        "docLink": "dendron.topic.pod.md",
        "docPreview": "![](https://foundation-prod-assetspublic53c57cce-8cpvgjldwysl.s3-us-west-2.amazonaws.com/assets/images/pods.configure.gif)"
      },
      {
        "command": "dendron.importPod",
        "title": "Dendron: Import Pod",
        "desc": "Import notes from an external data source. Currently, only the local file system is supported",
        "docLink": "dendron.topic.pod.md",
        "docPreview": ""
      },
      {
        "command": "dendron.exportPod",
        "title": "Dendron: Export Pod",
        "desc": "Export notes to an external data source. Currently only JSON is supported. ",
        "docLink": "dendron.topic.pod.md",
        "docPreview": "<a href=\"https://www.loom.com/share/d49e5f4155af485cadc9cd810b6cab28\"> <img src=\"https://cdn.loom.com/sessions/thumbnails/d49e5f4155af485cadc9cd810b6cab28-with-play.gif\"> </a>"
      },
      {
        "command": "dendron.publishPod",
        "title": "Dendron: Publish Pod",
        "desc": "Publish your note to a different format/location",
        "docLink": "dendron.topic.pod.md",
        "docPreview": ""
      },
      {
        "command": "dendron.snapshotVault",
        "title": "Dendron: Snapshot Vault",
        "desc": "Create a snapshot of your vault",
        "docs": "Takes a snapshot of your entire vault, including assets. This command will ignore version control folders like .git when making a snapshot.\nSnapshots are saved under {workspace}/snapshots/{timestamp}",
        "docLink": "",
        "docPreview": ""
      },
      {
        "command": "dendron.restoreVault",
        "title": "Dendron: Restore Vault",
        "desc": "Restore your vault from a snapshot",
        "docs": "Restores your vault based on a snapshot. When restoring, it will over-write any notes that have the same name as notes in the snapshot. It will ignore version control directories like .git when restoring your vault",
        "docLink": "",
        "docPreview": ""
      },
      {
        "command": "dendron.copyNoteURL",
        "title": "Dendron: Copy Note URL",
        "desc": "Get URL of current note from published site",
        "docs": "If you highlight a header, will copy the url with the header set as the anchor",
        "docLink": "",
        "docPreview": "![](https://foundation-prod-assetspublic53c57cce-8cpvgjldwysl.s3-us-west-2.amazonaws.com/assets/images/notes.copy-url.gif)"
      },
      {
        "command": "dendron.createHook",
        "title": "Dendron: Hook Create",
        "desc": "Create a hook",
        "when": "dendron:pluginActive"
      },
      {
        "command": "dendron.deleteHook",
        "title": "Dendron: Hook Delete",
        "desc": "Delete a hook",
        "when": "dendron:pluginActive"
      },
      {
        "command": "dendron.siteBuild",
        "title": "Dendron: Site Build",
        "desc": "Build your notes using publishing v2",
        "docs": "This command works by running `dendron-cli` in the background.",
        "docLink": "",
        "docPreview": ""
      },
      {
        "command": "dendron.sitePreview",
        "title": "Dendron: Site Preview",
        "desc": "Preview your notes on localhost using publishing v2",
        "docs": "This command works by running `dendron-cli` in the background.",
        "docLink": "",
        "docPreview": ""
      },
      {
        "command": "dendron.signUp",
        "title": "Dendron: Sign Up",
        "desc": "sign up for a Dendron account"
      },
      {
        "command": "dendron.signIn",
        "title": "Dendron: Sign In",
        "desc": "sign in to a Dendron account"
      },
      {
        "command": "dendron.enableTelemetry",
        "title": "Dendron: Enable Telemetry",
        "desc": "Enable telemetry"
      },
      {
        "command": "dendron.disableTelemetry",
        "title": "Dendron: Disable Telemetry",
        "desc": "Disable telemetry"
      },
      {
        "command": "dendron.openLink",
        "title": "Dendron: Open Link",
        "desc": "Open link to external file (eg. pdf, .mov, etc) use system default",
        "docLink": "dendron.topic.links.md",
        "docPreview": "<a href=\"https://www.loom.com/share/01250485e20a4cdca2a053dd6047ac68\"><img src=\"https://cdn.loom.com/sessions/thumbnails/01250485e20a4cdca2a053dd6047ac68-with-play.gif\"> </a>"
      },
      {
        "command": "dendron.pasteLink",
        "title": "Dendron: Paste Link",
        "desc": "Fetch metadata for a web link and format as markdown"
      },
      {
        "command": "dendron.showHelp",
        "title": "Dendron: Show Help",
        "desc": "Dendron will open your current browser to the [[cheatsheet|dendron.cheatsheet]] page. ",
        "docLink": "dendron.topic.commands.md",
        "docPreview": "![](https://foundation-prod-assetspublic53c57cce-8cpvgjldwysl.s3-us-west-2.amazonaws.com/assets/images/workbench.help.gif)"
      },
      {
        "command": "dendron.showNoteGraphV2",
        "title": "Dendron: Show Note Graph V2",
        "desc": "Display the notes in this workspace as a graph"
      },
      {
        "command": "dendron.showSchemaGraphV2",
        "title": "Dendron: Show Schema Graph V2",
        "desc": "Display the schemas in this workspace as a graph"
      },
      {
        "command": "dendron.showPreview",
        "title": "Dendron: Show Preview",
        "desc": "Show Markdown Preview",
        "docLink": "dendron.topic.commands.md",
        "docPreview": ""
      },
      {
        "command": "dendron.showPreviewV2",
        "title": "Dendron: Show Preview V2",
        "desc": "Show Markdown Preview",
        "docLink": "dendron.topic.commands.md",
        "docPreview": ""
      },
      {
        "command": "dendron.pasteFile",
        "title": "Dendron: Paste File",
        "desc": "Paste file"
      },
      {
        "command": "dendron.configureRaw",
        "title": "Dendron: Configure (yaml)",
        "desc": "Modify Dendron Config as raw YAML",
        "docs": "",
        "docLink": "",
        "docPreview": ""
      },
      {
        "command": "dendron.configureUI",
        "title": "Dendron: Configure",
        "desc": "Modify Dendron Config using Dendron UI",
        "docs": "<div style=\"position: relative; padding-bottom: 62.5%; height: 0;\"><iframe src=\"https://www.loom.com/embed/5b6689eb76344fbb814a3d4405ef62b8\" frameborder=\"0\" webkitallowfullscreen mozallowfullscreen allowfullscreen style=\"position: absolute; top: 0; left: 0; width: 100%; height: 100%;\"></iframe></div>",
        "docLink": "",
        "docPreview": ""
      },
      {
        "command": "dendron.configureGraphStyle",
        "title": "Dendron: Configure Graph Style (css)",
        "desc": "Modify Dendron Graph styles as raw CSS",
        "docs": "",
        "docLink": "",
        "docPreview": ""
      },
      {
        "command": "dendron.dev.doctor",
        "title": "Dendron: Doctor",
        "desc": "Auto fix issues with frontmatter",
        "docs": "This makes sure your workspace is up to date. It will execute the following actions:\n- add ids and titles to the frontmatter of all notes that are missing it\n- setup a `docs` folder if it doesn't exist. Required if you want to [[publish | dendron.topic.publishing]] your notes",
        "docLink": "dendron.topic.commands.md",
        "docPreview": "<a href=\"https://www.loom.com/share/bd045f708f8e474193de8e3de0dc820f\"> <img style=\"\" src=\"https://cdn.loom.com/sessions/thumbnails/bd045f708f8e474193de8e3de0dc820f-with-play.gif\"> </a>"
      },
      {
        "command": "dendron.dev.dumpState",
        "title": "Dendron: Dump State",
        "desc": "Dump internal state of Dendron inside logs",
        "docs": "This is useful when diagnosing issues in Dendron"
      },
      {
        "command": "dendron.dev.resetConfig",
        "title": "Dendron:Dev: Reset Config",
        "desc": "Reset the config"
      },
      {
        "command": "dendron.dev.runMigration",
        "title": "Dendron:Dev: Run Migration",
        "desc": "Select and run a migration"
      },
      {
        "command": "dendron.dev.openLogs",
        "title": "Dendron:Dev: Open Logs",
        "desc": "Open Dendron logs for current session",
        "docLink": "dendron.topic.commands.md",
        "docPreview": ""
      },
      {
        "command": "dendron.diagnosticsReport",
        "title": "Dendron:Dev: Diagnostics Report",
        "desc": "Generate diagnostics report",
        "docLink": "dendron.topic.commands.md",
        "docPreview": ""
      },
      {
        "command": "dendron.launchTutorial",
        "title": "Dendron: Launch Tutorial",
        "desc": "Launch the Tutorial"
      },
      {
        "command": "dendron.seedAdd",
        "title": "Dendron: Seed Add",
        "desc": "Add Seed to Current Workspace"
      },
      {
        "command": "dendron.seedRemove",
        "title": "Dendron: Seed Remove",
        "desc": "Remove Seed from Current Workspace"
      },
      {
        "command": "dendron.seedBrowse",
        "title": "Dendron: Seed Browse",
        "desc": "Browse the Seed Registry and Add Seeds to Current Workspace"
      }
    ],
    "menus": {
      "view/title": [
        {
          "command": "dendron.backlinks.expandAll",
          "when": "view == dendron.backlinks",
          "group": "navigation"
        }
      ]
    },
    "configuration": {
      "title": "dendron",
      "properties": {
        "dendron.dailyJournalDomain": {
          "type": "string",
          "default": "daily",
          "description": "DEPRECATED. Use journal settings in dendron.yml"
        },
        "dendron.defaultJournalName": {
          "type": "string",
          "default": "journal",
          "description": "DEPRECATED. Use journal settings in dendron.yml"
        },
        "dendron.defaultJournalDateFormat": {
          "type": "string",
          "default": "y.MM.dd",
          "description": "DEPRECATED. Use journal settings in dendron.yml"
        },
        "dendron.defaultJournalAddBehavior": {
          "default": "childOfDomain",
          "type": "string",
          "description": "DEPRECATED. Use journal settings in dendron.yml",
          "enum": [
            "childOfDomain",
            "childOfDomainNamespace",
            "childOfCurrent",
            "asOwnDomain"
          ]
        },
        "dendron.defaultScratchName": {
          "type": "string",
          "default": "scratch",
          "description": "DEPRECATED. Use scratch settings in dendron.yml"
        },
        "dendron.defaultScratchDateFormat": {
          "type": "string",
          "default": "y.MM.dd.HHmmss",
          "description": "DEPRECATED. Use scratch settings in dendron.yml"
        },
        "dendron.defaultScratchAddBehavior": {
          "default": "asOwnDomain",
          "type": "string",
          "description": "DEPRECATED. Use scratch settings in dendron.yml",
          "enum": [
            "childOfDomain",
            "childOfDomainNamespace",
            "childOfCurrent",
            "asOwnDomain"
          ]
        },
        "dendron.copyNoteUrlRoot": {
          "type": "string",
          "description": "override root url when getting note url"
        },
        "dendron.linkSelectAutoTitleBehavior": {
          "type": "string",
          "description": "Control title behavior when using selection2link with lookup",
          "enum": [
            "none",
            "slug"
          ],
          "default": "slug"
        },
        "dendron.defaultLookupCreateBehavior": {
          "default": "selectionExtract",
          "type": "string",
          "description": "when creating a new note with selected text, define behavior for selected text",
          "enum": [
            "selection2link",
            "selectionExtract"
          ]
        },
        "dendron.defaultTimestampDecorationFormat": {
          "default": "DATETIME_MED",
          "type": "string",
          "description": "Decide how human readable timestamp decoration is displayed",
          "enum": [
            "DATETIME_FULL",
            "DATETIME_FULL_WITH_SECONDS",
            "DATETIME_HUGE",
            "DATETIME_HUGE_WITH_SECONDS",
            "DATETIME_MED",
            "DATETIME_MED_WITH_SECONDS",
            "DATETIME_SHORT",
            "DATETIME_SHORT_WITH_SECONDS",
            "DATE_FULL",
            "DATE_HUGE",
            "DATE_MED",
            "DATE_MED_WITH_WEEKDAY",
            "DATE_SHORT",
            "TIME_24_SIMPLE",
            "TIME_24_WITH_LONG_OFFSET",
            "TIME_24_WITH_SECONDS",
            "TIME_24_WITH_SHORT_OFFSET",
            "TIME_SIMPLE",
            "TIME_WITH_LONG_OFFSET",
            "TIME_WITH_SECONDS",
            "TIME_WITH_SHORT_OFFSET"
          ]
        },
        "dendron.rootDir": {
          "type": "string",
          "default": "",
          "description": "location of dendron workspace"
        },
        "dendron.dendronDir": {
          "type": "string",
          "default": "",
          "description": "DEPRECATED. Use journal settings in dendron.yml"
        },
        "dendron.logLevel": {
          "type": "string",
          "default": "info",
          "description": "control verbosity of dendron logs",
          "enum": [
            "debug",
            "info",
            "error"
          ]
        },
        "dendron.trace.server": {
          "enum": [
            "off",
            "messages",
            "verbose"
          ],
          "type": "string",
          "default": "messages",
          "description": "LSP log level"
        },
        "dendron.serverPort": {
          "type": "number",
          "description": "port for server. If not set, will be randomly generated at startup."
        }
      }
    },
    "keybindings": [
      {
        "command": "dendron.gotoNote",
        "key": "ctrl+enter",
        "when": "editorFocus"
      },
      {
        "command": "dendron.createDailyJournalNote",
        "key": "ctrl+shift+i",
        "mac": "cmd+shift+i",
        "when": "dendron:pluginActive"
      },
      {
        "command": "dendron.copyNoteLink",
        "key": "ctrl+shift+c",
        "mac": "cmd+shift+c",
        "when": "editorFocus && dendron:pluginActive"
      },
      {
        "command": "dendron.copyNoteRef",
        "key": "ctrl+shift+r",
        "mac": "cmd+shift+r",
        "when": "editorFocus && dendron:pluginActive"
      },
      {
        "command": "dendron.deleteNode",
        "key": "ctrl+shift+d",
        "mac": "cmd+shift+d",
        "when": "dendron:pluginActive"
      },
      {
        "command": "dendron.lookupNote",
        "mac": "cmd+L",
        "key": "ctrl+l",
        "when": "dendron:pluginActive"
      },
      {
        "command": "dendron.lookupNote",
        "key": "ctrl+shift+j",
        "mac": "cmd+shift+j",
        "args": {
          "noteType": "journal"
        },
        "when": "dendron:pluginActive"
      },
      {
        "command": "dendron.lookupNote",
        "key": "ctrl+shift+s",
        "mac": "cmd+shift+s",
        "args": {
          "noteType": "scratch",
          "selectionType": "selection2link"
        },
        "when": "dendron:pluginActive"
      },
      {
        "command": "dendron.lookupSchema",
        "mac": "cmd+shift+L",
        "key": "ctrl+shift+l",
        "when": "dendron:pluginActive"
      },
      {
        "command": "dendron.goUpHierarchy",
        "mac": "cmd+shift+up",
        "key": "ctrl+shift+up",
        "when": "editorFocus && dendron:pluginActive"
      },
      {
        "command": "dendron.goNextHierarchy",
        "key": "ctrl+shift+]",
        "when": "editorFocus && dendron:pluginActive"
      },
      {
        "command": "dendron.goPrevHierarchy",
        "key": "ctrl+shift+[",
        "when": "editorFocus && dendron:pluginActive"
      },
      {
        "command": "dendron.goDownHierarchy",
        "mac": "cmd+shift+down",
        "key": "ctrl+shift+down",
        "when": "editorFocus && dendron:pluginActive"
      },
      {
        "command": "dendron.copyNoteURL",
        "mac": "cmd+shift+u",
        "windows": "ctrl+shift+u",
        "when": "editorFocus && dendron:pluginActive"
      },
      {
        "command": "dendron.showPreview",
        "windows": "windows+ctrl+p",
        "mac": "cmd+ctrl+p"
      },
      {
        "command": "dendron.showPreviewV2",
        "windows": "windows+ctrl+p",
        "mac": "cmd+ctrl+p"
      }
    ],
    "markdown.previewStyles": [
      "./media/fontello/css/fontello.css",
      "./media/markdown.css"
    ],
    "yamlValidation": [
      {
        "fileMatch": "dendron.yml",
        "url": "./dist/dendron-yml.validator.json"
      }
    ]
  },
  "icon": "assets/images/logo.png",
  "scripts": {
    "vscode:prepublish": "yarn webpack:prod && ./scripts/varSub.sh",
    "webpack": "webpack --mode development",
    "webpack:prod": "webpack --mode production",
    "webpack:dev:watch": "webpack --mode development --watch",
    "watch": "yarn compile --watch",
    "build": "yarn compile",
    "compile": "tsc -p tsconfig.build.json",
    "test": "node ./out/src/test/runTestInteg.js",
    "format": "echo nop",
    "vscode:uninstall": "node ./out/src/scripts/uninstallHook.js",
    "deploy:vscode": "vsce publish --yarn",
    "deploy:ovsx": "ovsx publish --yarn"
  },
  "devDependencies": {
<<<<<<< HEAD
    "@dendronhq/common-test-utils": "^0.59.2-alpha.6",
    "@dendronhq/engine-test-utils": "^0.59.2-alpha.6",
=======
    "@dendronhq/common-test-utils": "^0.59.2",
    "@dendronhq/engine-test-utils": "^0.59.2",
>>>>>>> 6e076200
    "@types/execa": "^2.0.0",
    "@types/fs-extra": "^9.0.1",
    "@types/glob": "^7.1.1",
    "@types/lodash": "^4.14.155",
    "@types/luxon": "^1.25.0",
    "@types/markdown-it": "^10.0.2",
    "@types/mocha": "^7.0.2",
    "@types/node": "^13.11.0",
    "@types/open": "^6.2.1",
    "@types/open-graph-scraper": "^4.7.0",
    "@types/semver": "^7.3.1",
    "copy-webpack-plugin": "^6.0.4",
    "glob": "^7.1.6",
    "mocha": "^7.1.2",
    "ts-loader": "^8.0.0",
    "ts-node": "^8.10.2",
    "vscode-test": "^1.3.0",
    "webpack": "^4.43.0",
    "webpack-bundle-analyzer": "^4.4.2",
    "webpack-cli": "^3.3.12"
  },
  "dependencies": {
<<<<<<< HEAD
    "@dendronhq/api-server": "^0.59.2-alpha.6",
    "@dendronhq/common-all": "^0.59.2-alpha.6",
    "@dendronhq/common-server": "^0.59.2-alpha.6",
    "@dendronhq/dendron-cli": "^0.59.2-alpha.6",
    "@dendronhq/engine-server": "^0.59.2-alpha.6",
    "@dendronhq/pods-core": "^0.59.2-alpha.6",
=======
    "@dendronhq/api-server": "^0.59.2",
    "@dendronhq/common-all": "^0.59.2",
    "@dendronhq/common-server": "^0.59.2",
    "@dendronhq/dendron-cli": "^0.59.2",
    "@dendronhq/engine-server": "^0.59.2",
    "@dendronhq/pods-core": "^0.59.2",
>>>>>>> 6e076200
    "@sentry/webpack-plugin": "^1.17.1",
    "@types/vscode": "1.58",
    "cross-path-sort": "^1.0.0",
    "execa": "^4.0.2",
    "fs-extra": "^9.0.1",
    "lodash": "^4.17.15",
    "luxon": "^1.25.0",
    "markdown-it": "^11.0.0",
    "open": "^8.2.1",
    "open-graph-scraper": "^4.7.1",
    "query-string": "^7.0.1",
    "replace-in-file": "^6.2.0",
    "semver": "^7.3.2",
    "unist-util-visit": "2.0.3",
    "vscode-languageclient": "^6.1.3",
    "yaml-unist-parser": "^1.3.1"
  },
  "repository": {
    "type": "git",
    "url": "ssh://git@github.com/dendronhq/dendron.git",
    "directory": "packages/plugin-core"
  },
  "capabilities": {
    "untrustedWorkspaces": {
      "supported": "limited",
      "description": "All features are enabled except for hooks.",
      "restrictedConfigurations": []
    }
  }
}<|MERGE_RESOLUTION|>--- conflicted
+++ resolved
@@ -4,11 +4,7 @@
   "displayName": "dendron",
   "description": "Dendron is a hierarchal note taking tool that grows as you do. ",
   "publisher": "dendron",
-<<<<<<< HEAD
   "version": "0.59.4",
-=======
-  "version": "0.59.2",
->>>>>>> 6e076200
   "engines": {
     "vscode": "^1.58.0"
   },
@@ -782,13 +778,8 @@
     "deploy:ovsx": "ovsx publish --yarn"
   },
   "devDependencies": {
-<<<<<<< HEAD
-    "@dendronhq/common-test-utils": "^0.59.2-alpha.6",
-    "@dendronhq/engine-test-utils": "^0.59.2-alpha.6",
-=======
     "@dendronhq/common-test-utils": "^0.59.2",
     "@dendronhq/engine-test-utils": "^0.59.2",
->>>>>>> 6e076200
     "@types/execa": "^2.0.0",
     "@types/fs-extra": "^9.0.1",
     "@types/glob": "^7.1.1",
@@ -811,21 +802,12 @@
     "webpack-cli": "^3.3.12"
   },
   "dependencies": {
-<<<<<<< HEAD
-    "@dendronhq/api-server": "^0.59.2-alpha.6",
-    "@dendronhq/common-all": "^0.59.2-alpha.6",
-    "@dendronhq/common-server": "^0.59.2-alpha.6",
-    "@dendronhq/dendron-cli": "^0.59.2-alpha.6",
-    "@dendronhq/engine-server": "^0.59.2-alpha.6",
-    "@dendronhq/pods-core": "^0.59.2-alpha.6",
-=======
     "@dendronhq/api-server": "^0.59.2",
     "@dendronhq/common-all": "^0.59.2",
     "@dendronhq/common-server": "^0.59.2",
     "@dendronhq/dendron-cli": "^0.59.2",
     "@dendronhq/engine-server": "^0.59.2",
     "@dendronhq/pods-core": "^0.59.2",
->>>>>>> 6e076200
     "@sentry/webpack-plugin": "^1.17.1",
     "@types/vscode": "1.58",
     "cross-path-sort": "^1.0.0",
