--- conflicted
+++ resolved
@@ -1243,10 +1243,7 @@
   ): Promise<WriteNoteResp> {
     const ctx = `FileStore:writeNote:${note.fname}`;
     let changedEntries: NoteChangeEntry[] = [];
-<<<<<<< HEAD
     let error: IDendronError | null = null;
-=======
->>>>>>> 38617095
     this.logger.info({
       ctx,
       msg: "enter",
@@ -1314,15 +1311,9 @@
         return { error: resp };
       } else {
         const valResp = NoteUtils.validate(resp.note);
-<<<<<<< HEAD
         if (valResp.error) {
           this.logger.error({ ctx, error: stringifyError(valResp.error) });
-          error = valResp.error;
-=======
-        if (valResp instanceof DendronError) {
-          this.logger.error({ ctx, error: stringifyError(valResp) });
-          return { error: valResp };
->>>>>>> 38617095
+          return valResp.erro;
         } else {
           note = resp.note;
           this.logger.info({ ctx, msg: "fin:RunHooks", payload: resp.payload });
