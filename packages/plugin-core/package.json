--- conflicted
+++ resolved
@@ -1462,11 +1462,8 @@
     "stream-browserify": "^3.0.0",
     "stream-http": "^3.2.0",
     "string-similarity": "^4.0.4",
-<<<<<<< HEAD
-=======
     "textextensions": "^5.15.0",
     "title": "3.4.4",
->>>>>>> 05f58a7e
     "unist-util-visit": "2.0.3",
     "util": "^0.12.4",
     "vscode-languageclient": "^6.1.3",
