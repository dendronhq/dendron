--- conflicted
+++ resolved
@@ -9,17 +9,10 @@
   WikiLinkNoteV4,
   NoteRefNoteV4,
 } from "@dendronhq/engine-server";
-<<<<<<< HEAD
-import { DecorationOptions, DecorationRangeBehavior, Range, TextEditor, TextEditorDecorationType, window } from "vscode";
-import visit from "unist-util-visit";
-import _ from "lodash";
-import { DefaultMap, isNotUndefined, NoteUtils, randomColor } from "@dendronhq/common-all";
-=======
 import { DecorationOptions, DecorationRangeBehavior, Range, TextEditor, TextEditorDecorationType, ThemeColor, window, TextDocument } from "vscode";
 import visit from "unist-util-visit";
 import _ from "lodash";
-import { isNotUndefined, NoteUtils, Position, VaultUtils } from "@dendronhq/common-all";
->>>>>>> e8802004
+import { isNotUndefined, DefaultMap, randomColor, NoteUtils, Position, VaultUtils } from "@dendronhq/common-all";
 import { DateTime } from "luxon";
 import { getConfigValue, getWS } from "../workspace";
 import { CodeConfigKeys, DateTimeFormat } from "../types";
@@ -36,37 +29,21 @@
     { dest: DendronASTDest.MD_DENDRON }
   );
   const tree = proc.parse(text);
-<<<<<<< HEAD
   const allDecorations = new DefaultMap<TextEditorDecorationType, DecorationOptions[]>(() => []);
-=======
-  const decorations: Map<TextEditorDecorationType, DecorationOptions[]> = new Map([
-    [DECORATION_TYPE_TIMESTAMP, []],
-    [DECORATION_TYPE_WIKILINK, []],
-    [DECORATION_TYPE_ALIAS, []],
-    [DECORATION_TYPE_BROKEN_WIKILINK, []],
-    [DECORATION_TYPE_BLOCK_ANCHOR, []],
-  ]);
->>>>>>> e8802004
 
   visit(tree, (node) => {
     switch (node.type) {
       case DendronASTTypes.FRONTMATTER: {
-<<<<<<< HEAD
         const decorations = decorateTimestamps(node as FrontmatterContent);
         if (isNotUndefined(decorations)) {
           for (const decoration of decorations) {
             allDecorations.get(DECORATION_TYPE_TIMESTAMP).push(decoration);
           }
-=======
-        for (const decoration of decorateTimestamps(node as FrontmatterContent)) {
-          decorations.get(DECORATION_TYPE_TIMESTAMP)?.push(decoration);
->>>>>>> e8802004
         }
         break;
       }
       case DendronASTTypes.BLOCK_ANCHOR: {
         const decoration = decorateBlockAnchor(node as BlockAnchor);
-<<<<<<< HEAD
         if (isNotUndefined(decoration)) {
           allDecorations.get(DECORATION_TYPE_BLOCK_ANCHOR).push(decoration);
         }
@@ -75,6 +52,21 @@
       case DendronASTTypes.HASHTAG: {
         const out = decorateHashTag(node as HashTag);
         if (isNotUndefined(out)) {
+          const [type, decoration] = out;
+          allDecorations.get(type).push(decoration);
+        }
+        break;
+      }
+      case DendronASTTypes.WIKI_LINK: {
+        for (const [type, decoration] of decorateWikiLink(node as WikiLinkNoteV4, activeEditor.document)) {
+          allDecorations.get(type).push(decoration);
+        }
+        break;
+      }
+      case DendronASTTypes.REF_LINK_V2:
+      case DendronASTTypes.REF_LINK: {
+        const out = decorateReference(node as NoteRefNoteV4);
+        if (out) {
           const [type, decoration] = out;
           allDecorations.get(type).push(decoration);
         }
@@ -97,34 +89,6 @@
     }
   }
   return allDecorations;
-=======
-        if (isNotUndefined(decoration)) decorations.get(DECORATION_TYPE_BLOCK_ANCHOR)?.push(decoration);
-        break;
-      }
-      case DendronASTTypes.WIKI_LINK: {
-        for (const [type, decoration] of decorateWikiLink(node as WikiLinkNoteV4, activeEditor.document)) {
-          decorations.get(type)?.push(decoration);
-        }
-        break;
-      }
-      case DendronASTTypes.REF_LINK_V2:
-      case DendronASTTypes.REF_LINK: {
-        const out = decorateReference(node as NoteRefNoteV4);
-        if (out) {
-          const [type, decoration] = out;
-          decorations.get(type)?.push(decoration);
-        }
-        break;
-      }
-      default: /* nothing */
-    }
-  });
-
-  for (const [type, items] of decorations.entries()) {
-    activeEditor.setDecorations(type, items);
-  }
-  return decorations;
->>>>>>> e8802004
 }
 
 export const DECORATION_TYPE_TIMESTAMP = window.createTextEditorDecorationType({});
@@ -169,12 +133,8 @@
 }
 
 export const DECORATION_TYPE_BLOCK_ANCHOR = window.createTextEditorDecorationType({
-<<<<<<< HEAD
-  opacity: "10%",
-=======
   opacity: "40%",
   rangeBehavior: DecorationRangeBehavior.ClosedOpen,
->>>>>>> e8802004
 });
 
 function decorateBlockAnchor(blockAnchor: BlockAnchor) {
@@ -187,7 +147,6 @@
   return decoration;
 }
 
-<<<<<<< HEAD
 export const DECORATION_TYPE_TAG = new DefaultMap<string, TextEditorDecorationType>((fname) => {
   return window.createTextEditorDecorationType({
     // sets opacity to about 37%
@@ -209,7 +168,8 @@
     
   };
   return [type, decoration];
-=======
+}
+
 /** Decoration for wikilinks that point to valid notes. */
 export const DECORATION_TYPE_WIKILINK = window.createTextEditorDecorationType({
   color: new ThemeColor("editorLink.activeForeground"),
@@ -245,7 +205,7 @@
 const RE_ALIAS = /(?<beforeAlias>\[\[)(?<alias>[^|]+)\|/;
 
 function decorateWikiLink(wikiLink: WikiLinkNoteV4, document: TextDocument) {
-  const position = wikiLink.position;
+  const position = wikiLink.position as Position | undefined;
   if (_.isUndefined(position)) return []; // should never happen
 
   const foundNote = doesLinkedNoteExist({fname: wikiLink.value, vaultName: wikiLink.data.vaultName});
@@ -294,5 +254,4 @@
   } else {
     return [DECORATION_TYPE_BROKEN_WIKILINK, options]
   }
->>>>>>> e8802004
 }