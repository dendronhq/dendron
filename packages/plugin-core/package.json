{
  "name": "@dendronhq/plugin-core",
  "private": true,
  "displayName": "dendron",
  "description": "Dendron is a hierarchal note taking tool that grows as you do. ",
  "publisher": "dendron",
  "version": "0.60.1-alpha.0",
  "engines": {
    "vscode": "^1.58.0"
  },
  "categories": [
    "Other"
  ],
  "installConfig": {
    "hoistingLimits": "none"
  },
  "keywords": [
    "second brain",
    "markdown",
    "roam",
    "notes",
    "schema"
  ],
  "activationEvents": [
    "*"
  ],
  "main": "./out/src/extension.js",
  "extensionPack": [
    "dendron.dendron-paste-image"
  ],
  "contributes": {
    "languages": [
      {
        "id": "markdown",
        "extensions": [
          ".md"
        ],
        "aliases": [
          "markdown"
        ],
        "configuration": "./language-configuration.json"
      }
    ],
    "views": {
      "explorer": [
        {
          "id": "dendron.sample",
          "name": "Sample View",
          "when": "dendron:devMode",
          "type": "webview"
        },
        {
          "id": "dendron.calendar-view",
          "name": "Calendar",
          "type": "webview"
        },
        {
          "id": "dendron.treeView",
          "name": "Tree View",
          "when": "dendron:pluginActive && !dendron:webUIEnabled"
        },
        {
          "id": "dendron.tree-view",
          "name": "Tree View V2",
          "when": "dendron:webUIEnabled",
          "type": "webview"
        },
        {
          "id": "dendron.backlinks",
          "name": "Backlinks",
          "when": "dendron:pluginActive"
        }
      ]
    },
    "categories": [
      "Other"
    ],
    "commands": [
      {
        "command": "dendron.backlinks.expandAll",
        "title": "Expand All",
        "icon": "$(expand-all)"
      },
      {
        "command": "dendron.browseNote",
        "title": "Dendron: Browse Note",
        "desc": "Browse note on github"
      },
      {
        "command": "dendron.contributeToCause",
        "title": "Dendron: Contribute",
        "desc": "Become an environmentalist and keep Dendron sustainable",
        "docs": "This command takes you to Dendron's [Environmentalist](https://accounts.dendron.so/account/subscribe) plans.\nEnvironmentalists are users that can support Dendron financially through a monthly contribution. Environmentalist get access to insider builds, priority support, and access to exclusive dev channels."
      },
      {
        "command": "dendron.gotoNote",
        "title": "Dendron: Goto Note",
        "desc": "Go to a note"
      },
      {
        "command": "dendron.createDailyJournalNote",
        "title": "Dendron: Create Daily Journal Note",
        "desc": "Create a global journal note",
        "docLink": "dendron.topic.special-notes.md",
        "docPreview": "![](https://foundation-prod-assetspublic53c57cce-8cpvgjldwysl.s3-us-west-2.amazonaws.com/assets/images/notes.daily.gif)"
      },
      {
        "command": "dendron.copyNoteLink",
        "title": "Dendron: Copy Note Link",
        "desc": "Copy wiki link to note",
        "docLink": "dendron.topic.commands.md",
        "docPreview": "![](https://foundation-prod-assetspublic53c57cce-8cpvgjldwysl.s3-us-west-2.amazonaws.com/assets/images/command.copy-link.gif)"
      },
      {
        "command": "dendron.copyNoteRef",
        "title": "Dendron: Copy Note Ref",
        "desc": "Copies a reference to the current open document",
        "docLink": "dendron.topic.commands.md",
        "docs": "Lets you quickly create a [[note reference| dendron.topic.refs]] to the current note.\n![](https://foundation-prod-assetspublic53c57cce-8cpvgjldwysl.s3-us-west-2.amazonaws.com/assets/images/ref-note.gif)\n\nIf you have a header selected while running this command, it will copy the note ref with the selected header to the next note ref\n![](https://foundation-prod-assetspublic53c57cce-8cpvgjldwysl.s3-us-west-2.amazonaws.com/assets/images/refs.copy-selection.gif)",
        "docPreview": ""
      },
      {
        "command": "dendron.deleteNode",
        "title": "Dendron: Delete Node",
        "desc": "Delete a note or schema",
        "docLink": "dendron.topic.lookup.md",
        "docPreview": ""
      },
      {
        "command": "dendron.insertNote",
        "title": "Dendron: Insert Note",
        "desc": "Insert note contents"
      },
      {
        "command": "dendron.insertNoteLink",
        "title": "Dendron: Insert Note Link",
        "desc": "Insert note link"
      },
      {
        "command": "dendron.insertNoteIndex",
        "title": "Dendron: Insert Note Index",
        "desc": "Insert note index"
      },
      {
        "command": "dendron.moveNote",
        "title": "Dendron: Move Note",
        "desc": "Move a note"
      },
      {
        "command": "dendron.randomNote",
        "title": "Dendron: Random Note",
        "desc": "Open a random note within a configured hierarchy set"
      },
      {
        "command": "dendron.renameNote",
        "title": "Dendron: Rename Note",
        "desc": "Rename a note and all backlinks",
        "docLink": "dendron.topic.commands.md",
        "docPreview": "![](https://foundation-prod-assetspublic53c57cce-8cpvgjldwysl.s3-us-west-2.amazonaws.com/assets/images/command-rename.gif)"
      },
      {
        "command": "dendron.renameHeader",
        "title": "Dendron: Rename Header",
        "desc": "Rename a header, and update all links to it."
      },
      {
        "command": "dendron.lookupNote",
        "title": "Dendron: Lookup Note",
        "desc": "Initiate note lookup",
        "when": "dendron:pluginActive"
      },
      {
        "command": "dendron.lookupSchema",
        "title": "Dendron: Lookup Schema",
        "desc": "Initiate schema lookup",
        "when": "dendron:pluginActive",
        "docLink": "dendron.topic.lookup.md",
        "docPreview": "![](https://foundation-prod-assetspublic53c57cce-8cpvgjldwysl.s3-us-west-2.amazonaws.com/assets/images/schema-lookup.gif)"
      },
      {
        "command": "dendron.reloadIndex",
        "title": "Dendron: Reload Index",
        "desc": "Reload the index. Necessary for Dendron to pick up on schema changes.",
        "docLink": "dendron.topic.commands.md",
        "docPreview": ""
      },
      {
        "command": "dendron.archiveHierarchy",
        "title": "Dendron: Archive Hierarchy",
        "desc": "Move current note and all children under the `archive` hierarchy",
        "docs": "This is a convenience method around `Refactor Hierarchy` for the case of archiving hierarchies you are no longer using. For example, if you were currently at `pro.foo`, running `Archive Hierarchy` would be equivalent to running `Refactor Hierarchy` with the following arguments:\n- matcher: `pro.foo`\n- replacement:  `archive.pro.foo`",
        "docLink": "dendron.topic.commands.md",
        "docPreview": "<a href=\"https://www.loom.com/share/9698d5a4451b49d8b107f3ff67d97877\">  <img style=\"\" src=\"https://cdn.loom.com/sessions/thumbnails/9698d5a4451b49d8b107f3ff67d97877-with-play.gif\"> </a>"
      },
      {
        "command": "dendron.refactorHierarchy",
        "title": "Dendron: Refactor Hierarchy",
        "desc": "Update hierarchy using regex",
        "docs": "Like `Rename Note` but works on an entire hierarchy of notes. This command takes two arguments: \n- matcher: regex that matches text you want to capture for replacement\n- replacer: regex that represents text you want to use as replacement\n\nAfter running the command, you will be taken to a preview that shows all files that will be affected. You will be given an option in a dropdown to either proceed with the refactor or cancel the operation. \n\n- NOTE: Dendron will warn you if refactoring will overwrite existing files. You will need to either change your `replacer` or move the affected files before Dendron will perform a refactor\n\nRefactor Hierarchy is \nhttps://discordapp.com/channels/717965437182410783/743194856788328497/743195382795993291",
        "docLink": "dendron.topic.commands.md",
        "docPreview": "<a href=\"https://www.loom.com/share/11d90a86fd1348a5a504406b52d79f85\"> <img style=\"\" src=\"https://cdn.loom.com/sessions/thumbnails/11d90a86fd1348a5a504406b52d79f85-with-play.gif\"> </a>"
      },
      {
        "command": "dendron.goUpHierarchy",
        "title": "Dendron: Go Up",
        "desc": "Go to closet non-stub parent of the currently open note",
        "docLink": "dendron.topic.commands.md",
        "docPreview": "![](https://foundation-prod-assetspublic53c57cce-8cpvgjldwysl.s3-us-west-2.amazonaws.com/assets/images/hierarchy.go-up.gif)"
      },
      {
        "command": "dendron.goNextHierarchy",
        "title": "Dendron: Go Next Sibling",
        "desc": "Go to the next sibling",
        "docLink": "dendron.topic.commands.md",
        "docPreview": "![](https://foundation-prod-assetspublic53c57cce-8cpvgjldwysl.s3-us-west-2.amazonaws.com/assets/images/hierarchy.go-sibling.gif)"
      },
      {
        "command": "dendron.goPrevHierarchy",
        "title": "Dendron: Go Previous Sibling",
        "desc": "Go to the previous sibling",
        "docLink": "dendron.topic.commands.md",
        "docPreview": "![](https://foundation-prod-assetspublic53c57cce-8cpvgjldwysl.s3-us-west-2.amazonaws.com/assets/images/hierarchy.go-sibling.gif)"
      },
      {
        "command": "dendron.goDownHierarchy",
        "title": "Dendron: Go Down",
        "desc": "Go down the hierarchy",
        "docLink": "dendron.topic.commands.md",
        "docPreview": "![](https://foundation-prod-assetspublic53c57cce-8cpvgjldwysl.s3-us-west-2.amazonaws.com/assets/images/hierarchy.go-down.gif)"
      },
      {
        "command": "dendron.addAndCommit",
        "title": "Dendron: Workspace: Add and Commit",
        "desc": "add and commit all files"
      },
      {
        "command": "dendron.sync",
        "title": "Dendron: Workspace: Sync",
        "desc": "Sync all files",
        "docPreview": "Sync all files in your workspace, across all vaults.\nThis will add and commit all changes, then pull and push to sync all changes."
      },
      {
        "command": "dendron.vaultAdd",
        "title": "Dendron: Vault Add",
        "desc": "Add a new vault",
        "docPreview": "<div style=\"position: relative; padding-bottom: 62.5%; height: 0;\"><iframe src=\"https://www.loom.com/embed/b4171372f9794dd7be609c043f343fa3\" frameborder=\"0\" webkitallowfullscreen mozallowfullscreen allowfullscreen style=\"position: absolute; top: 0; left: 0; width: 100%; height: 100%;\"></iframe></div>",
        "docs": "When you add a vault, you can choose between adding a local vault or a remote vault.",
        "docLink": ""
      },
      {
        "command": "dendron.vaultRemove",
        "title": "Dendron: Vault Remove",
        "desc": "Remove a vault",
        "docLink": "",
        "docPreview": "Remove a vault from your workspace. Note that the underlying files wil **not** be deleted - the vault will lose its association with your workspace.\n<div style=\"position: relative; padding-bottom: 62.5%; height: 0;\"><iframe src=\"https://www.loom.com/embed/307effc22b8d4c59a32933529a8393e1\" frameborder=\"0\" webkitallowfullscreen mozallowfullscreen allowfullscreen style=\"position: absolute; top: 0; left: 0; width: 100%; height: 100%;\"></iframe></div>"
      },
      {
        "command": "dendron.initWS",
        "title": "Dendron: Initialize Workspace",
        "desc": "Create a new workspace",
        "docLink": "dendron.topic.commands.md",
        "docPreview": "![](https://foundation-prod-assetspublic53c57cce-8cpvgjldwysl.s3-us-west-2.amazonaws.com/assets/images/workspace-init.gif)"
      },
      {
        "command": "dendron.changeWS",
        "title": "Dendron: Change Workspace",
        "desc": "Change into existing workspace",
        "docLink": "dendron.topic.commands.md",
        "docPreview": ""
      },
      {
        "command": "dendron.upgradeSettings",
        "title": "Dendron: Upgrade Settings",
        "desc": "Upgrade to the latest Dendron settings. You shouldn't need to run this manually. Its run everytime you get a Dendron update.",
        "docLink": "dendron.topic.commands.md",
        "docPreview": ""
      },
      {
        "command": "dendron.configurePod",
        "title": "Dendron: Configure Pod",
        "desc": "Update your pod configuration",
        "docLink": "dendron.topic.pod.md",
        "docPreview": "![](https://foundation-prod-assetspublic53c57cce-8cpvgjldwysl.s3-us-west-2.amazonaws.com/assets/images/pods.configure.gif)"
      },
      {
        "command": "dendron.importPod",
        "title": "Dendron: Import Pod",
        "desc": "Import notes from an external data source. Currently, only the local file system is supported",
        "docLink": "dendron.topic.pod.md",
        "docPreview": ""
      },
      {
        "command": "dendron.exportPod",
        "title": "Dendron: Export Pod",
        "desc": "Export notes to an external data source. Currently only JSON is supported. ",
        "docLink": "dendron.topic.pod.md",
        "docPreview": "<a href=\"https://www.loom.com/share/d49e5f4155af485cadc9cd810b6cab28\"> <img src=\"https://cdn.loom.com/sessions/thumbnails/d49e5f4155af485cadc9cd810b6cab28-with-play.gif\"> </a>"
      },
      {
        "command": "dendron.publishPod",
        "title": "Dendron: Publish Pod",
        "desc": "Publish your note to a different format/location",
        "docLink": "dendron.topic.pod.md",
        "docPreview": ""
      },
      {
        "command": "dendron.snapshotVault",
        "title": "Dendron: Snapshot Vault",
        "desc": "Create a snapshot of your vault",
        "docs": "Takes a snapshot of your entire vault, including assets. This command will ignore version control folders like .git when making a snapshot.\nSnapshots are saved under {workspace}/snapshots/{timestamp}",
        "docLink": "",
        "docPreview": ""
      },
      {
        "command": "dendron.restoreVault",
        "title": "Dendron: Restore Vault",
        "desc": "Restore your vault from a snapshot",
        "docs": "Restores your vault based on a snapshot. When restoring, it will over-write any notes that have the same name as notes in the snapshot. It will ignore version control directories like .git when restoring your vault",
        "docLink": "",
        "docPreview": ""
      },
      {
        "command": "dendron.copyNoteURL",
        "title": "Dendron: Copy Note URL",
        "desc": "Get URL of current note from published site",
        "docs": "If you highlight a header, will copy the url with the header set as the anchor",
        "docLink": "",
        "docPreview": "![](https://foundation-prod-assetspublic53c57cce-8cpvgjldwysl.s3-us-west-2.amazonaws.com/assets/images/notes.copy-url.gif)"
      },
      {
        "command": "dendron.createHook",
        "title": "Dendron: Hook Create",
        "desc": "Create a hook",
        "when": "dendron:pluginActive"
      },
      {
        "command": "dendron.deleteHook",
        "title": "Dendron: Hook Delete",
        "desc": "Delete a hook",
        "when": "dendron:pluginActive"
      },
      {
        "command": "dendron.siteBuild",
        "title": "Dendron: Site Build",
        "desc": "Build your notes using publishing v2",
        "docs": "This command works by running `dendron-cli` in the background.",
        "docLink": "",
        "docPreview": ""
      },
      {
        "command": "dendron.sitePreview",
        "title": "Dendron: Site Preview",
        "desc": "Preview your notes on localhost using publishing v2",
        "docs": "This command works by running `dendron-cli` in the background.",
        "docLink": "",
        "docPreview": ""
      },
      {
        "command": "dendron.signUp",
        "title": "Dendron: Sign Up",
        "desc": "sign up for a Dendron account"
      },
      {
        "command": "dendron.signIn",
        "title": "Dendron: Sign In",
        "desc": "sign in to a Dendron account"
      },
      {
        "command": "dendron.enableTelemetry",
        "title": "Dendron: Enable Telemetry",
        "desc": "Enable telemetry"
      },
      {
        "command": "dendron.disableTelemetry",
        "title": "Dendron: Disable Telemetry",
        "desc": "Disable telemetry"
      },
      {
        "command": "dendron.openLink",
        "title": "Dendron: Open Link",
        "desc": "Open link to external file (eg. pdf, .mov, etc) use system default",
        "docLink": "dendron.topic.links.md",
        "docPreview": "<a href=\"https://www.loom.com/share/01250485e20a4cdca2a053dd6047ac68\"><img src=\"https://cdn.loom.com/sessions/thumbnails/01250485e20a4cdca2a053dd6047ac68-with-play.gif\"> </a>"
      },
      {
        "command": "dendron.pasteLink",
        "title": "Dendron: Paste Link",
        "desc": "Fetch metadata for a web link and format as markdown"
      },
      {
        "command": "dendron.showHelp",
        "title": "Dendron: Show Help",
        "desc": "Dendron will open your current browser to the [[cheatsheet|dendron.cheatsheet]] page. ",
        "docLink": "dendron.topic.commands.md",
        "docPreview": "![](https://foundation-prod-assetspublic53c57cce-8cpvgjldwysl.s3-us-west-2.amazonaws.com/assets/images/workbench.help.gif)"
      },
      {
        "command": "dendron.showNoteGraphV2",
        "title": "Dendron: Show Note Graph V2",
        "desc": "Display the notes in this workspace as a graph"
      },
      {
        "command": "dendron.showSchemaGraphV2",
        "title": "Dendron: Show Schema Graph V2",
        "desc": "Display the schemas in this workspace as a graph"
      },
      {
        "command": "dendron.showPreview",
        "title": "Dendron: Show Preview",
        "desc": "Show Markdown Preview",
        "docLink": "dendron.topic.commands.md",
        "docPreview": ""
      },
      {
        "command": "dendron.showPreviewV2",
        "title": "Dendron: Show Preview V2",
        "desc": "Show Markdown Preview",
        "docLink": "dendron.topic.commands.md",
        "docPreview": ""
      },
      {
        "command": "dendron.pasteFile",
        "title": "Dendron: Paste File",
        "desc": "Paste file"
      },
      {
        "command": "dendron.configureRaw",
        "title": "Dendron: Configure (yaml)",
        "desc": "Modify Dendron Config as raw YAML",
        "docs": "",
        "docLink": "",
        "docPreview": ""
      },
      {
        "command": "dendron.configureUI",
        "title": "Dendron: Configure",
        "desc": "Modify Dendron Config using Dendron UI",
        "docs": "<div style=\"position: relative; padding-bottom: 62.5%; height: 0;\"><iframe src=\"https://www.loom.com/embed/5b6689eb76344fbb814a3d4405ef62b8\" frameborder=\"0\" webkitallowfullscreen mozallowfullscreen allowfullscreen style=\"position: absolute; top: 0; left: 0; width: 100%; height: 100%;\"></iframe></div>",
        "docLink": "",
        "docPreview": ""
      },
      {
        "command": "dendron.configureGraphStyle",
        "title": "Dendron: Configure Graph Style (css)",
        "desc": "Modify Dendron Graph styles as raw CSS",
        "docs": "",
        "docLink": "",
        "docPreview": ""
      },
      {
        "command": "dendron.dev.doctor",
        "title": "Dendron: Doctor",
        "desc": "Auto fix issues with frontmatter",
        "docs": "This makes sure your workspace is up to date. It will execute the following actions:\n- add ids and titles to the frontmatter of all notes that are missing it\n- setup a `docs` folder if it doesn't exist. Required if you want to [[publish | dendron.topic.publishing]] your notes",
        "docLink": "dendron.topic.commands.md",
        "docPreview": "<a href=\"https://www.loom.com/share/bd045f708f8e474193de8e3de0dc820f\"> <img style=\"\" src=\"https://cdn.loom.com/sessions/thumbnails/bd045f708f8e474193de8e3de0dc820f-with-play.gif\"> </a>"
      },
      {
        "command": "dendron.dev.dumpState",
        "title": "Dendron: Dump State",
        "desc": "Dump internal state of Dendron inside logs",
        "docs": "This is useful when diagnosing issues in Dendron"
      },
      {
        "command": "dendron.dev.resetConfig",
        "title": "Dendron:Dev: Reset Config",
        "desc": "Reset the config"
      },
      {
        "command": "dendron.dev.runMigration",
        "title": "Dendron:Dev: Run Migration",
        "desc": "Select and run a migration"
      },
      {
        "command": "dendron.dev.openLogs",
        "title": "Dendron:Dev: Open Logs",
        "desc": "Open Dendron logs for current session",
        "docLink": "dendron.topic.commands.md",
        "docPreview": ""
      },
      {
        "command": "dendron.diagnosticsReport",
        "title": "Dendron:Dev: Diagnostics Report",
        "desc": "Generate diagnostics report",
        "docLink": "dendron.topic.commands.md",
        "docPreview": ""
      },
      {
        "command": "dendron.launchTutorial",
        "title": "Dendron: Launch Tutorial",
        "desc": "Launch the Tutorial"
      },
      {
        "command": "dendron.seedAdd",
        "title": "Dendron: Seed Add",
        "desc": "Add Seed to Current Workspace"
      },
      {
        "command": "dendron.seedRemove",
        "title": "Dendron: Seed Remove",
        "desc": "Remove Seed from Current Workspace"
      },
      {
        "command": "dendron.seedBrowse",
        "title": "Dendron: Seed Browse",
        "desc": "Browse the Seed Registry and Add Seeds to Current Workspace"
      }
    ],
    "menus": {
      "view/title": [
        {
          "command": "dendron.backlinks.expandAll",
          "when": "view == dendron.backlinks",
          "group": "navigation"
        }
      ]
    },
    "configuration": {
      "title": "dendron",
      "properties": {
        "dendron.dailyJournalDomain": {
          "type": "string",
          "default": "daily",
          "description": "DEPRECATED. Use journal settings in dendron.yml"
        },
        "dendron.defaultJournalName": {
          "type": "string",
          "default": "journal",
          "description": "DEPRECATED. Use journal settings in dendron.yml"
        },
        "dendron.defaultJournalDateFormat": {
          "type": "string",
          "default": "y.MM.dd",
          "description": "DEPRECATED. Use journal settings in dendron.yml"
        },
        "dendron.defaultJournalAddBehavior": {
          "default": "childOfDomain",
          "type": "string",
          "description": "DEPRECATED. Use journal settings in dendron.yml",
          "enum": [
            "childOfDomain",
            "childOfDomainNamespace",
            "childOfCurrent",
            "asOwnDomain"
          ]
        },
        "dendron.defaultScratchName": {
          "type": "string",
          "default": "scratch",
          "description": "DEPRECATED. Use scratch settings in dendron.yml"
        },
        "dendron.defaultScratchDateFormat": {
          "type": "string",
          "default": "y.MM.dd.HHmmss",
          "description": "DEPRECATED. Use scratch settings in dendron.yml"
        },
        "dendron.defaultScratchAddBehavior": {
          "default": "asOwnDomain",
          "type": "string",
          "description": "DEPRECATED. Use scratch settings in dendron.yml",
          "enum": [
            "childOfDomain",
            "childOfDomainNamespace",
            "childOfCurrent",
            "asOwnDomain"
          ]
        },
        "dendron.copyNoteUrlRoot": {
          "type": "string",
          "description": "override root url when getting note url"
        },
        "dendron.linkSelectAutoTitleBehavior": {
          "type": "string",
          "description": "Control title behavior when using selection2link with lookup",
          "enum": [
            "none",
            "slug"
          ],
          "default": "slug"
        },
        "dendron.defaultLookupCreateBehavior": {
          "default": "selectionExtract",
          "type": "string",
          "description": "when creating a new note with selected text, define behavior for selected text",
          "enum": [
            "selection2link",
            "selectionExtract"
          ]
        },
        "dendron.defaultTimestampDecorationFormat": {
          "default": "DATETIME_MED",
          "type": "string",
          "description": "Decide how human readable timestamp decoration is displayed",
          "enum": [
            "DATETIME_FULL",
            "DATETIME_FULL_WITH_SECONDS",
            "DATETIME_HUGE",
            "DATETIME_HUGE_WITH_SECONDS",
            "DATETIME_MED",
            "DATETIME_MED_WITH_SECONDS",
            "DATETIME_SHORT",
            "DATETIME_SHORT_WITH_SECONDS",
            "DATE_FULL",
            "DATE_HUGE",
            "DATE_MED",
            "DATE_MED_WITH_WEEKDAY",
            "DATE_SHORT",
            "TIME_24_SIMPLE",
            "TIME_24_WITH_LONG_OFFSET",
            "TIME_24_WITH_SECONDS",
            "TIME_24_WITH_SHORT_OFFSET",
            "TIME_SIMPLE",
            "TIME_WITH_LONG_OFFSET",
            "TIME_WITH_SECONDS",
            "TIME_WITH_SHORT_OFFSET"
          ]
        },
        "dendron.rootDir": {
          "type": "string",
          "default": "",
          "description": "location of dendron workspace"
        },
        "dendron.dendronDir": {
          "type": "string",
          "default": "",
          "description": "DEPRECATED. Use journal settings in dendron.yml"
        },
        "dendron.logLevel": {
          "type": "string",
          "default": "info",
          "description": "control verbosity of dendron logs",
          "enum": [
            "debug",
            "info",
            "error"
          ]
        },
        "dendron.trace.server": {
          "enum": [
            "off",
            "messages",
            "verbose"
          ],
          "type": "string",
          "default": "messages",
          "description": "LSP log level"
        },
        "dendron.serverPort": {
          "type": "number",
          "description": "port for server. If not set, will be randomly generated at startup."
        }
      }
    },
    "keybindings": [
      {
        "command": "dendron.gotoNote",
        "key": "ctrl+enter",
        "when": "editorFocus"
      },
      {
        "command": "dendron.createDailyJournalNote",
        "key": "ctrl+shift+i",
        "mac": "cmd+shift+i",
        "when": "dendron:pluginActive"
      },
      {
        "command": "dendron.copyNoteLink",
        "key": "ctrl+shift+c",
        "mac": "cmd+shift+c",
        "when": "editorFocus && dendron:pluginActive"
      },
      {
        "command": "dendron.copyNoteRef",
        "key": "ctrl+shift+r",
        "mac": "cmd+shift+r",
        "when": "editorFocus && dendron:pluginActive"
      },
      {
        "command": "dendron.deleteNode",
        "key": "ctrl+shift+d",
        "mac": "cmd+shift+d",
        "when": "dendron:pluginActive"
      },
      {
        "command": "dendron.lookupNote",
        "mac": "cmd+L",
        "key": "ctrl+l",
        "when": "dendron:pluginActive"
      },
      {
        "command": "dendron.lookupNote",
        "key": "ctrl+shift+j",
        "mac": "cmd+shift+j",
        "args": {
          "noteType": "journal"
        },
        "when": "dendron:pluginActive"
      },
      {
        "command": "dendron.lookupNote",
        "key": "ctrl+shift+s",
        "mac": "cmd+shift+s",
        "args": {
          "noteType": "scratch",
          "selectionType": "selection2link"
        },
        "when": "dendron:pluginActive"
      },
      {
        "command": "dendron.lookupSchema",
        "mac": "cmd+shift+L",
        "key": "ctrl+shift+l",
        "when": "dendron:pluginActive"
      },
      {
        "command": "dendron.goUpHierarchy",
        "mac": "cmd+shift+up",
        "key": "ctrl+shift+up",
        "when": "editorFocus && dendron:pluginActive"
      },
      {
        "command": "dendron.goNextHierarchy",
        "key": "ctrl+shift+]",
        "when": "editorFocus && dendron:pluginActive"
      },
      {
        "command": "dendron.goPrevHierarchy",
        "key": "ctrl+shift+[",
        "when": "editorFocus && dendron:pluginActive"
      },
      {
        "command": "dendron.goDownHierarchy",
        "mac": "cmd+shift+down",
        "key": "ctrl+shift+down",
        "when": "editorFocus && dendron:pluginActive"
      },
      {
        "command": "dendron.copyNoteURL",
        "mac": "cmd+shift+u",
        "windows": "ctrl+shift+u",
        "when": "editorFocus && dendron:pluginActive"
      },
      {
        "command": "dendron.showPreview",
        "windows": "windows+ctrl+p",
        "mac": "cmd+ctrl+p"
      },
      {
        "command": "dendron.showPreviewV2",
        "windows": "windows+ctrl+p",
        "mac": "cmd+ctrl+p"
      }
    ],
    "markdown.previewStyles": [
      "./media/fontello/css/fontello.css",
      "./media/markdown.css"
    ],
    "yamlValidation": [
      {
        "fileMatch": "dendron.yml",
        "url": "./dist/dendron-yml.validator.json"
      }
    ]
  },
  "icon": "assets/images/logo.png",
  "scripts": {
    "vscode:prepublish": "yarn webpack:prod && ./scripts/varSub.sh",
    "webpack": "webpack --mode development",
    "webpack:prod": "webpack --mode production",
    "webpack:dev:watch": "webpack --mode development --watch",
    "watch": "yarn compile --watch",
    "build": "yarn compile",
    "compile": "tsc -p tsconfig.build.json",
    "test": "node ./out/src/test/runTestInteg.js",
    "format": "echo nop",
    "vscode:uninstall": "node ./out/src/scripts/uninstallHook.js"
  },
  "devDependencies": {
<<<<<<< HEAD
    "@dendronhq/common-test-utils": "^0.59.3-alpha.1",
    "@dendronhq/engine-test-utils": "^0.59.3-alpha.1",
    "@sentry/webpack-plugin": "^1.17.1",
=======
    "@dendronhq/common-test-utils": "^0.60.1-alpha.0",
    "@dendronhq/engine-test-utils": "^0.60.1-alpha.0",
>>>>>>> c1437dc8
    "@types/execa": "^2.0.0",
    "@types/fs-extra": "^9.0.1",
    "@types/glob": "^7.1.1",
    "@types/lodash": "^4.14.155",
    "@types/luxon": "^1.25.0",
    "@types/markdown-it": "^10.0.2",
    "@types/mocha": "^7.0.2",
    "@types/node": "^13.11.0",
    "@types/open": "^6.2.1",
    "@types/open-graph-scraper": "^4.7.0",
    "@types/semver": "^7.3.1",
    "copy-webpack-plugin": "^6.0.4",
    "glob": "^7.1.6",
    "mocha": "^7.1.2",
    "ts-loader": "^8.0.0",
    "ts-node": "^8.10.2",
    "vscode-test": "^1.3.0",
    "webpack": "^4.43.0",
    "webpack-bundle-analyzer": "^4.4.2",
    "webpack-cli": "^3.3.12"
  },
  "dependencies": {
<<<<<<< HEAD
    "@dendronhq/api-server": "^0.59.3-alpha.1",
    "@dendronhq/common-all": "^0.59.3-alpha.1",
    "@dendronhq/common-server": "^0.59.3-alpha.1",
    "@dendronhq/dendron-cli": "^0.59.3-alpha.1",
    "@dendronhq/engine-server": "^0.59.3-alpha.1",
    "@dendronhq/pods-core": "^0.59.3-alpha.1",
    "@sentry/integrations": "^6.13.1",
    "@sentry/node": "^6.13.1",
=======
    "@dendronhq/api-server": "^0.60.1-alpha.0",
    "@dendronhq/common-all": "^0.60.1-alpha.0",
    "@dendronhq/common-server": "^0.60.1-alpha.0",
    "@dendronhq/dendron-cli": "^0.60.1-alpha.0",
    "@dendronhq/engine-server": "^0.60.1-alpha.0",
    "@dendronhq/pods-core": "^0.60.1-alpha.0",
    "@sentry/webpack-plugin": "^1.17.1",
>>>>>>> c1437dc8
    "@types/vscode": "1.58",
    "cross-path-sort": "^1.0.0",
    "execa": "^4.0.2",
    "fs-extra": "^9.0.1",
    "lodash": "^4.17.15",
    "luxon": "^1.25.0",
    "markdown-it": "^11.0.0",
    "open": "^8.2.1",
    "open-graph-scraper": "^4.7.1",
    "query-string": "^7.0.1",
    "replace-in-file": "^6.2.0",
    "semver": "^7.3.2",
    "unist-util-visit": "2.0.3",
    "vscode-languageclient": "^6.1.3",
    "yaml-unist-parser": "^1.3.1"
  },
  "repository": {
    "type": "git",
    "url": "ssh://git@github.com/dendronhq/dendron.git",
    "directory": "packages/plugin-core"
  },
  "capabilities": {
    "untrustedWorkspaces": {
      "supported": "limited",
      "description": "All features are enabled except for hooks.",
      "restrictedConfigurations": []
    }
  }
}<|MERGE_RESOLUTION|>--- conflicted
+++ resolved
@@ -776,14 +776,9 @@
     "vscode:uninstall": "node ./out/src/scripts/uninstallHook.js"
   },
   "devDependencies": {
-<<<<<<< HEAD
-    "@dendronhq/common-test-utils": "^0.59.3-alpha.1",
-    "@dendronhq/engine-test-utils": "^0.59.3-alpha.1",
     "@sentry/webpack-plugin": "^1.17.1",
-=======
     "@dendronhq/common-test-utils": "^0.60.1-alpha.0",
     "@dendronhq/engine-test-utils": "^0.60.1-alpha.0",
->>>>>>> c1437dc8
     "@types/execa": "^2.0.0",
     "@types/fs-extra": "^9.0.1",
     "@types/glob": "^7.1.1",
@@ -806,24 +801,14 @@
     "webpack-cli": "^3.3.12"
   },
   "dependencies": {
-<<<<<<< HEAD
-    "@dendronhq/api-server": "^0.59.3-alpha.1",
-    "@dendronhq/common-all": "^0.59.3-alpha.1",
-    "@dendronhq/common-server": "^0.59.3-alpha.1",
-    "@dendronhq/dendron-cli": "^0.59.3-alpha.1",
-    "@dendronhq/engine-server": "^0.59.3-alpha.1",
-    "@dendronhq/pods-core": "^0.59.3-alpha.1",
     "@sentry/integrations": "^6.13.1",
     "@sentry/node": "^6.13.1",
-=======
     "@dendronhq/api-server": "^0.60.1-alpha.0",
     "@dendronhq/common-all": "^0.60.1-alpha.0",
     "@dendronhq/common-server": "^0.60.1-alpha.0",
     "@dendronhq/dendron-cli": "^0.60.1-alpha.0",
     "@dendronhq/engine-server": "^0.60.1-alpha.0",
     "@dendronhq/pods-core": "^0.60.1-alpha.0",
-    "@sentry/webpack-plugin": "^1.17.1",
->>>>>>> c1437dc8
     "@types/vscode": "1.58",
     "cross-path-sort": "^1.0.0",
     "execa": "^4.0.2",
