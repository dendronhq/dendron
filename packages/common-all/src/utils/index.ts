--- conflicted
+++ resolved
@@ -575,11 +575,7 @@
         workspace: { ...genDefaultWorkspaceConfig() },
         preview: genDefaultPreviewConfig(),
         publishing: mergedPublishingConfig,
-<<<<<<< HEAD
       } as StrictConfigV5,
-=======
-      } as DendronConfig,
->>>>>>> a3ea753e
       defaults
     );
   }
@@ -844,14 +840,10 @@
 
   static getSearchMode(config: DendronConfig): SearchMode {
     const defaultMode = ConfigUtils.getPublishing(config).searchMode;
-<<<<<<< HEAD
     if (!isConfigV4 && defaultMode) {
       return defaultMode;
     }
     return SearchMode.LOOKUP;
-=======
-    return defaultMode || SearchMode.LOOKUP;
->>>>>>> a3ea753e
   }
   // set
   static setProp<K extends keyof DendronConfig>(
