import {
  asyncLoop,
  extractNoteChangeEntryCounts,
  NoteChangeEntry,
  NoteProps,
  RefactoringCommandUsedPayload,
  StatisticsUtils,
} from "@dendronhq/common-all";
import { HistoryEvent } from "@dendronhq/engine-server";
import {
  CreateQuickPickOpts,
  ILookupControllerV3,
  LookupControllerV3CreateOpts,
} from "../components/lookup/LookupControllerV3Interface";
import {
  ILookupProviderV3,
  NoteLookupProviderSuccessResp,
} from "../components/lookup/LookupProviderV3Interface";
import { NoteLookupProviderUtils } from "../components/lookup/NoteLookupProviderUtils";
import { DendronContext, DENDRON_COMMANDS } from "../constants";
import { IDendronExtension } from "../dendronExtensionInterface";
import { BasicCommand, SanityCheckResults } from "./base";
import * as vscode from "vscode";
import _ from "lodash";
import { ProxyMetricUtils } from "../utils/ProxyMetricUtils";
import { VSCodeUtils } from "../vsCodeUtils";
import { LinkUtils } from "@dendronhq/unified";
import { AutoCompleter } from "../utils/autoCompleter";
import { AutoCompletableRegistrar } from "../utils/registers/AutoCompletableRegistrar";

type CommandInput = {
  source?: string;
  dest?: string;
  noConfirm?: boolean;
};

type CommandOpts = {
  sourceNote: NoteProps | undefined;
  destNote: NoteProps | undefined;
} & CommandInput;

type CommandOutput = {
  changed: NoteChangeEntry[];
} & CommandOpts;

export class MergeNoteCommand extends BasicCommand<CommandOpts, CommandOutput> {
  key = DENDRON_COMMANDS.MERGE_NOTE.key;
  _proxyMetricPayload:
    | (RefactoringCommandUsedPayload & {
        extra: {
          [key: string]: any;
        };
      })
    | undefined;
  private extension: IDendronExtension;

  constructor(ext: IDendronExtension) {
    super();
    this.extension = ext;
  }

  private createLookupController(): ILookupControllerV3 {
    const opts: LookupControllerV3CreateOpts = {
      nodeType: "note",
      disableVaultSelection: true,
    };
    const controller = this.extension.lookupControllerFactory.create(opts);
    return controller;
  }

  private createLookupProvider(opts: { activeNote: NoteProps | undefined }) {
    const { activeNote } = opts;
    return this.extension.noteLookupProviderFactory.create(this.key, {
      allowNewNote: false,
      noHidePickerOnAccept: false,
      preAcceptValidators: [
        // disallow accepting the currently active note from the picker.
        (selectedItems) => {
          const maybeActiveNoteItem = selectedItems.find((item) => {
            return item.id === activeNote?.id;
          });
          if (maybeActiveNoteItem) {
            vscode.window.showErrorMessage(
              "You cannot merge a note to itself."
            );
          }
          return !maybeActiveNoteItem;
        },
      ],
    });
  }

  async sanityCheck(): Promise<SanityCheckResults> {
    const note = await this.extension.wsUtils.getActiveNote();
    if (!note) {
      return "You need to have a note open to merge.";
    }
    return;
  }

  async gatherInputs(opts: CommandOpts): Promise<CommandOpts | undefined> {
<<<<<<< HEAD
    const lc = this.createLookupController();
    const activeNote = this.extension.wsUtils.getActiveNote();
=======
    const controller = this.createLookupController();
    const activeNote = await this.extension.wsUtils.getActiveNote();
>>>>>>> 59597b47
    const provider = this.createLookupProvider({
      activeNote,
    });
    return new Promise((resolve) => {
      let disposable: vscode.Disposable;
      NoteLookupProviderUtils.subscribe({
        id: this.key,
        controller: lc,
        logger: this.L,
        onDone: async (event: HistoryEvent) => {
          const data: NoteLookupProviderSuccessResp = event.data;
          await this.prepareProxyMetricPayload({
            sourceNote: activeNote,
            destNote: data.selectedItems[0],
          });
          resolve({
            sourceNote: activeNote,
            destNote: data.selectedItems[0],
          });
          disposable?.dispose();
          VSCodeUtils.setContext(DendronContext.NOTE_LOOK_UP_ACTIVE, false);
        },
      });
      const showOpts: CreateQuickPickOpts & {
        nonInteractive?: boolean | undefined;
        initialValue?: string | undefined;
        provider: ILookupProviderV3;
      } = {
        title: "Select merge destination note",
        placeholder: "note",
        provider,
      };
      if (opts?.dest) {
        showOpts.initialValue = opts.dest;
      }
      if (opts?.noConfirm) {
        showOpts.nonInteractive = opts.noConfirm;
      }
      lc.show(showOpts);

      VSCodeUtils.setContext(DendronContext.NOTE_LOOK_UP_ACTIVE, true);

      disposable = AutoCompletableRegistrar.OnAutoComplete(() => {
        if (lc.quickPick) {
          lc.quickPick.value = AutoCompleter.getAutoCompletedValue(
            lc.quickPick
          );

          lc.provider.onUpdatePickerItems({
            picker: lc.quickPick,
          });
        }
      });
    });
  }

  private async prepareProxyMetricPayload(opts: {
    sourceNote: NoteProps | undefined;
    destNote: NoteProps | undefined;
  }) {
    const ctx = `${this.key}:prepareProxyMetricPayload`;
    const { sourceNote, destNote } = opts;
    if (sourceNote === undefined || destNote === undefined) {
      // source or dest note undefined, this could be from cancellation.
      // just return.
      return;
    }
    const sourceBasicStats = StatisticsUtils.getBasicStatsFromNotes([
      sourceNote,
    ]);
    const destBasicStats = StatisticsUtils.getBasicStatsFromNotes([destNote]);
    if (sourceBasicStats === undefined || destBasicStats === undefined) {
      this.L.error({ ctx, message: "failed to get basic stats from notes." });
      return;
    }

    const { numChildren, numLinks, numChars, noteDepth } = sourceBasicStats;
    const {
      numChildren: destNumChildren,
      numLinks: destNumLinks,
      numChars: destNumChars,
      noteDepth: destNoteDepth,
    } = destBasicStats;

    const sourceTraits = sourceNote.traits;
    const destTraits = destNote.traits;

    const engine = this.extension.getEngine();
    this._proxyMetricPayload = {
      command: this.key,
      numVaults: engine.vaults.length,
      numChildren,
      numLinks,
      numChars,
      noteDepth,
      traits: sourceTraits || [],
      extra: {
        destNumChildren,
        destNumLinks,
        destNumChars,
        destNoteDepth,
        destTraits: destTraits || [],
      },
    };
  }

  /**
   * Given a source note and destination note,
   * append the entire body of source note to the destination note.
   * @param sourceNote Source note
   * @param destNote Dest note
   */
  private async appendNote(opts: {
    sourceNote: NoteProps;
    destNote: NoteProps;
  }) {
    const { sourceNote, destNote } = opts;
    // grab body from current active note
    const appendPayload = sourceNote.body;

    // append to end
    const destBody = destNote.body;
    const newBody = `${destBody}\n---\n\n# ${sourceNote.title}\n\n${appendPayload}`;
    destNote.body = newBody;
    const writeResp = await this.extension.getEngine().writeNote(destNote);
    if (!writeResp.error) {
      return writeResp.data || [];
    } else {
      this.L.error(writeResp.error);
      return [];
    }
  }

  /**
   * Helper for {@link updateBacklinks}.
   * Given a note id, source and dest note,
   * Find all links in note with id that points to source
   * and update it to point to dest instead.
   * @param opts
   */
  private async updateLinkInNote(opts: {
    id: string;
    sourceNote: NoteProps;
    destNote: NoteProps;
  }) {
    const ctx = `${this.key}:updateLinkInNote`;
    const { id, sourceNote, destNote } = opts;
    const engine = this.extension.getEngine();
    const getNoteResp = await engine.getNote(id);
    if (getNoteResp.error) {
      throw getNoteResp.error;
    }
    const noteToUpdate = getNoteResp.data;
    if (noteToUpdate !== undefined) {
      const linksToUpdate = noteToUpdate.links
        .filter((link) => link.value === sourceNote.fname)
        .map((link) => LinkUtils.dlink2DNoteLink(link));

      const resp = await LinkUtils.updateLinksInNote({
        linksToUpdate,
        note: noteToUpdate,
        destNote,
        engine,
      });

      if (resp.data) {
        return resp.data;
      } else {
        // We specifically filtered for notes that do have some links to update,
        // so this is very unlikely to be reached.
        // Gracefully handle and log error
        this.L.error({ ctx, message: "No links found to update" });
        return [];
      }
    }
    // Note to update wasn't found
    // this will likely never happen given a sound engine state.
    // Log this as a canary for the engine state, and gracefully return.
    this.L.error({ ctx, message: "No note found" });
    return [];
  }

  /**
   * Given a source note and dest note,
   * Look at all the backlinks source note has, and update them
   * to point to the dest note.
   * @param sourceNote Source note
   * @param destNote Dest note
   */
  private async updateBacklinks(opts: {
    sourceNote: NoteProps;
    destNote: NoteProps;
  }) {
    const ctx = "MergeNoteCommand:updateBacklinks";
    const { sourceNote, destNote } = opts;

    // grab all backlinks from source note
    const sourceBacklinks = sourceNote.links.filter((link) => {
      return link.type === "backlink";
    });

    // scrub through the backlinks and all notes that need to be updated
    const noteIDsToUpdate = Array.from(
      new Set(
        sourceBacklinks
          .map((backlink) => backlink.from.id)
          .filter((ent): ent is string => ent !== undefined)
      )
    );

    // for each note that needs to be updated,
    // find all links that need to be updated from end to front.
    // then update them.
    let noteChangeEntries: NoteChangeEntry[] = [];
    await asyncLoop(noteIDsToUpdate, async (id) => {
      try {
        const changed = await this.updateLinkInNote({
          sourceNote,
          destNote,
          id,
        });
        noteChangeEntries = noteChangeEntries.concat(changed);
      } catch (error) {
        this.L.error({ ctx, error });
      }
    });
    return noteChangeEntries;
  }

  /**
   * Given a source note, delete it
   * @param sourceNote source note
   */
  private async deleteSource(opts: { sourceNote: NoteProps }) {
    const ctx = `${this.key}:deleteSource`;
    const { sourceNote } = opts;
    try {
      const deleteResp = await this.extension
        .getEngine()
        .deleteNote(sourceNote.id);
      if (deleteResp.data) {
        return deleteResp.data;
      } else {
        // This is very unlikely given a sound engine state.
        // log it and gracefully return
        return [];
      }
    } catch (error) {
      this.L.error({ ctx, error });
      return [];
    }
  }

  async execute(opts: CommandOpts): Promise<CommandOutput> {
    const ctx = "MergeNoteCommand";
    this.L.info({ ctx, msg: "execute" });
    const { sourceNote, destNote } = opts;

    if (destNote === undefined) {
      vscode.window.showWarningMessage("Merge destination not selected");
      return {
        ...opts,
        changed: [],
      };
    }

    // opts.notes should always have at most one element since we don't allow multiple destinations.
    if (sourceNote === undefined) {
      return {
        ...opts,
        changed: [],
      };
    }

    const appendNoteChanges = await this.appendNote({ sourceNote, destNote });
    const updateBacklinksChanges = await this.updateBacklinks({
      sourceNote,
      destNote,
    });
    const deleteSourceChanges = await this.deleteSource({ sourceNote });

    const noteChangeEntries = [
      ...appendNoteChanges,
      ...updateBacklinksChanges,
      ...deleteSourceChanges,
    ];

    // close the source note
    await VSCodeUtils.closeCurrentFileEditor();

    // open the destination note
    await this.extension.wsUtils.openNote(destNote);

    return {
      ...opts,
      changed: noteChangeEntries,
    };
  }

  addAnalyticsPayload(_opts: CommandOpts, out: CommandOutput) {
    const noteChangeEntryCounts =
      out !== undefined
        ? { ...extractNoteChangeEntryCounts(out.changed) }
        : {
            createdCount: 0,
            updatedCount: 0,
            deletedCount: 0,
          };
    try {
      this.trackProxyMetrics({ noteChangeEntryCounts });
    } catch (error) {
      this.L.error({ error });
    }

    return noteChangeEntryCounts;
  }

  trackProxyMetrics({
    noteChangeEntryCounts,
  }: {
    noteChangeEntryCounts: {
      createdCount: number;
      deletedCount: number;
      updatedCount: number;
    };
  }) {
    if (this._proxyMetricPayload === undefined) {
      // something went wrong during prep. don't track.
      return;
    }
    const { extra, ...props } = this._proxyMetricPayload;

    ProxyMetricUtils.trackRefactoringProxyMetric({
      props,
      extra: {
        ...extra,
        ...noteChangeEntryCounts,
      },
    });
  }
}<|MERGE_RESOLUTION|>--- conflicted
+++ resolved
@@ -99,13 +99,8 @@
   }
 
   async gatherInputs(opts: CommandOpts): Promise<CommandOpts | undefined> {
-<<<<<<< HEAD
     const lc = this.createLookupController();
-    const activeNote = this.extension.wsUtils.getActiveNote();
-=======
-    const controller = this.createLookupController();
     const activeNote = await this.extension.wsUtils.getActiveNote();
->>>>>>> 59597b47
     const provider = this.createLookupProvider({
       activeNote,
     });
