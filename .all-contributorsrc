{
  "projectName": "dendron",
  "projectOwner": "dendronhq",
  "repoType": "github",
  "repoHost": "https://github.com",
  "files": [
    "README.md"
  ],
  "imageSize": 100,
  "commit": true,
  "commitConvention": "none",
  "contributors": [
    {
      "login": "lsernau",
      "name": "lsernau",
      "avatar_url": "https://avatars.githubusercontent.com/u/4541943?v=4",
      "profile": "https://github.com/lsernau",
      "contributions": [
        "bug",
        "financial"
      ]
    },
    {
      "login": "SeriousBug",
      "name": "Kaan Genç",
      "avatar_url": "https://avatars.githubusercontent.com/u/1008124?v=4",
      "profile": "http://kaangenc.me/",
      "contributions": [
        "doc",
        "code"
      ]
    },
    {
      "login": "mandarvaze",
      "name": "Mandar Vaze",
      "avatar_url": "https://avatars.githubusercontent.com/u/46438?v=4",
      "profile": "https://mandarvaze.bitbucket.io/",
      "contributions": [
        "doc"
      ]
    },
    {
      "login": "hfellerhoff",
      "name": "hfellerhoff",
      "avatar_url": "https://avatars.githubusercontent.com/u/48483883?v=4",
      "profile": "https://www.henryfellerhoff.com/",
      "contributions": [
        "doc"
      ]
    },
    {
      "login": "d3vr",
      "name": "Fayçal",
      "avatar_url": "https://avatars.githubusercontent.com/u/1549990?v=4",
      "profile": "https://d3vr.me/",
      "contributions": [
        "doc",
        "bug"
      ]
    },
    {
      "login": "BASSMAN",
      "name": "Ronald",
      "avatar_url": "https://avatars.githubusercontent.com/u/363783?v=4",
      "profile": "https://github.com/BASSMAN",
      "contributions": [
        "bug",
        "financial"
      ]
    },
    {
      "login": "Simon-Claudius",
      "name": "Simon-Claudius",
      "avatar_url": "https://avatars.githubusercontent.com/u/45047368?v=4",
      "profile": "https://github.com/Simon-Claudius",
      "contributions": [
        "bug"
      ]
    },
    {
      "login": "spences10",
      "name": "Scott Spence",
      "avatar_url": "https://avatars.githubusercontent.com/u/234708?v=4",
      "profile": "https://scottspence.com/",
      "contributions": [
        "bug"
      ]
    },
    {
      "login": "zhanghanduo",
      "name": "Zhang Handuo",
      "avatar_url": "https://avatars.githubusercontent.com/u/8006682?v=4",
      "profile": "https://github.com/zhanghanduo",
      "contributions": [
        "bug"
      ]
    },
    {
      "login": "hydrosquall",
      "name": "Cameron Yick",
      "avatar_url": "https://avatars.githubusercontent.com/u/9020979?v=4",
      "profile": "https://serendipidata.com/",
      "contributions": [
        "blog",
        "doc"
      ]
    },
    {
      "login": "tallguyjenks",
      "name": "Bryan Jenks",
      "avatar_url": "https://avatars.githubusercontent.com/u/29872822?v=4",
      "profile": "https://github.com/tallguyjenks",
      "contributions": [
        "doc"
      ]
    },
    {
      "login": "wind13",
      "name": "Simon J S Liu",
      "avatar_url": "https://avatars.githubusercontent.com/u/1387020?v=4",
      "profile": "https://wind13.gitee.io/",
      "contributions": [
        "bug"
      ]
    },
    {
      "login": "b0xian",
      "name": "b0xian",
      "avatar_url": "https://avatars.githubusercontent.com/u/53197915?v=4",
      "profile": "https://github.com/b0xian",
      "contributions": [
        "bug"
      ]
    },
    {
      "login": "Orcomp",
      "name": "Orcomp",
      "avatar_url": "https://avatars.githubusercontent.com/u/2459973?v=4",
      "profile": "http://orcomp.github.io/Blog",
      "contributions": [
        "bug",
        "doc"
      ]
    },
    {
      "login": "neupsh",
      "name": "Shekhar Neupane",
      "avatar_url": "https://avatars.githubusercontent.com/u/5186871?v=4",
      "profile": "https://github.com/neupsh",
      "contributions": [
        "doc"
      ]
    },
    {
      "login": "af4jm",
      "name": "John Meyer",
      "avatar_url": "https://avatars.githubusercontent.com/u/849948?v=4",
      "profile": "https://github.com/af4jm",
      "contributions": [
        "bug"
      ]
    },
    {
      "login": "iterating",
      "name": "John Young",
      "avatar_url": "https://avatars.githubusercontent.com/u/6834401?v=4",
      "profile": "https://github.com/iterating",
      "contributions": [
        "bug"
      ]
    },
    {
      "login": "maxkrieger",
      "name": "Max Krieger",
      "avatar_url": "https://avatars.githubusercontent.com/u/2660634?v=4",
      "profile": "http://a9.io/",
      "contributions": [
        "doc",
        "blog",
        "bug"
      ]
    },
    {
      "login": "alanionita",
      "name": "Alan Ionita",
      "avatar_url": "https://avatars.githubusercontent.com/u/8453106?v=4",
      "profile": "http://alanionita.github.io/",
      "contributions": [
        "doc"
      ]
    },
    {
      "login": "xypnox",
      "name": " Aditya",
      "avatar_url": "https://avatars.githubusercontent.com/u/25076171?v=4",
      "profile": "https://www.xypnox.com/",
      "contributions": [
        "bug"
      ]
    },
    {
      "login": "gjroelofs",
      "name": "Gijs-Jan Roelofs",
      "avatar_url": "https://avatars.githubusercontent.com/u/398630?v=4",
      "profile": "https://github.com/gjroelofs",
      "contributions": [
        "bug"
      ]
    },
    {
      "login": "vivkr",
      "name": "Vivek Raja",
      "avatar_url": "https://avatars.githubusercontent.com/u/41533822?v=4",
      "profile": "https://github.com/vivkr",
      "contributions": [
        "bug"
      ]
    },
    {
      "login": "codefriar",
      "name": "Kevin Poorman",
      "avatar_url": "https://avatars.githubusercontent.com/u/642589?v=4",
      "profile": "http://www.codefriar.com/",
      "contributions": [
        "bug"
      ]
    },
    {
      "login": "xeor",
      "name": "Lars Solberg",
      "avatar_url": "https://avatars.githubusercontent.com/u/682676?v=4",
      "profile": "https://boa.nu/",
      "contributions": [
        "bug"
      ]
    },
    {
      "login": "8brandon",
      "name": "8brandon",
      "avatar_url": "https://avatars.githubusercontent.com/u/34548660?v=4",
      "profile": "https://github.com/8brandon",
      "contributions": [
        "code"
      ]
    },
    {
      "login": "aleksey-rowan",
      "name": "Aleksey Rowan",
      "avatar_url": "https://avatars.githubusercontent.com/u/79934725?v=4",
      "profile": "https://github.com/aleksey-rowan",
      "contributions": [
        "code",
        "doc"
      ]
    },
    {
      "login": "pwright",
      "name": "Paul Wright",
      "avatar_url": "https://avatars.githubusercontent.com/u/5154224?v=4",
      "profile": "https://github.com/pwright",
      "contributions": [
        "doc"
      ]
    },
    {
      "login": "jeffbarr",
      "name": "Jeff Barr",
      "avatar_url": "https://avatars.githubusercontent.com/u/78832?v=4",
      "profile": "https://github.com/jeffbarr",
      "contributions": [
        "doc"
      ]
    },
    {
      "login": "skrider",
      "name": "Stephen Krider",
      "avatar_url": "https://avatars.githubusercontent.com/u/72541272?v=4",
      "profile": "https://skrider.dendron.wiki/",
      "contributions": [
        "doc"
      ]
    },
    {
      "login": "nikitavoloboev",
      "name": "Nikita Voloboev",
      "avatar_url": "https://avatars.githubusercontent.com/u/6391776?v=4",
      "profile": "https://nikitavoloboev.xyz/",
      "contributions": [
        "code"
      ]
    },
    {
      "login": "jasonsjones",
      "name": "Jason Jones",
      "avatar_url": "https://avatars.githubusercontent.com/u/515798?v=4",
      "profile": "https://github.com/jasonsjones",
      "contributions": [
        "doc"
      ]
    },
    {
      "login": "hikchoi",
      "name": "Mark Hyunik Choi",
      "avatar_url": "https://avatars.githubusercontent.com/u/1219789?v=4",
      "profile": "https://github.com/hikchoi",
      "contributions": [
        "code",
        "bug",
        "mentoring",
        "doc",
        "blog"
      ]
    },
    {
      "login": "spex66",
      "name": "Peter Arwanitis",
      "avatar_url": "https://avatars.githubusercontent.com/u/1098323?v=4",
      "profile": "http://de.linkedin.com/in/spex66/",
      "contributions": [
        "bug"
      ]
    },
    {
      "login": "flammehawk",
      "name": "flammehawk",
      "avatar_url": "https://avatars.githubusercontent.com/u/57394581?v=4",
      "profile": "https://github.com/flammehawk",
      "contributions": [
        "doc",
        "financial"
      ]
    },
    {
      "login": "kevinslin",
      "name": "Kevin Lin",
      "avatar_url": "https://avatars.githubusercontent.com/u/409321?v=4",
      "profile": "https://thence.io/",
      "contributions": [
        "code",
        "mentoring",
        "doc",
        "blog",
        "bug"
      ]
    },
    {
      "login": "kpathakota",
      "name": "Kiran Pathakota",
      "avatar_url": "https://avatars.githubusercontent.com/u/1484475?v=4",
      "profile": "https://github.com/kpathakota",
      "contributions": [
        "code",
        "mentoring",
        "doc",
        "blog",
        "bug"
      ]
    },
    {
      "login": "jn64",
      "name": "jn64",
      "avatar_url": "https://avatars.githubusercontent.com/u/23169302?v=4",
      "profile": "https://github.com/jn64",
      "contributions": [
        "bug"
      ]
    },
    {
      "login": "RafaelCotrim",
      "name": "Thelusion",
      "avatar_url": "https://avatars.githubusercontent.com/u/46679150?v=4",
      "profile": "https://github.com/RafaelCotrim",
      "contributions": [
        "bug"
      ]
    },
    {
      "login": "vicrdguez",
      "name": "Víctor Reyes Rodríguez",
      "avatar_url": "https://avatars.githubusercontent.com/u/52254255?v=4",
      "profile": "https://github.com/vicrdguez",
      "contributions": [
        "bug"
      ]
    },
    {
      "login": "funnym0nk3y",
      "name": "funnym0nk3y",
      "avatar_url": "https://avatars.githubusercontent.com/u/41870754?v=4",
      "profile": "https://github.com/funnym0nk3y",
      "contributions": [
        "bug"
      ]
    },
    {
      "login": "sidwellr",
      "name": "sidwellr",
      "avatar_url": "https://avatars.githubusercontent.com/u/28679642?v=4",
      "profile": "https://github.com/sidwellr",
      "contributions": [
        "bug"
      ]
    },
    {
      "login": "ddbrierton",
      "name": "Darren Brierton",
      "avatar_url": "https://avatars.githubusercontent.com/u/7255543?v=4",
      "profile": "https://github.com/ddbrierton",
      "contributions": [
        "bug"
      ]
    },
    {
      "login": "timDeHof",
      "name": "timDeHof",
      "avatar_url": "https://avatars.githubusercontent.com/u/2568193?v=4",
      "profile": "https://github.com/timDeHof",
      "contributions": [
        "bug"
      ]
    },
    {
      "login": "singlebunglemrbungle",
      "name": "singlebungle",
      "avatar_url": "https://avatars.githubusercontent.com/u/84944869?v=4",
      "profile": "https://github.com/singlebunglemrbungle",
      "contributions": [
        "bug"
      ]
    },
    {
      "login": "ElliotPsyIT",
      "name": "elliotfielstein",
      "avatar_url": "https://avatars.githubusercontent.com/u/1060159?v=4",
      "profile": "https://github.com/ElliotPsyIT",
      "contributions": [
        "bug"
      ]
    },
    {
      "login": "jonathanyeung",
      "name": "jonathanyeung",
      "avatar_url": "https://avatars.githubusercontent.com/u/3203268?v=4",
      "profile": "https://github.com/jonathanyeung",
      "contributions": [
        "code"
      ]
    },
    {
      "login": "SR--",
      "name": "SR--",
      "avatar_url": "https://avatars.githubusercontent.com/u/1008059?v=4",
      "profile": "https://github.com/SR--",
      "contributions": [
        "doc"
      ]
    },
    {
      "login": "gamtiq",
      "name": "Denis Sikuler",
      "avatar_url": "https://avatars.githubusercontent.com/u/1177323?v=4",
      "profile": "https://github.com/gamtiq",
      "contributions": [
        "doc"
      ]
    },
    {
      "login": "matchavez",
      "name": "Mat Chavez",
      "avatar_url": "https://avatars.githubusercontent.com/u/1787040?v=4",
      "profile": "https://github.com/matchavez",
      "contributions": [
        "bug"
      ]
    },
    {
      "login": "micharris42",
      "name": "micharris42",
      "avatar_url": "https://avatars.githubusercontent.com/u/76890677?v=4",
      "profile": "https://github.com/micharris42",
      "contributions": [
        "bug"
      ]
    },
    {
      "login": "teauxfu",
      "name": "teauxfu",
      "avatar_url": "https://avatars.githubusercontent.com/u/1144380?v=4",
      "profile": "https://github.com/teauxfu",
      "contributions": [
        "doc"
      ]
    },
    {
      "login": "andrey-jef",
      "name": "andrey-jef",
      "avatar_url": "https://avatars.githubusercontent.com/u/81280428?v=4",
      "profile": "https://github.com/andrey-jef",
      "contributions": [
        "doc"
      ]
    },
    {
      "login": "namjul",
      "name": "Samuel Hobl",
      "avatar_url": "https://avatars.githubusercontent.com/u/328836?v=4",
      "profile": "https://github.com/namjul",
      "contributions": [
        "code",
        "doc"
      ]
    },
    {
      "login": "apastuszak",
      "name": "apastuszak",
      "avatar_url": "https://avatars.githubusercontent.com/u/3401054?v=4",
      "profile": "https://github.com/apastuszak",
      "contributions": [
        "bug"
      ]
    },
    {
      "login": "felipewhitaker",
      "name": "Felipe Whitaker",
      "avatar_url": "https://avatars.githubusercontent.com/u/36129486?v=4",
      "profile": "https://github.com/felipewhitaker",
      "contributions": [
        "doc"
      ]
    },
    {
<<<<<<< HEAD
      "login": "unamusedmon",
      "name": "unamusedmon",
      "avatar_url": "https://avatars.githubusercontent.com/u/65274123?v=4",
      "profile": "https://github.com/unamusedmon",
=======
      "login": "kimds91",
      "name": "Do Soon Kim",
      "avatar_url": "https://avatars.githubusercontent.com/u/11445901?v=4",
      "profile": "https://github.com/kimds91",
>>>>>>> 2d352b77
      "contributions": [
        "bug"
      ]
    }
  ],
  "contributorsPerLine": 7,
  "skipCi": true
}<|MERGE_RESOLUTION|>--- conflicted
+++ resolved
@@ -529,17 +529,19 @@
       ]
     },
     {
-<<<<<<< HEAD
       "login": "unamusedmon",
       "name": "unamusedmon",
       "avatar_url": "https://avatars.githubusercontent.com/u/65274123?v=4",
       "profile": "https://github.com/unamusedmon",
-=======
+      "contributions": [
+        "bug"
+      ]
+    },
+    {
       "login": "kimds91",
       "name": "Do Soon Kim",
       "avatar_url": "https://avatars.githubusercontent.com/u/11445901?v=4",
       "profile": "https://github.com/kimds91",
->>>>>>> 2d352b77
       "contributions": [
         "bug"
       ]
