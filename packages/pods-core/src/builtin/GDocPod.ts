--- conflicted
+++ resolved
@@ -1,4 +1,9 @@
-import { ImportPod, ImportPodConfig, ImportPodPlantOpts, PROMPT } from "../basev3";
+import {
+  ImportPod,
+  ImportPodConfig,
+  ImportPodPlantOpts,
+  PROMPT,
+} from "../basev3";
 import { JSONSchemaType } from "ajv";
 import { PodUtils } from "../utils";
 import axios from "axios";
@@ -34,15 +39,11 @@
   /**
    * import comments from the doc in text or json format
    */
-<<<<<<< HEAD
-  importComments? : ImportComments;
+  importComments?: ImportComments;
   /**
    * get confirmation before overwriting existing note
    */
-   confirmOverwrite? : boolean;
-=======
-  importComments?: ImportComments;
->>>>>>> d3f5b7dc
+  confirmOverwrite?: boolean;
 };
 
 type ImportComments = {
@@ -89,20 +90,14 @@
               enum: ["json", "text"],
               default: "json",
               nullable: true,
-<<<<<<< HEAD
-
-            }
-          }
+            },
+          },
         },
         confirmOverwrite: {
           type: "boolean",
           default: "true",
           description: "get confirmation before overwriting existing note",
-          nullable: true
-=======
-            },
-          },
->>>>>>> d3f5b7dc
+          nullable: true,
         },
       },
     }) as JSONSchemaType<GDocImportPodConfig>;
@@ -218,25 +213,14 @@
   prettyComment = (comments: any) => {
     let text: string = "";
     comments.forEach((comment: any) => {
-<<<<<<< HEAD
-       text += `- ${comment.author}:  ${comment.content}\n`
-       if(comment.replies?.length> 0){
-         text += `\n\t replies to this comment: \n\n`
-         comment.replies.forEach((reply: any) => {
-          text += `\t - ${reply.author}: ${reply.content}\n`
-
-         })
-       }
-    })
-=======
       text += `- ${comment.author}:  ${comment.content}\n`;
       if (comment.replies?.length > 0) {
+        text += `\n\t replies to this comment: \n\n`;
         comment.replies.forEach((reply: any) => {
           text += `\t - ${reply.author}: ${reply.content}\n`;
         });
       }
     });
->>>>>>> d3f5b7dc
     return text;
   };
 
@@ -258,74 +242,49 @@
     return note;
   }
 
-<<<<<<< HEAD
-  createNote= async( opts : {
-=======
-  createNote = async (
->>>>>>> d3f5b7dc
-    note: NoteProps,
-    engine: DEngineClient,
-    wsRoot: string,
-    vault: DVault,
-    confirmOverwrite?: boolean,
-    onPrompt?: (arg0?: PROMPT) => Promise<{title : string} | undefined>
-  }
-  ) => {
-<<<<<<< HEAD
-     const { note, engine, wsRoot, vault, confirmOverwrite, onPrompt } = opts;
-      const existingNote = NoteUtils.getNoteByFnameV5({
-=======
+  createNote = async (opts: {
+    note: NoteProps;
+    engine: DEngineClient;
+    wsRoot: string;
+    vault: DVault;
+    confirmOverwrite?: boolean;
+    onPrompt?: (arg0?: PROMPT) => Promise<{ title: string } | undefined>;
+  }) => {
+    const { note, engine, wsRoot, vault, confirmOverwrite, onPrompt } = opts;
     const existingNote = NoteUtils.getNoteByFnameV5({
->>>>>>> d3f5b7dc
       fname: note.fname,
       notes: engine.notes,
       vault,
       wsRoot,
     });
     if (!_.isUndefined(existingNote)) {
-<<<<<<< HEAD
-        if(existingNote.custom.revisionId && existingNote.custom.revisionId !== note.custom.revisionId) {
-          existingNote.custom.revisionId = note.custom.revisionId;
-          existingNote.body = note.body;
-
-          if(confirmOverwrite && onPrompt){
-          const resp = await onPrompt( PROMPT.USERPROMPT );
-
-            if(resp?.title.toLowerCase() === "yes"){
-              await engine.writeNote(existingNote, { newNode: true });
-              return existingNote;
-
-            }  
-          }
-          else{
-            await engine.writeNote(existingNote, { newNode: true });
-            return existingNote;
-          }
-        }else if(onPrompt){
-          onPrompt();
-        }
-    }
-    else {
-=======
       if (
         existingNote.custom.revisionId &&
         existingNote.custom.revisionId !== note.custom.revisionId
       ) {
         existingNote.custom.revisionId = note.custom.revisionId;
         existingNote.body = note.body;
-        await engine.writeNote(existingNote, { newNode: true });
+
+        if (confirmOverwrite && onPrompt) {
+          const resp = await onPrompt(PROMPT.USERPROMPT);
+
+          if (resp?.title.toLowerCase() === "yes") {
+            await engine.writeNote(existingNote, { newNode: true });
+            return existingNote;
+          }
+        } else {
+          await engine.writeNote(existingNote, { newNode: true });
+          return existingNote;
+        }
+      } else if (onPrompt) {
+        onPrompt();
       }
     } else {
->>>>>>> d3f5b7dc
       await engine.writeNote(note, { newNode: true });
       return note;
     }
-<<<<<<< HEAD
     return undefined;
-  }
-=======
   };
->>>>>>> d3f5b7dc
 
   async plant(opts: GDocImportPodPlantOpts) {
     const ctx = "GDocPod";
@@ -337,10 +296,7 @@
       documentId,
       fnameAsId,
       importComments,
-<<<<<<< HEAD
-      confirmOverwrite = true
-=======
->>>>>>> d3f5b7dc
+      confirmOverwrite = true,
     } = config as GDocImportPodConfig;
 
     let response = await this.getDataFromGDoc(
@@ -357,14 +313,17 @@
       vault,
       fnameAsId,
     });
-<<<<<<< HEAD
-    const createdNotes = await this.createNote({note, engine, wsRoot, vault, confirmOverwrite, onPrompt})
-    const importedNotes: NoteProps[] = (createdNotes === undefined) ? [] : [createdNotes]
+    const createdNotes = await this.createNote({
+      note,
+      engine,
+      wsRoot,
+      vault,
+      confirmOverwrite,
+      onPrompt,
+    });
+    const importedNotes: NoteProps[] =
+      createdNotes === undefined ? [] : [createdNotes];
 
     return { importedNotes };
-=======
-    this.createNote(note, engine, wsRoot, vault);
-    return { importedNotes: [note] };
->>>>>>> d3f5b7dc
   }
 }