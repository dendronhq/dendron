--- conflicted
+++ resolved
@@ -54,12 +54,8 @@
   FindNoteOpts,
   NotePropsMeta,
   UpdateNoteResp,
-<<<<<<< HEAD
-  EngineEventEmitter,
-=======
   RespV3,
   ERROR_STATUS,
->>>>>>> 6366bff0
 } from "@dendronhq/common-all";
 import { createLogger, DLogger, readYAML } from "@dendronhq/common-server";
 import fs from "fs-extra";
