--- conflicted
+++ resolved
@@ -1,19 +1,10 @@
 import { DVault, NoteUtils } from "@dendronhq/common-all";
-<<<<<<< HEAD
 import {
   ENGINE_HOOKS,
   ENGINE_HOOKS_MULTI,
   TestEngineUtils,
 } from "@dendronhq/engine-test-utils";
 import { NOTE_PRESETS_V4, sinon } from "@dendronhq/common-test-utils";
-=======
-import { ENGINE_HOOKS, ENGINE_HOOKS_MULTI } from "@dendronhq/engine-test-utils";
-import {
-  NoteTestUtilsV4,
-  NOTE_PRESETS_V4,
-  sinon,
-} from "@dendronhq/common-test-utils";
->>>>>>> 2cdf8e3d
 import _ from "lodash";
 import { describe } from "mocha";
 
@@ -47,13 +38,8 @@
   });
 
   // NOTE: think these tests are wrong
-<<<<<<< HEAD
   describe("updateItems", () => {
     test("picker has value of opened note by default", (done) => {
-=======
-  describe("updateItems", function () {
-    test("direct child filter", function (done) {
->>>>>>> 2cdf8e3d
       runLegacyMultiWorkspaceTest({
         ctx,
         preSetupHook: async ({ wsRoot, vaults }) => {
@@ -91,11 +77,7 @@
       });
     });
 
-<<<<<<< HEAD
     test("direct child filter", (done) => {
-=======
-    test("picker has value of opened note by default", function (done) {
->>>>>>> 2cdf8e3d
       runLegacyMultiWorkspaceTest({
         ctx,
         preSetupHook: ENGINE_HOOKS_MULTI.setupBasicMulti,
