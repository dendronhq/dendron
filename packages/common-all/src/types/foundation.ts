import { DNoteAnchorPositioned } from "./typesv2";
import { URI } from "vscode-uri";
import { DVault } from "./workspace";

export interface Point {
  /**
   * Line in a source file (1-indexed integer).
   */
  line: number;

  /**
   * Column in a source file (1-indexed integer).
   */
  column: number;
  /**
   * Character in a source file (0-indexed integer).
   */
  offset?: number;
}

export interface Position {
  /**
   * Place of the first character of the parsed source region.
   */
  start: Point;

  /**
   * Place of the first character after the parsed source region.
   */
  end: Point;

  /**
   * Start column at each index (plus start line) in the source region,
   * for elements that span multiple lines.
   */
  indent?: number[];
}

export type DLoc = {
  fname?: string;
  id?: string;
  vaultName?: string;
  uri?: URI;
  anchorHeader?: string;
};

/**
 @deprecated use {@link DNoteLink}
 */
export type DLink = {
  type: "ref" | "wiki" | "md" | "backlink" | "linkCandidate" | "frontmatterTag";
  value: string;
  alias?: string;
  position?: Position;
  from: DLoc;
  to?: DLoc;
  xvault?: boolean;
};

export type DNodeType = "note" | "schema";
export type DNodePointer = string;

export const REQUIRED_DNODEPROPS: (keyof DNodeProps)[] = ["id", "title", "desc", "links", "anchors", "fname", "type", "updated", "created", "parent", "children", "data", "body", "vault"];

/**
 * Props are the official interface for a node
 */
export type DNodeProps<T = any, TCustom = any> = {
  /**
   * Unique id of a note
   */
  id: string;
  /**
   * Node title
   */
  title: string;
  /**
   * Node description
   */
  desc: string;
  /**
   * Node links (eg. backlinks, wikilinks, etc)
   */
  links: DLink[];
  /**
   * Anchors within the node (headings, block anchors)
   */
  anchors: { [index: string]: DNoteAnchorPositioned | undefined };
  /**
   * Name of the node. This corresponds to the name of the file minus the extension
   */
  fname: string;
  /**
   * Whether this node is a note or a schema
   */
  type: DNodeType;
  /**
   * Last updated
   */
  updated: number;
  /**
   * Created
   */
  created: number;
  /**
   * Determines whether this node is a {@link stub https://wiki.dendron.so/notes/c6fd6bc4-7f75-4cbb-8f34-f7b99bfe2d50.html#stubs}
   */
  stub?: boolean;
  /**
   @deprecated
   */
  schemaStub?: boolean;
  /**
   * Immediate parent
   */
  parent: DNodePointer | null;
  /**
   * Immediate children
   */
  children: DNodePointer[];
  data: T;
  /**
   * Body of the note
   */
  body: string;
  /**
   * Custom frontmatter. Add additional fields here and they will show up in the note frontmatter
   */
  custom?: TCustom;
  /**
   * Schemas that apply to the note
   */
  schema?: { moduleId: string; schemaId: string };
  /**
   * The vault that a note belongs to
   */
  vault: DVault;

  /**
   * Hash of note content
   */
  contentHash?: string;

<<<<<<< HEAD
  color?: string;
=======
  /** One or more frontmatter tags attached to this note. */
  tags?: string | string[];
>>>>>>> d3f5b7dc
};

export type SchemaData = {
  namespace?: boolean;
  pattern?: string;
  template?: SchemaTemplate;
};

export type SchemaTemplate = {
  id: string;
  type: "snippet" | "note";
};

export type SchemaProps = DNodeProps<SchemaData>;
export type NoteProps = DNodeProps<any, any>;<|MERGE_RESOLUTION|>--- conflicted
+++ resolved
@@ -60,7 +60,22 @@
 export type DNodeType = "note" | "schema";
 export type DNodePointer = string;
 
-export const REQUIRED_DNODEPROPS: (keyof DNodeProps)[] = ["id", "title", "desc", "links", "anchors", "fname", "type", "updated", "created", "parent", "children", "data", "body", "vault"];
+export const REQUIRED_DNODEPROPS: (keyof DNodeProps)[] = [
+  "id",
+  "title",
+  "desc",
+  "links",
+  "anchors",
+  "fname",
+  "type",
+  "updated",
+  "created",
+  "parent",
+  "children",
+  "data",
+  "body",
+  "vault",
+];
 
 /**
  * Props are the official interface for a node
@@ -141,12 +156,11 @@
    */
   contentHash?: string;
 
-<<<<<<< HEAD
+  /** Override the randomly generated color for tag notes. Colors can be entered as `#12AC35`, `rgb(123, 56, 200)`, or `hsl(235, 100%, 50%)`. */
   color?: string;
-=======
+
   /** One or more frontmatter tags attached to this note. */
   tags?: string | string[];
->>>>>>> d3f5b7dc
 };
 
 export type SchemaData = {
