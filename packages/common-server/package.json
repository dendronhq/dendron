--- conflicted
+++ resolved
@@ -1,10 +1,6 @@
 {
   "name": "@dendronhq/common-server",
-<<<<<<< HEAD
-  "version": "0.59.2-alpha.6",
-=======
   "version": "0.59.2",
->>>>>>> 6e076200
   "description": "common-server",
   "license": "GPLv3",
   "repository": {
@@ -40,11 +36,7 @@
     "test:watch": "echo nop"
   },
   "dependencies": {
-<<<<<<< HEAD
-    "@dendronhq/common-all": "^0.59.2-alpha.6",
-=======
     "@dendronhq/common-all": "^0.59.2",
->>>>>>> 6e076200
     "@types/analytics-node": "^3.1.4",
     "@types/execa": "^2.0.0",
     "@types/express": "^4.17.11",
