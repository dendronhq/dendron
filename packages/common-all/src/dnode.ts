import matter from "gray-matter";
import YAML, { JSON_SCHEMA } from "js-yaml";
import _ from "lodash";
import minimatch from "minimatch";
import path from "path";
import title from "title";
import { URI } from "vscode-uri";
import { CONSTANTS, ERROR_STATUS } from "./constants";
import { DendronError } from "./error";
import { Time } from "./time";
import {
  DEngineClient,
  DLink,
  DNodeOpts,
  DNodePropsDict,
  DNodePropsQuickInputV2,
  DNodeProps,
  DNoteLoc,
  DVault,
  NoteOpts,
  NotePropsDict,
  NoteProps,
  SchemaData,
  SchemaModuleDict,
  SchemaModuleOpts,
  SchemaModuleProps,
  SchemaOpts,
  SchemaPropsDict,
  SchemaProps,
  SchemaRaw,
  SchemaTemplate,
} from "./types";
import { getSlugger } from "./utils";
import { genUUID } from "./uuid";
import { VaultUtils } from "./vault";

/**
 * Utilities for dealing with nodes
 */
export class DNodeUtils {
  static addChild(parent: DNodeProps, child: DNodeProps) {
    parent.children = Array.from(new Set(parent.children).add(child.id));
    child.parent = parent.id;
  }

  static create(opts: DNodeOpts): DNodeProps {
    const {
      id,
      type,
      desc,
      links,
      anchors,
      fname,
      updated,
      created,
      parent,
      children,
      body,
      data,
      vault,
    } = _.defaults(opts, {
      updated: Time.now().toMillis(),
      created: Time.now().toMillis(),
      id: genUUID(),
      desc: "",
      links: [],
      anchors: {},
      children: [],
      parent: null,
      body: "",
      data: {},
      fname: null,
    });
    const title = opts.title || NoteUtils.genTitle(fname);
    const cleanProps: DNodeProps = {
      id,
      title,
      vault,
      type,
      desc,
      links,
      anchors,
      fname,
      updated,
      created,
      parent,
      children,
      body,
      data,
    };

    // don't include optional props
    const optionalProps: (keyof DNodeOpts)[] = [
      "stub",
      "schema",
      "schemaStub",
      "custom",
    ];
    _.forEach(optionalProps, (op) => {
      if (opts[op]) {
        // @ts-ignore;
        cleanProps[op] = opts[op];
      }
    });
    return cleanProps;
  }

  static basename(nodePath: string, rmExtension?: boolean) {
    if (rmExtension) {
      const idx = nodePath.lastIndexOf(".md");
      if (idx > 0) {
        nodePath = nodePath.slice(0, idx);
      }
    }
    const [first, ...rest] = nodePath.split(".");
    return _.isEmpty(rest) ? first : rest.slice(-1)[0];
  }

  static dirName(nodePath: string) {
    return nodePath.split(".").slice(0, -1).join(".");
  }

  static domainName(nodePath: string) {
    return nodePath.split(".")[0];
  }

  static fname(nodePath: string) {
    return path.basename(nodePath, ".md");
  }

  static enhancePropForQuickInput({
    props,
    schemas,
    vaults,
    wsRoot,
  }: {
    props: DNodeProps;
    schemas: SchemaModuleDict;
    vaults: DVault[];
    wsRoot: string;
  }): DNodePropsQuickInputV2 {
    const vault = VaultUtils.matchVault({ vaults, wsRoot, vault: props.vault });
    if (!vault) {
      throw Error("enhancePropForQuickInput, no vault found");
    }
    const vname = VaultUtils.getName(vault);
    const vaultSuffix = `(${vname})`;
    if (props.type === "note") {
      const isRoot = DNodeUtils.isRoot(props);
      const label = isRoot ? "root" : props.fname;
      const detail = props.desc;
      const sm = props.schema ? schemas[props.schema.moduleId] : undefined;
      const description = NoteUtils.genSchemaDesc(props, sm) + vaultSuffix;
      const out = { ...props, label, detail, description };
      return out;
    } else {
      const label = DNodeUtils.isRoot(props) ? "root" : props.id;
      const detail = props.desc;
      const out = { ...props, label, detail, description: vaultSuffix };
      return out;
    }
  }

  static enhancePropForQuickInputV3(opts: {
    props: DNodeProps;
    schemas: SchemaModuleDict;
    vaults: DVault[];
    wsRoot: string;
    alwaysShow?: boolean;
  }): DNodePropsQuickInputV2 {
    const { alwaysShow } = _.defaults(opts, { alwaysShow: false });
    return { ...this.enhancePropForQuickInput(opts), alwaysShow };
  }

  static findClosestParent(
    fpath: string,
    nodes: DNodeProps[],
    opts: {
      noStubs?: boolean;
      vault: DVault;
      wsRoot: string;
    }
  ): DNodeProps {
    const { vault } = opts;
    const dirname = DNodeUtils.dirName(fpath);
    if (dirname === "") {
      const _node = _.find(
        nodes,
        (ent) =>
          ent.fname === "root" &&
          VaultUtils.isEqual(ent.vault, vault, opts.wsRoot)
      );
      if (_.isUndefined(_node)) {
        throw new DendronError({ message: `no root found for ${fpath}` });
      }
      return _node;
    }
    const maybeNode = NoteUtils.getNoteByFnameV5({
      fname: dirname,
      notes: nodes,
      vault,
      wsRoot: opts.wsRoot,
    });
    if (
      (maybeNode && !opts?.noStubs) ||
      (maybeNode && opts?.noStubs && !maybeNode.stub && !maybeNode.schemaStub)
    ) {
      return maybeNode;
    } else {
      return DNodeUtils.findClosestParent(dirname, nodes, opts);
    }
  }

  static getCustomProps(props: any): any {
    const blacklist = [
      "id",
      "title",
      "type",
      "desc",
      "fname",
      "updated",
      "custom",
      "created",
      "parent",
      "children",
      "body",
      "data",
      "schemaStub",
      "type",
    ];
    return _.omit(props, blacklist);
  }

  static getDepth(node: DNodeProps): number {
    if (node.fname === "root") {
      return 0;
    }
    return node.fname.split(".").length;
  }

  static getDomain(
    node: DNodeProps,
    opts: {
      nodeDict: DNodePropsDict;
    }
  ): DNodeProps {
    if (node.fname === "root") {
      throw Error("root has no domain");
    }
    const isRoot = DNodeUtils.isRoot(opts.nodeDict[node.parent as string]);
    if (isRoot) {
      return node;
    } else {
      return DNodeUtils.getDomain(DNodeUtils.getParent(node, opts), opts);
    }
  }

  static getFullPath(opts: {
    wsRoot: string;
    vault: DVault;
    basename: string;
  }) {
    const root = path.isAbsolute(opts.vault.fsPath)
      ? VaultUtils.getRelPath(opts.vault)
      : path.join(opts.wsRoot, VaultUtils.getRelPath(opts.vault));
    return path.join(root, opts.basename);
  }

  static getParent(
    node: DNodeProps,
    opts: {
      nodeDict: DNodePropsDict;
    }
  ): DNodeProps {
    if (DNodeUtils.isRoot(node)) {
      throw Error("root has no parent");
    }
    const parent = opts.nodeDict[node.parent as string];
    if (_.isUndefined(parent)) {
      throw Error(`parent ${node.parent} not found`);
    }
    return parent;
  }

  static getChildren(
    node: DNodeProps,
    opts: {
      recursive?: boolean;
      nodeDict: DNodePropsDict;
    }
  ): DNodeProps[] {
    const { nodeDict, recursive } = opts;
    const children = node.children.map((id) => {
      if (!_.has(nodeDict, id)) {
        throw Error("child nod found");
      }
      return nodeDict[id];
    });
    if (recursive) {
      return children.concat(
        children.map((c) => DNodeUtils.getChildren(c, opts)).flat()
      );
    }
    return children;
  }

  static isRoot(note: DNodeProps) {
    return note.fname === "root";
  }

  /**
   * Given a note, return the leaf name
   * @param note DNodeProps
   * @returns name of leaf node
   */
  static getLeafName(note: DNodeProps) {
    return _.split(note.fname, ".").pop();
  }
}

export class NoteUtils {
  static RE_FM = /^---(.*)^---/ms;
  static RE_FM_UPDATED = /^updated:.*$/m;
  static RE_FM_CREATED = /^created:.*$/m;

  static addBacklink({
    from,
    to,
    link,
  }: {
    from: NoteProps;
    to: NoteProps;
    link: DLink;
  }) {
    to.links.push({
      from: { fname: from.fname, vaultName: VaultUtils.getName(from.vault) },
      type: "backlink",
      position: link.position,
      value: link.value,
    });
    // }
  }

  /**
   * Add node to parent
   * Create stubs if no direct parent exists
   * @param opts
   * @returns All notes that were changed including the parent
   */
  static addParent(opts: {
    note: NoteProps;
    notesList: NoteProps[];
    createStubs: boolean;
    wsRoot: string;
  }): NoteProps[] {
    const { note, notesList, createStubs, wsRoot } = opts;
    const parentPath = DNodeUtils.dirName(note.fname).toLowerCase();
    let parent =
      _.find(
        notesList,
        (p) =>
          p.fname.toLowerCase() === parentPath &&
          VaultUtils.isEqual(p.vault.fsPath, note.vault.fsPath, wsRoot)
      ) || null;
    const changed: NoteProps[] = [];
    if (parent) {
      changed.push(parent);
      DNodeUtils.addChild(parent, note);
    }
    if (!parent && !createStubs) {
      const err = {
        status: ERROR_STATUS.NO_PARENT_FOR_NOTE,
        msg: JSON.stringify({
          fname: note.fname,
        }),
      };
      throw DendronError.createFromStatus(err);
    }
    if (!parent) {
      parent = DNodeUtils.findClosestParent(note.fname, notesList, {
        vault: note.vault,
        wsRoot,
      }) as NoteProps;
      changed.push(parent);
      const stubNodes = NoteUtils.createStubs(parent, note);
      stubNodes.forEach((ent2) => {
        changed.push(ent2);
      });
    }
    return changed;
  }

  static addSchema(opts: {
    note: NoteProps;
    schemaModule: SchemaModuleProps;
    schema: SchemaProps;
  }) {
    const { note, schema, schemaModule } = opts;
    note.schema = { schemaId: schema.id, moduleId: schemaModule.root.id };
  }

  static create(opts: NoteOpts): NoteProps {
    const cleanOpts = _.defaults(opts, {
      schemaStub: false,
    });
    return DNodeUtils.create({ ...cleanOpts, type: "note" });
  }

  static createWithSchema({
    noteOpts,
    engine,
  }: {
    noteOpts: NoteOpts;
    engine: DEngineClient;
  }): NoteProps {
    const note = NoteUtils.create(noteOpts);
    const maybeMatch = SchemaUtils.matchPath({
      notePath: noteOpts.fname,
      schemaModDict: engine.schemas,
    });
    if (maybeMatch) {
      const { schema, schemaModule } = maybeMatch;
      NoteUtils.addSchema({ note, schemaModule, schema });
      const maybeTemplate = schema.data.template;
      if (maybeTemplate) {
        SchemaUtils.applyTemplate({ template: maybeTemplate, note, engine });
      }
    }
    return note;
  }

  static createRoot(opts: Partial<NoteOpts> & { vault: DVault }): NoteProps {
    return DNodeUtils.create({
      ...opts,
      type: "note",
      fname: "root",
      id: genUUID(),
    });
  }

  /**
   * Create stubs and add notes to parent
   * @param from
   * @param to
   */
  static createStubs(from: NoteProps, to: NoteProps): NoteProps[] {
    const stubNodes: NoteProps[] = [];
    let fromPath = from.fname;
    if (DNodeUtils.isRoot(from)) {
      fromPath = "";
    }
    const toPath = to.fname;
    const index = toPath.indexOf(fromPath) + fromPath.length;
    const diffPath = _.trimStart(toPath.slice(index), ".").split(".");
    let stubPath = fromPath;
    let parent = from;
    // last element is node
    diffPath.slice(0, -1).forEach((part) => {
      // handle starting from root, path = ""
      if (_.isEmpty(stubPath)) {
        stubPath = part;
      } else {
        stubPath += `.${part}`;
      }
      const n = NoteUtils.create({
        fname: stubPath,
        stub: true,
        vault: to.vault,
      });
      stubNodes.push(n);
      DNodeUtils.addChild(parent, n);
      parent = n;
    });
    DNodeUtils.addChild(parent, to);
    return stubNodes;
  }

  /**
<<<<<<< HEAD
   * Create a wiki link to the given note
   * @param opts
=======
   *
   * @param headerRaw If true, use the header without transforming it. Otherwise, the header will be slugged.
>>>>>>> ced59467
   * @returns
   */
  static createWikiLink(opts: {
    note: NoteProps;
    anchor?: {
      value: string;
      type: "header" | "blockAnchor";
    };
    useVaultPrefix?: boolean;
    useTitle?: boolean;
  }): string {
    const { note, anchor, useVaultPrefix, useTitle } = _.defaults(opts, {
      useTitle: true,
    });
    let { title, fname, vault } = note;
    let suffix = "";
    if (anchor) {
      const { value: id, type } = anchor;
      let idStr;
      if (type === "header") {
        title = id;
        idStr = getSlugger().slug(id);
      } else {
        idStr = id;
      }
      suffix = `#${idStr}`;
    }
    const vaultPrefix = useVaultPrefix
      ? `${CONSTANTS.DENDRON_DELIMETER}${VaultUtils.getName(vault)}/`
      : "";
    const titlePrefix = useTitle ? title + "|" : "";
    const link = `[[${titlePrefix}${vaultPrefix}${fname}${suffix}]]`;
    return link;
  }

  static fromSchema({
    fname,
    schemaModule,
    schemaId,
    vault,
  }: {
    fname: string;
    schemaModule: SchemaModuleProps;
    schemaId: string;
    vault: DVault;
  }) {
    const mschema = schemaModule.schemas[schemaId];
    return NoteUtils.create({
      fname,
      schemaStub: true,
      desc: mschema.desc,
      schema: {
        moduleId: schemaModule.root.id,
        schemaId,
      },
      vault,
    });
  }

  static genSchemaDesc(note: NoteProps, schemaMod?: SchemaModuleProps): string {
    const prefixParts = [];
    if (note.title !== note.fname) {
      prefixParts.push(note.title);
    }
    if (note.stub || note.schemaStub) {
      prefixParts.push("$(gist-new)");
    }
    if (note.schema) {
      if (!schemaMod) {
        throw Error("schema mod required");
      }
      const domain = schemaMod.root;
      const schema = schemaMod.schemas[note.schema.schemaId];
      // case: recognized schema
      prefixParts.push(`$(repo) ${domain.title || domain.id}`);
      // check if non-domain schema
      if (domain.id !== note.schema.schemaId) {
        prefixParts.push("$(breadcrumb-separator)");
        prefixParts.push(schema.title || schema.id);
      }
    }
    return prefixParts.join(" ");
  }

  static genJournalNoteTitle(opts: { fname: string; journalName: string }) {
    const { fname, journalName } = opts;
    const journalIndex = fname.indexOf(journalName);
    const normTitle = NoteUtils.genTitle(fname);
    if (journalIndex < 0) {
      return normTitle;
    }
    const maybeDatePortion = fname.slice(journalIndex + journalName.length + 1);
    if (maybeDatePortion.match(/\d\d\d\d\.\d\d\.\d\d$/)) {
      return maybeDatePortion.replace(/\./g, "-");
    }
    return normTitle;
  }

  static genTitle(fname: string): string {
    const titleFromBasename = DNodeUtils.basename(fname, true);
    // check if title is unchanged from default. if so, add default title
    if (_.toLower(fname) == fname) {
      fname = titleFromBasename.replace(/-/g, " ");
      // type definitions are wrong
      // @ts-ignore
      return title(fname) as string;
    }
    // if user customized title, return the title as user specified
    return titleFromBasename;
  }

  static getNotesByFname({
    fname,
    notes,
    vault,
  }: {
    fname: string;
    notes: NotePropsDict | NoteProps[];
    vault?: DVault;
  }): NoteProps[] {
    if (!_.isArray(notes)) {
      notes = _.values(notes);
    }
    const out = _.filter(notes, (ent) => {
      return (
        ent.fname.toLowerCase() === fname.toLowerCase() &&
        (vault ? ent.vault.fsPath === vault.fsPath : true)
      );
    });
    return out;
  }

  static getNoteByFnameV5({
    fname,
    notes,
    vault,
    wsRoot,
  }: {
    fname: string;
    notes: NotePropsDict | NoteProps[];
    vault: DVault;
    wsRoot: string;
  }): NoteProps | undefined {
    if (!_.isArray(notes)) {
      notes = _.values(notes);
    }
    const out = _.find(notes, (ent) => {
      return (
        ent.fname.toLowerCase() === fname.toLowerCase() &&
        VaultUtils.isEqual(vault, ent.vault, wsRoot)
      );
    });
    return out;
  }

  static getNoteOrThrow({
    fname,
    notes,
    vault,
    wsRoot,
  }: {
    fname: string;
    notes: NotePropsDict | NoteProps[];
    vault: DVault;
    wsRoot: string;
  }): NoteProps {
    if (!_.isArray(notes)) {
      notes = _.values(notes);
    }
    const out = _.find(notes, (ent) => {
      return (
        ent.fname.toLowerCase() === fname.toLowerCase() &&
        VaultUtils.isEqual(vault, ent.vault, wsRoot)
      );
    });
    if (!out) {
      throw new DendronError({ message: `note ${fname} not found` });
    }
    return out;
  }

  /**
   @deprecated
   */
  static getNoteByFname(
    fname: string,
    notes: NotePropsDict,
    opts?: { throwIfEmpty?: boolean; vault?: DVault }
  ): NoteProps | undefined {
    const _out = _.filter(_.values(notes), (ent) => {
      return ent.fname.toLowerCase() === fname.toLowerCase();
    });
    let out;
    if (_out.length > 1) {
      if (!opts?.vault) {
        throw new DendronError({
          message: `multiple nodes found and no vault given for ${fname}`,
        });
      }
      out = _.find(
        _out,
        (ent) => ent.vault.fsPath === opts?.vault?.fsPath
      ) as NoteProps;
      if (_.isUndefined(out)) {
        throw new DendronError({
          message: `no note found for vault: ${opts.vault.fsPath}`,
        });
      }
    } else {
      out = _out[0];
    }
    if (opts?.throwIfEmpty && _.isUndefined(out)) {
      throw Error(`${fname} not found in getNoteByFname`);
    }
    return out;
  }
  static getNotesWithLinkTo({
    note,
    notes,
  }: {
    note: NoteProps;
    notes: NotePropsDict;
  }): NoteProps[] {
    const maybe = _.values(notes).map((ent) => {
      if (
        _.find(ent.links, (l) => {
          return l.to?.fname === note.fname;
        })
      ) {
        return ent;
      } else {
        return;
      }
    });
    return _.reject(maybe, _.isUndefined) as NoteProps[];
  }

  static getFullPath({
    note,
    wsRoot,
  }: {
    note: NoteProps;
    wsRoot: string;
  }): string {
    try {
      const fpath = DNodeUtils.getFullPath({
        wsRoot,
        vault: note.vault,
        basename: note.fname + ".md",
      });
      return fpath;
    } catch (err) {
      throw new DendronError({
        message: "bad path",
        payload: { note, wsRoot },
      });
    }
  }

  static getURI({ note, wsRoot }: { note: NoteProps; wsRoot: string }): URI {
    return URI.file(this.getFullPath({ note, wsRoot }));
  }

  static getPathUpTo(hpath: string, numCompoenents: number) {
    return hpath.split(".").slice(0, numCompoenents).join(".");
  }

  static getRoots(notes: NotePropsDict): NoteProps[] {
    return _.filter(_.values(notes), DNodeUtils.isRoot);
  }

  /**
   * Add props from @param noteHydrated to @param noteRaw
   * @param param0
   * @returns
   */
  static hydrate({
    noteRaw,
    noteHydrated,
  }: {
    noteRaw: NoteProps;
    noteHydrated: NoteProps;
  }) {
    const hydrateProps = _.pick(noteHydrated, ["parent", "children"]);
    return { ...noteRaw, ...hydrateProps };
  }

  static match({ notePath, pattern }: { notePath: string; pattern: string }) {
    return minimatch(notePath, pattern);
  }

  static isDefaultTitle(props: NoteProps) {
    return props.title === NoteUtils.genTitle(props.fname);
  }

  static normalizeFname(nodePath: string) {
    // remove md extension
    const idx = nodePath.lastIndexOf(".md");
    if (idx > 0) {
      nodePath = nodePath.slice(0, idx);
    }
    return _.trim(nodePath);
  }

  static serializeMeta(props: NoteProps) {
    const builtinProps = _.pick(props, [
      "id",
      "title",
      "desc",
      "updated",
      "created",
      "stub",
      "parent",
      "children",
    ]);
    const { custom: customProps } = props;
    const meta = { ...builtinProps, ...customProps };
    return meta;
  }

  static serialize(
    props: NoteProps,
    opts?: { writeHierarchy?: boolean }
  ): string {
    const body = props.body;
    let blacklist = ["parent", "children"];
    if (opts?.writeHierarchy) {
      blacklist = [];
    }
    const meta = _.omit(NoteUtils.serializeMeta(props), blacklist);
    return matter.stringify(body || "", meta);
  }

  static toLogObj(note: NoteProps) {
    const { fname, id, children, vault, parent } = note;
    return {
      fname,
      id,
      children,
      vault,
      parent,
    };
  }

  static toNoteLoc(note: NoteProps): DNoteLoc {
    const { fname, id, vault } = note;
    return {
      fname,
      id,
      vaultName: VaultUtils.getName(vault),
    };
  }

  static uri2Fname(uri: URI) {
    return path.basename(uri.fsPath, ".md");
  }

  static validate(noteProps: Partial<NoteProps>) {
    if (_.isUndefined(noteProps)) {
      return DendronError.createFromStatus({
        status: ERROR_STATUS.BAD_PARSE_FOR_NOTE,
        message: "NoteProps is undefined",
      });
    }
    if (_.isUndefined(noteProps.vault)) {
      return DendronError.createFromStatus({
        status: ERROR_STATUS.BAD_PARSE_FOR_NOTE,
        message: "note vault is undefined",
      });
    }
    return true;
  }
}

type SchemaMatchResult = {
  schemaModule: SchemaModuleProps;
  schema: SchemaProps;
  namespace: boolean;
  notePath: string;
};

export class SchemaUtils {
  static applyTemplate(opts: {
    template: SchemaTemplate;
    note: NoteProps;
    engine: DEngineClient;
  }) {
    const { template, note, engine } = opts;
    if (template.type === "note") {
      const tempNote = _.find(_.values(engine.notes), { fname: template.id });
      if (_.isUndefined(tempNote)) {
        throw Error(`no template found for ${template}`);
      }
      const tempNoteProps = _.pick(tempNote, ["body", "desc", "custom"]);
      _.forEach(tempNoteProps, (v, k) => {
        // @ts-ignore
        note[k] = v;
      });
      return true;
    }
    return false;
  }

  static create(
    opts: (SchemaOpts | SchemaRaw) & { vault: DVault }
  ): SchemaProps {
    const schemaDataOpts: (keyof SchemaData)[] = [
      "namespace",
      "pattern",
      "template",
    ];
    const optsWithoutData = _.omit(opts, schemaDataOpts);
    const optsData = _.pick(opts, schemaDataOpts);
    const vault = opts.vault;
    return DNodeUtils.create({
      vault,
      ..._.defaults(optsWithoutData, {
        title: optsWithoutData.id,
        data: optsData,
        fname: "__empty",
      }),
      type: "schema",
    });
  }

  static createModule(opts: SchemaModuleOpts): SchemaModuleOpts {
    return opts;
  }

  static createModuleProps(opts: {
    fname: string;
    vault: DVault;
  }): SchemaModuleProps {
    const { fname, vault } = opts;
    const root = SchemaUtils.create({
      id: `${fname}`,
      fname,
      parent: "root",
      created: 1,
      updated: 1,
      children: [],
      vault,
    });
    return {
      version: 1,
      fname,
      root,
      schemas: { [root.id]: root },
      imports: [],
      vault,
    };
  }

  static createRootModule(
    opts: Partial<SchemaProps> & { vault: DVault }
  ): SchemaModuleOpts {
    const schema = SchemaUtils.create({
      id: "root",
      title: "root",
      fname: "root.schema",
      parent: "root",
      children: [],
      ...opts,
    });
    return {
      version: 1,
      imports: [],
      schemas: [schema],
    };
  }

  static createRootModuleProps(
    fname: string,
    vault: DVault,
    opts?: Partial<SchemaProps>
  ): SchemaModuleProps {
    const schema = SchemaUtils.create({
      id: "root",
      title: "root",
      fname: "root",
      parent: "root",
      children: [],
      vault,
      ...opts,
    });
    return {
      version: 1,
      imports: [],
      schemas: { root: schema },
      fname,
      root: schema,
      vault,
    };
  }

  static enhanceForQuickInput({
    props,
    vaults,
  }: {
    props: SchemaModuleProps;
    vaults: DVault[];
  }): DNodePropsQuickInputV2 {
    const vaultSuffix =
      vaults.length > 1
        ? ` (${path.basename(props.vault?.fsPath as string)})`
        : "";
    const label = DNodeUtils.isRoot(props.root) ? "root" : props.root.id;
    const detail = props.root.desc;
    const out = {
      ...props.root,
      fname: props.fname,
      label,
      detail,
      description: vaultSuffix,
      vault: props.vault,
    };
    return out;
  }

  static getModuleRoot(
    module: SchemaModuleOpts | SchemaModuleProps
  ): SchemaProps {
    const maybeRoot = _.find(module.schemas, { parent: "root" });
    if (!maybeRoot) {
      const rootSchemaRoot = _.find(module.schemas, {
        parent: null,
        id: "root",
      });
      if (!rootSchemaRoot) {
        throw DendronError.createFromStatus({
          status: ERROR_STATUS.NO_ROOT_SCHEMA_FOUND,
        });
      } else {
        return rootSchemaRoot as SchemaProps;
      }
    }
    return maybeRoot as SchemaProps;
  }

  /**
   * If no pattern field, get the id.
   * If pattern field, check if namespace and translate into glob pattern
   * @param schema
   * @param opts
   * @returns
   */
  static getPattern = (
    schema: SchemaProps,
    opts?: { isNotNamespace?: boolean }
  ) => {
    const pattern = schema?.data?.pattern || schema.id;
    const part =
      schema?.data?.namespace && !opts?.isNotNamespace
        ? `${pattern}/*`
        : pattern;
    return part;
  };

  /**
   * Get full pattern starting from the root
   * @param schema
   * @param schemas
   * @returns
   */
  static getPatternRecursive = (
    schema: SchemaProps,
    schemas: SchemaPropsDict
  ): string => {
    const part = SchemaUtils.getPattern(schema);
    if (_.isNull(schema.parent)) {
      return part;
    }
    const parent: SchemaProps = schemas[schema.parent];
    if (parent && parent.id !== "root") {
      const prefix = SchemaUtils.getPatternRecursive(parent, schemas);
      return [prefix, part].join("/");
    } else {
      return part;
    }
  };

  /**
   * @param param0
   * @returns
   */
  static getPath({ root, fname }: { root: string; fname: string }): string {
    return path.join(root, fname + ".schema.yml");
  }

  /**
   @deprecated
   */
  static getSchemaModuleByFnameV4({
    fname,
    schemas,
    wsRoot,
    vault,
  }: {
    fname: string;
    schemas: SchemaModuleDict | SchemaModuleProps[];
    wsRoot: string;
    vault: DVault;
  }): SchemaModuleProps | undefined {
    if (!_.isArray(schemas)) {
      schemas = _.values(schemas);
    }
    const out = _.find(schemas, (ent) => {
      if (ent.fname.toLowerCase() !== fname.toLowerCase()) {
        return false;
      }
      if (vault) {
        return VaultUtils.isEqual(vault, ent.vault, wsRoot);
      }
      return true;
    });
    return out;
  }

  static getSchemaFromNote({
    note,
    engine,
  }: {
    note: NoteProps;
    engine: DEngineClient;
  }) {
    if (note.schema) {
      return engine.schemas[note.schema.moduleId];
    }
    return;
  }

  static hasSimplePattern = (
    schema: SchemaProps,
    opts?: { isNotNamespace?: boolean }
  ): boolean => {
    const pattern: string = SchemaUtils.getPattern(schema, opts);
    return !_.isNull(pattern.match(/^[a-zA-Z0-9_-]*$/));
  };

  /**
   * Matcn and assign schemas to all nodes within
   * a domain
   *
   * @param domain
   * @param notes
   * @param schemas
   */
  static matchDomain(
    domain: NoteProps,
    notes: NotePropsDict,
    schemas: SchemaModuleDict
  ) {
    const match = schemas[domain.fname];
    if (!match) {
      return;
    } else {
      const domainSchema = match.schemas[match.root.id];
      return SchemaUtils.matchDomainWithSchema({
        noteCandidates: [domain],
        notes,
        schemaCandidates: [domainSchema],
        schemaModule: match,
      });
    }
  }

  static matchDomainWithSchema(opts: {
    noteCandidates: NoteProps[];
    notes: NotePropsDict;
    schemaCandidates: SchemaProps[];
    schemaModule: SchemaModuleProps;
    matchNamespace?: boolean;
  }) {
    const {
      noteCandidates,
      schemaCandidates,
      notes,
      schemaModule,
      matchNamespace,
    } = _.defaults(opts, { matchNamespace: true });
    const matches = _.map(noteCandidates, (note) => {
      return SchemaUtils.matchNotePathWithSchemaAtLevel({
        notePath: note.fname,
        schemas: schemaCandidates,
        schemaModule,
        matchNamespace,
      });
    }).filter((ent) => !_.isUndefined(ent)) as SchemaMatchResult[];

    matches.map((m) => {
      const { schema, notePath } = m;
      const note = _.find(noteCandidates, { fname: notePath }) as NoteProps;
      NoteUtils.addSchema({ note, schema, schemaModule });

      const matchNextNamespace =
        schema.data.namespace && matchNamespace ? false : true;
      const nextSchemaCandidates = matchNextNamespace
        ? schema.children.map((id) => schemaModule.schemas[id])
        : [schema];

      const nextNoteCandidates = note.children.map((id) => notes[id]);
      return SchemaUtils.matchDomainWithSchema({
        noteCandidates: nextNoteCandidates,
        schemaCandidates: nextSchemaCandidates,
        notes,
        schemaModule,
        matchNamespace: matchNextNamespace,
      });
    });
  }

  static matchPath(opts: {
    notePath: string;
    schemaModDict: SchemaModuleDict;
  }): SchemaMatchResult | undefined {
    const { notePath, schemaModDict } = opts;
    const domainName = DNodeUtils.domainName(notePath);
    const match = schemaModDict[domainName];
    if (!match) {
      return;
    } else {
      const domainSchema = match.schemas[match.root.id];
      if (domainName.length === notePath.length) {
        return {
          schema: domainSchema,
          notePath,
          namespace: domainSchema.data.namespace || false,
          schemaModule: match,
        };
      }
      return SchemaUtils.matchPathWithSchema({
        notePath,
        matched: "",
        schemaCandidates: [domainSchema],
        schemaModule: match,
      });
    }
  }

  /**
   *
   * @param param0
   * @return
   *  - schemaModule
   *  - schema
   *  - namespace
   *  - notePath
   */
  static matchPathWithSchema({
    notePath,
    matched,
    schemaCandidates,
    schemaModule,
    matchNamespace = true,
  }: {
    notePath: string;
    matched: string;
    schemaCandidates: SchemaProps[];
    schemaModule: SchemaModuleProps;
    matchNamespace?: boolean;
  }): SchemaMatchResult | undefined {
    const getChildOfPath = (notePath: string, matched: string) => {
      const nextLvlIndex = _.indexOf(notePath, ".", matched.length + 1);
      return nextLvlIndex > 0 ? notePath.slice(0, nextLvlIndex) : notePath;
    };

    const nextNotePath = getChildOfPath(notePath, matched);

    const match = SchemaUtils.matchNotePathWithSchemaAtLevel({
      notePath: nextNotePath,
      schemas: schemaCandidates,
      schemaModule,
      matchNamespace,
    });
    if (match) {
      const { schema, namespace } = match;
      // found a match
      if (notePath === nextNotePath) {
        return {
          schemaModule,
          schema,
          namespace,
          notePath,
        };
      }

      // if current note is a namespace and we are currently matching namespaces, don't match on the next turn
      const matchNextNamespace =
        schema.data.namespace && matchNamespace ? false : true;

      // if we are not matching the next namespace, then we go back to regular matching behavior
      const nextSchemaCandidates = matchNextNamespace
        ? schema.children.map((id) => schemaModule.schemas[id])
        : [schema];
      return SchemaUtils.matchPathWithSchema({
        notePath,
        matched: nextNotePath,
        schemaCandidates: nextSchemaCandidates,
        schemaModule,
        matchNamespace: matchNextNamespace,
      });
    }
    return;
  }

  static matchNotePathWithSchemaAtLevel({
    notePath,
    schemas,
    schemaModule,
    matchNamespace = true,
  }: {
    notePath: string;
    schemas: SchemaProps[];
    schemaModule: SchemaModuleProps;
    matchNamespace?: boolean;
  }): SchemaMatchResult | undefined {
    const notePathClean = notePath.replace(/\./g, "/");
    let namespace = false;
    let match = _.find(schemas, (sc) => {
      const pattern = SchemaUtils.getPatternRecursive(sc, schemaModule.schemas);
      if (sc?.data?.namespace && matchNamespace) {
        namespace = true;
        return minimatch(notePathClean, _.trimEnd(pattern, "/*"));
      } else {
        return minimatch(notePathClean, pattern);
      }
    });
    if (match) {
      return {
        schema: match,
        namespace,
        notePath,
        schemaModule,
      };
    }
    return;
  }

  static serializeSchemaProps(props: SchemaProps | SchemaOpts): SchemaRaw {
    const builtinProps: Omit<SchemaOpts, "fname" | "vault"> = _.pick(props, [
      "id",
      "children",
    ]);
    const optional: (keyof Omit<SchemaOpts, "fname" | "vault">)[] = [
      "title",
      "desc",
    ];
    _.forEach(optional, (opt) => {
      if (props[opt]) {
        builtinProps[opt] = props[opt];
      }
    });
    const dataProps = props.data;
    // special for root
    if (props?.parent === "root") {
      builtinProps.parent = "root";
    }
    return { ...builtinProps, ...dataProps };
  }

  static serializeModuleProps(moduleProps: SchemaModuleProps) {
    const { version, imports, schemas } = moduleProps;
    // TODO: filter out imported schemas
    const out: any = {
      version,
      imports: [],
      schemas: _.values(schemas).map((ent) => this.serializeSchemaProps(ent)),
    };
    if (imports) {
      out.imports = imports;
    }
    return YAML.safeDump(out, { schema: JSON_SCHEMA });
  }
  static serializeModuleOpts(moduleOpts: SchemaModuleOpts) {
    const { version, imports, schemas } = _.defaults(moduleOpts, {
      imports: [],
    });
    const out = {
      version,
      imports,
      schemas: _.values(schemas).map((ent) => this.serializeSchemaProps(ent)),
    };
    return YAML.safeDump(out, { schema: JSON_SCHEMA });
  }

  // /**
  //  *
  //  * @param noteOrPath
  //  * @param schemas
  //  * @param opts
  //  *   - matchNamespace: should match exact namespace note (in addition to wildcard), default: false
  //  *   - matchPrefix: allow prefix match, default: false
  //  */
  // static match(
  //   noteOrPath: NoteProps| string,
  //   schemas: SchemaModuleV2[],
  //   opts?: { matchNamespace?: boolean; matchPrefix?: boolean }
  // ): SchemaProps {
  //   const cleanOpts = _.defaults(opts, {
  //     matchNamespace: true,
  //     matchPrefix: false,
  //   });
  //   const notePath = _.isString(noteOrPath) ? noteOrPath : noteOrPath.fname;
  //   const notePathClean = notePath.replace(/\./g, "/");
  //   let match: SchemaProps| undefined;
  //   _.find(schemas, (schemaMod) => {
  //     let schemasToMatch = schemaMod.schemas;
  //     return _.some(schemaDomain.nodes, (schema) => {
  //       const patternMatch = schema.patternMatch;
  //       if (
  //         (schema as SchemaProps).data.namespace &&
  //         cleanOpts.matchNamespace
  //       ) {
  //         if (minimatch(notePathClean, _.trimEnd(patternMatch, "/*"))) {
  //           match = schema;
  //           return true;
  //         }
  //       }
  //       if (minimatch(notePathClean, patternMatch)) {
  //         match = schema;
  //         return true;
  //       } else {
  //         return false;
  //       }
  //     });
  //   });
  //   if (_.isUndefined(match)) {
  //     throw Error("not implemented");
  //   }
  //   return match;
  // }
}<|MERGE_RESOLUTION|>--- conflicted
+++ resolved
@@ -476,13 +476,8 @@
   }
 
   /**
-<<<<<<< HEAD
    * Create a wiki link to the given note
-   * @param opts
-=======
    *
-   * @param headerRaw If true, use the header without transforming it. Otherwise, the header will be slugged.
->>>>>>> ced59467
    * @returns
    */
   static createWikiLink(opts: {
