import {
  CONSTANTS,
  IntermediateDendronConfig,
  DendronError,
  DNodeUtils,
  DNoteLoc,
  DNoteRefLink,
  DUtils,
  DVault,
  ErrorFactory,
  getSlugger,
  isBlockAnchor,
  NoteProps,
  NotePropsDict,
  NoteUtils,
  RespV2,
  VaultUtils,
  ConfigUtils,
} from "@dendronhq/common-all";
import { file2Note } from "@dendronhq/common-server";
import { RemarkUtils } from "../remark";
import _ from "lodash";
import { brk, html, paragraph, root } from "mdast-builder";
import { Eat } from "remark-parse";
import Unified, { Plugin } from "unified";
import { Node, Parent } from "unist";
import { SiteUtils } from "../../topics/site";
import {
  DendronASTDest,
  DendronASTNode,
  DendronASTTypes,
  NoteRefNoteRawV4,
  NoteRefNoteV4,
} from "../types";
import { MDUtilsV4, ParentWithIndex } from "../utils";
import { MDUtilsV5, ProcMode } from "../utilsv5";
import { LinkUtils } from "./utils";
import { WikiLinksOpts } from "./wikiLinks";
<<<<<<< HEAD
import { MdastUtils, ProcFlavor } from "..";
=======
>>>>>>> 1a732ed0

const LINK_REGEX = /^\!\[\[(.+?)\]\]/;

type PluginOpts = CompilerOpts;

type CompilerOpts = {
  prettyRefs?: boolean;
  wikiLinkOpts?: WikiLinksOpts;
};

type ConvertNoteRefOpts = {
  link: DNoteRefLink;
  proc: Unified.Processor;
  compilerOpts: CompilerOpts;
};
type ConvertNoteRefHelperOpts = ConvertNoteRefOpts & {
  refLvl: number;
  body: string;
  note: NoteProps;
};

const createMissingNoteErrorMsg = (opts: { fname: string; vname?: string }) => {
  const out = [`No note with name ${opts.fname} found`];
  if (opts.vname) {
    out.push(`in vault ${opts.vname}`);
  }
  return out.join(" ");
};

const tryGetNotes = ({
  fname,
  vname,
  vaults,
  notes,
}: {
  fname: string;
  vname?: string;
  vaults: DVault[];
  notes: NotePropsDict;
}) => {
  const maybeVault = vname
    ? VaultUtils.getVaultByName({
        vaults,
        vname,
      })
    : undefined;
  const maybeNotes = NoteUtils.getNotesByFname({
    fname,
    notes,
    vault: maybeVault,
  });
  if (maybeNotes.length === 0) {
    return {
      error: ErrorFactory.createInvalidStateError({
        message: createMissingNoteErrorMsg({ fname, vname }),
      }),
    };
  }
  return { error: undefined, data: maybeNotes };
};

const plugin: Plugin = function (this: Unified.Processor, opts?: PluginOpts) {
  const procOptsV5 = MDUtilsV5.getProcOpts(this);

  attachParser(this);
  if (this.Compiler != null && !procOptsV5.parseOnly) {
    attachCompiler(this, opts);
  }
};

function attachParser(proc: Unified.Processor) {
  function locator(value: string, fromIndex: number) {
    return value.indexOf("![[", fromIndex);
  }

  function inlineTokenizer(eat: Eat, value: string) {
    const match = LINK_REGEX.exec(value);
    if (match) {
      const linkMatch = match[1].trim();
      const link = LinkUtils.parseNoteRef(linkMatch);
      // If the link is same file [[#header]], it's implicitly to the same file it's located in
      if (link.from.fname === "")
        link.from.fname = MDUtilsV4.getDendronData(proc).fname;
      const { value } = LinkUtils.parseLink(linkMatch);

      let refNote: NoteRefNoteV4 = {
        type: DendronASTTypes.REF_LINK_V2,
        data: {
          link,
        },
        value,
      };

      return eat(match[0])(refNote);
    }
    return;
  }

  function inlineTokenizerV5(eat: Eat, value: string) {
    const procOpts = MDUtilsV5.getProcOpts(proc);
    const match = LINK_REGEX.exec(value);
    if (match) {
      const linkMatch = match[1].trim();
      if (procOpts?.mode === ProcMode.NO_DATA) {
        const link = LinkUtils.parseNoteRefRaw(linkMatch);
        const { value } = LinkUtils.parseLink(linkMatch);
        let refNote: NoteRefNoteRawV4 = {
          type: DendronASTTypes.REF_LINK_V2,
          data: {
            link,
          },
          value,
        };
        return eat(match[0])(refNote);
      } else {
        const link = LinkUtils.parseNoteRef(linkMatch);
        // If the link is same file [[#header]], it's implicitly to the same file it's located in
        if (link.from?.fname === "")
          link.from.fname = MDUtilsV4.getDendronData(proc).fname;
        const { value } = LinkUtils.parseLink(linkMatch);
        let refNote: NoteRefNoteV4 = {
          type: DendronASTTypes.REF_LINK_V2,
          data: {
            link,
          },
          value,
        };
        return eat(match[0])(refNote);
      }
    }
    return;
  }
  inlineTokenizer.locator = locator;
  inlineTokenizerV5.locator = locator;

  const Parser = proc.Parser;
  const inlineTokenizers = Parser.prototype.inlineTokenizers;
  const inlineMethods = Parser.prototype.inlineMethods;

  if (MDUtilsV5.isV5Active(proc)) {
    inlineTokenizers.refLinkV2 = inlineTokenizerV5;
    inlineMethods.splice(inlineMethods.indexOf("link"), 0, "refLinkV2");
  } else {
    inlineTokenizers.refLinkV2 = inlineTokenizer;
    inlineMethods.splice(inlineMethods.indexOf("link"), 0, "refLinkV2");
  }
  return Parser;
}

function attachCompiler(proc: Unified.Processor, opts?: CompilerOpts) {
  const Compiler = proc.Compiler;
  const visitors = Compiler.prototype.visitors;
  const copts = _.defaults(opts || {}, {});
  const { dest } = MDUtilsV4.getDendronData(proc);

  if (visitors) {
    visitors.refLinkV2 = function (node: NoteRefNoteV4) {
      const ndata = node.data;
      if (dest === DendronASTDest.MD_DENDRON) {
        const { fname, alias } = ndata.link.from;

        const { anchorStart, anchorStartOffset, anchorEnd } = ndata.link.data;
        const link = alias ? `${alias}|${fname}` : fname;
        let suffix = "";

        const vaultPrefix = ndata.link.data.vaultName
          ? `${CONSTANTS.DENDRON_DELIMETER}${ndata.link.data.vaultName}/`
          : "";

        if (anchorStart) {
          suffix += `#${anchorStart}`;
        }
        if (anchorStartOffset) {
          suffix += `,${anchorStartOffset}`;
        }
        if (anchorEnd) {
          suffix += `:#${anchorEnd}`;
        }
        return `![[${vaultPrefix}${link}${suffix}]]`;
      }

      const { error, data } = convertNoteRef({
        link: ndata.link,
        proc,
        compilerOpts: copts,
      });
      if (error) {
        return `ERROR converting ref: ${error.message}`;
      }
      return data;
    };
  }
}

const MAX_REF_LVL = 3;

/**
 * Look at links and do initial pass
 */
function convertNoteRef(opts: ConvertNoteRefOpts): {
  error: DendronError | undefined;
  data: string | undefined;
} {
  let data: string | undefined;
  const errors: DendronError[] = [];
  const { link, proc, compilerOpts } = opts;
  const procOpts = MDUtilsV4.getProcOpts(proc);
  const { shouldApplyPublishRules } = procOpts;
  const { error, engine } = MDUtilsV4.getEngineFromProc(proc);
  const refLvl = MDUtilsV4.getNoteRefLvl(proc());
  const dendronData = MDUtilsV4.getDendronData(proc);
  const { dest, config, fname } = dendronData;
  let { vault } = dendronData;
  if (link.data.vaultName) {
    vault = VaultUtils.getVaultByNameOrThrow({
      vaults: engine.vaults,
      vname: link.data.vaultName,
    })!;
  }
  if (!vault) {
    return {
      error: new DendronError({ message: "no vault specified" }),
      data: "",
    };
  }
  const { wikiLinkOpts } = compilerOpts;
  let { prettyRefs } = compilerOpts;
  if (refLvl >= MAX_REF_LVL) {
    return {
      error: new DendronError({ message: "too many nested note refs" }),
      data,
    };
  }

  // The note that contains this reference might override the pretty refs option for references inside it.
  const containingNote = NoteUtils.getNoteByFnameFromEngine({
    fname,
    vault,
    engine,
  });
  if (prettyRefs === undefined) {
    prettyRefs = ConfigUtils.getEnablePrettyRefs(config, {
      note: containingNote,
      shouldApplyPublishRules,
    });
  }
  if (
    containingNote?.custom.usePrettyRefs !== undefined &&
    _.isBoolean(containingNote.custom.usePrettyRefs)
  ) {
    prettyRefs = containingNote.custom.usePrettyRefs;
  }

  let noteRefs: DNoteLoc[] = [];
  if (link.from.fname.endsWith("*")) {
    const resp = engine.queryNotesSync({
      qs: link.from.fname,
      originalQS: link.from.fname,
      vault,
    });
    const out = _.filter(resp.data, (ent) =>
      DUtils.minimatch(ent.fname, link.from.fname)
    );
    noteRefs = _.sortBy(
      out.map((ent) => NoteUtils.toNoteLoc(ent)),
      "fname"
    );
  } else {
    noteRefs.push(link.from);
  }
  const out = noteRefs.map((ref) => {
    const fname = ref.fname;
    // TODO: find first unit with path
    const npath = DNodeUtils.getFullPath({
      wsRoot: engine.wsRoot,
      vault,
      basename: fname + ".md",
    });
    try {
      const note = file2Note(npath, vault);
      const body = note.body;
      const { error, data } = convertNoteRefHelper({
        body,
        note,
        link,
        refLvl: refLvl + 1,
        proc: MDUtilsV4.setDendronData(proc(), {
          overrides: { insertTitle: false },
        }),
        //proc,
        compilerOpts,
      });
      if (error) {
        errors.push(error);
      }
      if (prettyRefs) {
        let suffix = "";
        let href = wikiLinkOpts?.useId ? note.id : fname;
        if (dest === DendronASTDest.HTML) {
          const maybeNote = NoteUtils.getNoteByFnameV5({
            fname,
            notes: engine.notes,
            vault,
            wsRoot: engine.wsRoot,
          });
          if (!MDUtilsV5.isV5Active(proc)) {
            suffix = ".html";
          }
          if (maybeNote?.custom.permalink === "/") {
            href = "";
            suffix = "";
          }
        }
        if (dest === DendronASTDest.MD_ENHANCED_PREVIEW) {
          suffix = ".md";
        }
        const link = `"${wikiLinkOpts?.prefix || ""}${href}${suffix}"`;
        const title = getTitle({
          config,
          note,
          loc: ref,
          shouldApplyPublishRules,
        });
        return renderPretty({
          content: data,
          title,
          link,
        });
      } else {
        return data;
      }
    } catch (err) {
      const msg = `error reading file, ${npath}`;
      errors.push(new DendronError({ message: msg }));
      return msg;
    }
  });
  return { error, data: out.join("\n") };
}

export function convertNoteRefASTV2(
  opts: ConvertNoteRefOpts & { procOpts: any }
): { error: DendronError | undefined; data: Parent[] | undefined } {
  /**
   * Takes a note ref and processes it
   * @param ref DNoteLoc (note reference) to process
   * @param note actual note at the reference
   * @param fname fname (either from the actual note ref, or inferred.)
   * @returns process note references
   */
  function processRef(ref: DNoteLoc, note: NoteProps, fname: string) {
    try {
      if (
        shouldApplyPublishRules &&
        !SiteUtils.canPublish({
          note,
          config: config!,
          engine,
        })
      ) {
        // TODO: in the future, add 403 pages
        return paragraph();
      }

      const body = note.body;
      const { error, data } = convertNoteRefHelperAST({
        body,
        link,
        refLvl: refLvl + 1,
        proc,
        compilerOpts,
        procOpts,
        note,
      });
      if (error) {
        errors.push(error);
      }

      if (prettyRefs) {
        let suffix = "";
        let useId = wikiLinkOpts?.useId;
        if (MDUtilsV5.isV5Active(proc) && dest === DendronASTDest.HTML) {
          useId = true;
        }
        let href = useId ? note.id : fname;
        const title = getTitle({
          config,
          note,
          loc: ref,
          shouldApplyPublishRules,
        });
        if (dest === DendronASTDest.HTML) {
          if (!MDUtilsV5.isV5Active(proc)) {
            suffix = ".html";
          }
          if (note.custom.permalink === "/") {
            href = "";
            suffix = "";
          }
        }
        if (dest === DendronASTDest.MD_ENHANCED_PREVIEW) {
          suffix = ".md";
          // NOTE: parsing doesn't work properly for first line, not sure why
          // this HACK fixes it
          data.children = [brk].concat(data.children);
        }
        let isPublished = true;
        if (dest === DendronASTDest.HTML) {
          // check if we need to check publishign rules
          if (
            MDUtilsV5.isV5Active(proc) &&
            !MDUtilsV5.shouldApplyPublishingRules(proc)
          ) {
            isPublished = true;
          } else {
            isPublished = SiteUtils.isPublished({
              note,
              config: config!,
              engine,
            });
          }
        }
        const link = isPublished
          ? `"${wikiLinkOpts?.prefix || ""}${href}${suffix}"`
          : undefined;
        return renderPrettyAST({
          content: data,
          title,
          link,
        });
      } else {
        return paragraph(data);
      }
    } catch (err) {
      const msg = `Error rendering note reference for ${note?.fname}`;
      return MDUtilsV4.genMDErrorMsg(msg);
    }
  }

  const errors: DendronError[] = [];
  const { link, proc, compilerOpts, procOpts } = opts;
  const { error, engine } = MDUtilsV4.getEngineFromProc(proc);
  const refLvl = MDUtilsV4.getNoteRefLvl(proc());

  // prevent infinite nesting.
  if (refLvl >= MAX_REF_LVL) {
    return {
      error: new DendronError({ message: "too many nested note refs" }),
      data: [MDUtilsV4.genMDErrorMsg("too many nested note refs")],
    };
  }

  // figure out configs that change how we process the note reference
  const dendronData = MDUtilsV4.getDendronData(proc);
  const { dest, config, vault: vaultFromProc, fname, vault } = dendronData;
  let { shouldApplyPublishRules } = dendronData;

  const { wikiLinkOpts } = compilerOpts;
  const siteConfig = ConfigUtils.getSite(config);

  if (MDUtilsV5.isV5Active(proc)) {
    shouldApplyPublishRules = MDUtilsV5.shouldApplyPublishingRules(proc);
  }

  // The note that contains this reference might override the pretty refs option for references inside it.
  const containingNote = NoteUtils.getNoteByFnameFromEngine({
    fname,
    vault,
    engine,
  });
  let prettyRefs = ConfigUtils.getEnablePrettyRefs(config, {
    shouldApplyPublishRules,
    note: containingNote,
  });
  if (
    prettyRefs &&
    _.includes([DendronASTDest.MD_DENDRON, DendronASTDest.MD_REGULAR], dest)
  ) {
    prettyRefs = false;
  }

  const duplicateNoteConfig = siteConfig.duplicateNoteBehavior;
  // process note references.
  let noteRefs: DNoteLoc[] = [];
  if (link.from.fname.endsWith("*")) {
    // wildcard reference case
    const vault = dendronData.vault;
    const resp = engine.queryNotesSync({
      qs: link.from.fname,
      originalQS: link.from.fname,
      vault,
    });
    const out = _.filter(resp.data, (ent) =>
      DUtils.minimatch(ent.fname, link.from.fname)
    );
    noteRefs = _.sortBy(
      out.map((ent) => NoteUtils.toNoteLoc(ent)),
      "fname"
    );
    if (noteRefs.length === 0) {
      const msg = `Error rendering note reference. There are no matches for \`${link.from.fname}\`.`;
      return { error, data: [MDUtilsV4.genMDErrorMsg(msg)] };
    }

    const processedRefs = noteRefs.map((ref) => {
      const fname = ref.fname;
      const npath = DNodeUtils.getFullPath({
        wsRoot: engine.wsRoot,
        vault: vault as DVault,
        basename: fname + ".md",
      });
      let note: NoteProps;
      try {
        note = file2Note(npath, vault as DVault);
      } catch (err) {
        const msg = `error reading file, ${npath}`;
        return MDUtilsV4.genMDMsg(msg);
      }
      return processRef(ref, note, fname);
    });
    return { error, data: processedRefs };
  } else {
    // single reference case.
    let note: NoteProps;
    const { vaultName: vname } = link.data;
    const { fname } = link.from;
    const resp = tryGetNotes({
      fname,
      vname,
      vaults: engine.vaults,
      notes: engine.notes,
    });

    // check for edge cases
    if (resp.error) {
      return { error, data: [MDUtilsV4.genMDErrorMsg(resp.error.message)] };
    }

    // multiple results
    if (resp.data.length > 1) {
      // applying publish rules but no behavior defined for duplicate notes
      if (shouldApplyPublishRules && _.isUndefined(duplicateNoteConfig)) {
        return {
          error,
          data: [
            MDUtilsV4.genMDErrorMsg(
              `Error rendering note reference. There are multiple notes with the name ${link.from.fname}. Please specify the vault prefix.`
            ),
          ],
        };
      }

      // apply publish rules and do duplicate
      if (shouldApplyPublishRules && !_.isUndefined(duplicateNoteConfig)) {
        const maybeNote = SiteUtils.handleDup({
          allowStubs: false,
          dupBehavior: duplicateNoteConfig,
          engine,
          config,
          fname: link.from.fname,
          noteCandidates: resp.data,
          noteDict: engine.notes,
        });
        if (!maybeNote) {
          return {
            error,
            data: [
              MDUtilsV4.genMDErrorMsg(
                `Error rendering note reference for ${link.from.fname}`
              ),
            ],
          };
        }
        note = maybeNote;
      } else {
        // no need to apply publish rules, try to pick the one that is in same vault

        const _note = _.find(resp.data, (note) =>
          VaultUtils.isEqual(note.vault, vaultFromProc, engine.wsRoot)
        );
        if (_note) {
          note = _note;
        } else {
          note = resp.data[0];
        }
      }
    } else {
      note = resp.data[0];
    }

    noteRefs.push(link.from);
    const processedRefs = noteRefs.map((ref) => {
      const fname = note.fname;
      return processRef(ref, note, fname);
    });
    return { error, data: processedRefs };
  }
}

/** For any List in `nodes`, removes the children before or after the index of the following ListItem in `nodes`. */
function removeListItems({
  nodes,
  remove,
}: {
  nodes: ParentWithIndex[];
  remove: "before-index" | "after-index";
}): void {
  for (let i = 0; i < nodes.length; i++) {
    const list = nodes[i];
    const listItem = nodes[i + 1];
    if (list.ancestor.type !== DendronASTTypes.LIST) continue;
    if (_.isUndefined(listItem)) {
      console.error(
        "Found a list that has a list anchor in it, but no list items"
      );
      continue; // Should never happen, but let's try to render at least the whole list if it does
    }
    if (remove === "after-index") {
      list.ancestor.children = list.ancestor.children.slice(
        undefined,
        listItem.index + 1
      );
    } else {
      // keep === after-index
      list.ancestor.children = list.ancestor.children.slice(
        listItem.index,
        undefined
      );
    }
  }
}

/** For references like `#^item:#^item`, only include a single list item and not it's children. */
function removeExceptSingleItem(nodes: ParentWithIndex[]) {
  let closestListItem: Parent | undefined;
  // Find the list item closest to the anchor
  _.forEach(nodes, ({ ancestor }) => {
    if (ancestor.type === DendronASTTypes.LIST_ITEM) {
      closestListItem = ancestor;
    }
  });
  if (_.isUndefined(closestListItem)) return;
  // If this list item has any nested lists, remove them to get rid of the children
  closestListItem.children = closestListItem.children.filter(
    (node) => !(node.type === DendronASTTypes.LIST)
  );
}

/** If there are nested lists with a single item in them, replaces the outer single-item lists with the first multi-item list. */
function removeSingleItemNestedLists(nodes: ParentWithIndex[]): void {
  let outermost: ParentWithIndex | undefined;
  for (let i = 0; i < nodes.length; i++) {
    const list = nodes[i];
    if (list.ancestor.type !== DendronASTTypes.LIST) continue;
    // Find the outermost list
    if (_.isUndefined(outermost)) {
      outermost = list;
      // If the outermost list has multiple children, we have nothing to do
      if (outermost.ancestor.children.length > 1) return;
      continue;
    } else {
      // Found the nested list which will replace the outermost one
      outermost.ancestor.children = list.ancestor.children;
      // The nested list is the new outermost now
      outermost = list;
      // If we found a list with multiple children, stop because we want to keep it
      if (outermost.ancestor.children.length > 1) return;
    }
  }
}

function prepareNoteRefIndices<T>({
  anchorStart,
  anchorEnd,
  bodyAST,
  makeErrorData,
}: {
  anchorStart?: string;
  anchorEnd?: string;
  bodyAST: DendronASTNode;
  makeErrorData: (anchorName: string, anchorType: "Start" | "End") => T;
}): {
  start: FindAnchorResult;
  end: FindAnchorResult;
  data: T | null;
  error: any;
} {
  // TODO: can i just strip frontmatter when reading?
  let start: FindAnchorResult = {
    type: "header",
    index: bodyAST.children[0]?.type === "yaml" ? 1 : 0,
  };
  let end: FindAnchorResult = null;

  if (anchorStart) {
    start = findAnchor({
      nodes: bodyAST.children,
      match: anchorStart,
    });
    if (_.isNull(start)) {
      return {
        data: makeErrorData(anchorStart, "Start"),
        start: null,
        end: null,
        error: null,
      };
    }
  }

  if (anchorEnd) {
    const nodes = bodyAST.children.slice(start.index);
    end = findAnchor({
      nodes,
      match: anchorEnd,
    });
    if (anchorEnd === "*" && _.isNull(end)) {
      end = {
        type: "header",
        index: nodes.length,
        anchorType: "header",
      };
    }
    if (_.isNull(end)) {
      return {
        data: makeErrorData(anchorEnd, "End"),
        start: null,
        end: null,
        error: null,
      };
    }
    end.index += start.index;
  } else if (start.type === "block") {
    // If no end is specified and the start is a block anchor referencing a block, the end is implicitly the end of the referenced block.
    end = { type: "block", index: start.index };
  } else if (start.type === "list") {
    // If no end is specified and the start is a block anchor in a list, the end is the list element referenced by the start.
    end = { ...start };
  }

  // Handle anchors inside lists. Lists need to slice out sibling list items, and extract out nested lists.
  // We need to remove elements before the start or after the end.
  // We do end first and start second in case they refer to the same list, so that the indices don't shift.
  if (end && end.type === "list") {
    removeListItems({ nodes: end.ancestors, remove: "after-index" });
  }
  if (start && start.type === "list") {
    removeListItems({ nodes: start.ancestors, remove: "before-index" });
  }
  // For anchors inside lists, if the start and end is the same then the reference is only referring to a single item
  if (
    end &&
    start &&
    end.type === "list" &&
    start.type === "list" &&
    anchorStart === anchorEnd
  ) {
    removeExceptSingleItem(start.ancestors);
  }
  // If removing items left single-item nested lists at the start of the ancestors, we trim these out.
  if (end && end.type === "list") {
    removeSingleItemNestedLists(end.ancestors);
  }
  if (end && end.type === "header" && end.anchorType === "header") {
    // TODO: check if this does right thing with header
    end.index -= 1;
  }
  if (start && start.type === "list") {
    removeSingleItemNestedLists(start.ancestors);
  }

  return { start, end, data: null, error: null };
}

function convertNoteRefHelperAST(
  opts: ConvertNoteRefHelperOpts & { procOpts: any }
): Required<RespV2<Parent>> {
  const { proc, refLvl, link, note } = opts;
  let noteRefProc = proc();
  // proc is the parser that was parsing the note the reference was in, so need to update fname to reflect that we are parsing the referred note
  MDUtilsV4.setDendronData(noteRefProc, { fname: link.from.fname });

  const engine = MDUtilsV4.getEngineFromProc(noteRefProc).engine;
  const wsRoot = engine.wsRoot;
  noteRefProc = noteRefProc.data("fm", MDUtilsV5.getFM({ note, wsRoot }));
  MDUtilsV4.setNoteRefLvl(noteRefProc, refLvl);

  const procOpts = MDUtilsV4.getProcOpts(noteRefProc);

  const isV5Active = MDUtilsV5.isV5Active(proc);

  const bodyAST: DendronASTNode = noteRefProc.parse(
    note.body
  ) as DendronASTNode;
  // Make sure to get all footnote definitions, including ones not within the range, in case they are used inside the range
  const footnotes = RemarkUtils.extractFootnoteDefs(bodyAST);
  const { anchorStart, anchorEnd, anchorStartOffset } = _.defaults(link.data, {
    anchorStartOffset: 0,
  });

  const { start, end, data, error } = prepareNoteRefIndices({
    anchorStart,
    anchorEnd,
    bodyAST,
    makeErrorData: (anchorName, anchorType) => {
      return MDUtilsV4.genMDMsg(`${anchorType} anchor ${anchorName} not found`);
    },
  });
  if (data) return { data, error };

  // slice of interested range
  try {
    let out = root(
      bodyAST.children.slice(
        (start ? start.index : 0) + anchorStartOffset,
        end ? end.index + 1 : undefined
      )
    );
    // Copy the current proc to preserve all options
    let tmpProc = MDUtilsV4.procFull(procOpts);
    // but change the fname and vault to the referenced note, since we're inside that note now
    tmpProc = MDUtilsV4.setDendronData(tmpProc, {
      insideNoteRef: true,
      fname: note.fname,
      vault: note.vault,
    });
    if (isV5Active) {
      if (procOpts.dest === DendronASTDest.HTML) {
        tmpProc = MDUtilsV5.procRemarkFull(
          {
            ...MDUtilsV5.getProcData(proc),
            insideNoteRef: true,
            fname: note.fname,
            vault: note.vault,
          },
          MDUtilsV5.getProcOpts(proc)
        );
      }
    }
    // Add all footnote definitions back. We might be adding duplicates if the definition was already in range, but rendering handles this correctly.
    // We also might be adding definitions that weren't used in this range, but rendering will simply ignore those.
    out.children.push(...footnotes);

    const { dest } = MDUtilsV4.getDendronData(tmpProc);
    if (dest === DendronASTDest.HTML) {
      const out3 = tmpProc.runSync(out) as Parent;
      return { error: null, data: out3 };
    } else {
      const out2 = tmpProc.stringify(out);
      out = tmpProc.parse(out2) as Parent;
      return { error: null, data: out };
    }
  } catch (err) {
    console.log(
      JSON.stringify({
        ctx: "convertNoteRefHelperAST",
        msg: "Failed to render note reference",
        err,
      })
    );
    return {
      error: new DendronError({
        message: "error processing note ref",
        payload: err,
      }),
      data: MDUtilsV4.genMDMsg("error processing ref"),
    };
  }
}

function convertNoteRefHelper(
  opts: ConvertNoteRefHelperOpts
): Required<RespV2<string>> {
  const { body, proc, refLvl, link } = opts;
  const noteRefProc = proc();
  // proc is the parser that was parsing the note the reference was in, so need to update fname to reflect that we are parsing the referred note
  MDUtilsV4.setDendronData(noteRefProc, { fname: link.from.fname });
  MDUtilsV4.setNoteRefLvl(noteRefProc, refLvl);
  const bodyAST = noteRefProc.parse(body) as DendronASTNode;
  const { anchorStart, anchorEnd, anchorStartOffset } = link.data;

  // Make sure to get all footnote definitions, including ones not within the range, in case they are used inside the range
  const footnotes = RemarkUtils.extractFootnoteDefs(bodyAST);
  const { start, end, data, error } = prepareNoteRefIndices({
    anchorStart,
    anchorEnd,
    bodyAST,
    makeErrorData: (anchorName, anchorType) => {
      return `${anchorType} anchor ${anchorName} not found`;
    },
  });
  if (data) return { data, error };

  // slice of interested range
  try {
    bodyAST.children = bodyAST.children.slice(start?.index, end?.index);
    // Add all footnote definitions back. We might be adding duplicates if the definition was already in range, but rendering handles this correctly.
    // We also might be adding definitions that weren't used in this range, but rendering will simply ignore those.
    bodyAST.children.push(...footnotes);
    let out = noteRefProc
      .processSync(noteRefProc.stringify(bodyAST))
      .toString();
    if (anchorStartOffset) {
      out = out.split("\n").slice(anchorStartOffset).join("\n");
    }

    return { error: null, data: out };
  } catch (err) {
    console.log("ERROR WITH REF");
    console.log(JSON.stringify(err));
    return {
      error: new DendronError({
        message: "error processing note ref",
        payload: err,
      }),
      data: "error processing ref",
    };
  }
}

type FindAnchorResult =
  | {
      type: "header" | "block";
      index: number;
      anchorType?: "block" | "header";
    }
  | {
      type: "list";
      index: number;
      ancestors: ParentWithIndex[];
      anchorType?: "block";
    }
  | null;

/** Searches for anchors, then returns the index for the top-level ancestor.
 *
 * @param nodes The list of nodes to search through.
 * @param match The block anchor string, like "header-anchor" or "^block-anchor"
 * @returns The index of the top-level ancestor node in the list where the anchor was found, or -1 if not found.
 */
function findAnchor({
  nodes,
  match,
}: {
  nodes: DendronASTNode["children"];
  match: string;
}): FindAnchorResult {
  if (isBlockAnchor(match)) {
    const anchorId = match.slice(1);
    return findBlockAnchor({ nodes, match: anchorId });
  } else {
    return findHeader({ nodes, match, slugger: getSlugger() });
  }
}

function findHeader({
  nodes,
  match,
  slugger,
}: {
  nodes: DendronASTNode["children"];
  match: string;
  slugger: ReturnType<typeof getSlugger>;
}): FindAnchorResult {
  const foundIndex = MdastUtils.findIndex(nodes, (node: Node, idx: number) => {
    if (idx === 0 && match === "*") {
      return false;
    }
    return MdastUtils.matchHeading(node, match, { slugger });
  });
  if (foundIndex < 0) return null;
  return { type: "header", index: foundIndex, anchorType: "header" };
}

/** Searches for block anchors, then returns the index for the top-level ancestor.
 *
 * @param nodes The list of nodes to search through.
 * @param match The block anchor string, like "header-anchor" or "^block-anchor"
 * @returns The index of the top-level ancestor node in the list where the anchor was found, or -1 if not found.
 */
function findBlockAnchor({
  nodes,
  match,
}: {
  nodes: Node[];
  match: string;
}): FindAnchorResult {
  // Find the anchor in the nodes
  let foundIndex: number | undefined;
  let foundAncestors: ParentWithIndex[] = [];
  MdastUtils.visitParentsIndices({
    nodes,
    test: DendronASTTypes.BLOCK_ANCHOR,
    visitor: ({ node, index, ancestors }) => {
      // @ts-ignore
      if (node.id === match) {
        // found anchor!
        foundIndex = ancestors.length > 0 ? ancestors[0].index : index;
        foundAncestors = ancestors;
        return false; // stop traversal
      }
      return true; // continue traversal
    },
  });

  if (_.isUndefined(foundIndex)) return null;
  if (!_.isEmpty(foundAncestors)) {
    if (
      foundAncestors[0].ancestor.children.length === 1 &&
      foundAncestors[0].ancestor.children[0].type ===
        DendronASTTypes.BLOCK_ANCHOR
    ) {
      // If located by itself after a block, then the block anchor refers to the previous block
      return { type: "block", index: foundIndex - 1 };
    }
    if (foundAncestors[0].ancestor.type === DendronASTTypes.LIST) {
      // The block anchor is in a list, which will need special handling to slice the list elements
      return {
        type: "list",
        index: foundIndex,
        ancestors: foundAncestors,
        anchorType: "block",
      };
    }
  }
  // Otherwise, it's an anchor inside some regular block. The anchor refers to the block it's inside of.
  return { type: "block", index: foundIndex, anchorType: "block" };
}

function renderPretty(opts: { content: string; title: string; link: string }) {
  const { content, title, link } = opts;
  return `<div class="portal-container">
<div class="portal-head">
<div class="portal-backlink" >
<div class="portal-title">From <span class="portal-text-title">${title}</span></div>
<a href=${link} class="portal-arrow">Go to text <span class="right-arrow">→</span></a>
</div>
</div>
<div id="portal-parent-anchor" class="portal-parent" markdown="1">
<div class="portal-parent-fader-top"></div>
<div class="portal-parent-fader-bottom"></div>        

${_.trim(content)}

</div>    
</div>`;
}

function getTitle(opts: {
  config: IntermediateDendronConfig;
  note: NoteProps;
  loc: DNoteLoc;
  shouldApplyPublishRules?: boolean;
}) {
  const { config, note, loc, shouldApplyPublishRules } = opts;
  const { alias, fname } = loc;
  const enableNoteTitleForLink = ConfigUtils.getEnableNoteTitleForLink(
    config,
    shouldApplyPublishRules
  );

  return enableNoteTitleForLink ? note.title : alias || fname || "no title";
}

function renderPrettyAST(opts: {
  content: Parent;
  title: string;
  link?: string;
}) {
  const { content, title, link } = opts;
  let linkLine = _.isUndefined(link)
    ? ""
    : `<a href=${link} class="portal-arrow">Go to text <span class="right-arrow">→</span></a>`;
  const top = `<div class="portal-container">
<div class="portal-head">
<div class="portal-backlink" >
<div class="portal-title">From <span class="portal-text-title">${title}</span></div>
${linkLine}
</div>
</div>
<div id="portal-parent-anchor" class="portal-parent" markdown="1">
<div class="portal-parent-fader-top"></div>
<div class="portal-parent-fader-bottom"></div>`;
  const bottom = `\n</div></div>`;
  return paragraph([html(top)].concat([content]).concat([html(bottom)]));
}

export { plugin as noteRefsV2 };
export { PluginOpts as NoteRefsOptsV2 };<|MERGE_RESOLUTION|>--- conflicted
+++ resolved
@@ -36,10 +36,7 @@
 import { MDUtilsV5, ProcMode } from "../utilsv5";
 import { LinkUtils } from "./utils";
 import { WikiLinksOpts } from "./wikiLinks";
-<<<<<<< HEAD
-import { MdastUtils, ProcFlavor } from "..";
-=======
->>>>>>> 1a732ed0
+import { MdastUtils } from "..";
 
 const LINK_REGEX = /^\!\[\[(.+?)\]\]/;
 
