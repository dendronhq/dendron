--- conflicted
+++ resolved
@@ -497,16 +497,6 @@
         force: true,
       });
 
-<<<<<<< HEAD
-      // TODO: stop sleeping after max timeout
-      // sleep until store is done
-      while (store.status === "loading") {
-        this.logger.info({ ctx, msg: "downloading sql dependencies..." });
-        // eslint-disable-next-line no-await-in-loop
-        await TimeUtils.sleep(1000);
-      }
-      this.logger.info({ ctx, msg: "checking if sql is initialized..." });
-=======
       // sleep until store is done
       const output = await TimeUtils.awaitWithLimit(
         { limitMs: 6e4 },
@@ -525,7 +515,6 @@
         msg: "checking if sql is initialized...",
         output,
       });
->>>>>>> c21a378f
       if (!(await SQLiteMetadataStore.isDBInitialized())) {
         await SQLiteMetadataStore.createAllTables();
         await SQLiteMetadataStore.createWorkspace(this.wsRoot);
