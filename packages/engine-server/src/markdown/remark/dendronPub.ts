--- conflicted
+++ resolved
@@ -155,10 +155,6 @@
 
         const copts = opts?.wikiLinkOpts;
         if (!note && opts?.transformNoPublish) {
-<<<<<<< HEAD
-          value = "403";
-          addError(proc, new DendronError({ message: "no note" }));
-=======
           const code = StatusCodes.FORBIDDEN;
           value = _.toString(code);
           addError(
@@ -169,16 +165,11 @@
               severity: ERROR_SEVERITY.MINOR,
             })
           );
->>>>>>> 6e076200
         } else if (note && opts?.transformNoPublish) {
           if (error) {
             value = _.toString(StatusCodes.FORBIDDEN);
             addError(proc, error);
           } else if (!config) {
-<<<<<<< HEAD
-            value = "403";
-            addError(proc, new DendronError({ message: "no config" }));
-=======
             const code = StatusCodes.FORBIDDEN;
             value = _.toString(code);
             addError(
@@ -189,7 +180,6 @@
                 severity: ERROR_SEVERITY.MINOR,
               })
             );
->>>>>>> 6e076200
           } else {
             isPublished = SiteUtils.isPublished({
               note,
