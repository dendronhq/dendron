{
  "packages": [
    "packages/*",
    "bootstrap/scripts"
  ],
  "npmClient": "yarn",
  "useWorkspaces": true,
  "command": {
    "version": {
      "conventionalCommits": true,
      "message": "chore(release): publish",
      "changelogPreset": "@dendronhq/conventional-changelog-dendron",
      "yes": true
    }
  },
<<<<<<< HEAD
  "version": "0.59.2-alpha.6"
=======
  "version": "0.59.2"
>>>>>>> 6e076200
}<|MERGE_RESOLUTION|>--- conflicted
+++ resolved
@@ -13,9 +13,5 @@
       "yes": true
     }
   },
-<<<<<<< HEAD
-  "version": "0.59.2-alpha.6"
-=======
   "version": "0.59.2"
->>>>>>> 6e076200
 }