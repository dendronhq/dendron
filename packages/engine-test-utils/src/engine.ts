import { Server } from "@dendronhq/api-server";
import {
  CleanDendronSiteConfig,
  CONSTANTS,
  IntermediateDendronConfig,
  DEngineClient,
  DVault,
  DWorkspace,
  WorkspaceFolderRaw,
  WorkspaceOpts,
  WorkspaceSettings,
  ConfigUtils,
  NoteUtils,
} from "@dendronhq/common-all";
import {
  getDurationMilliseconds,
  tmpDir,
  vault2Path,
} from "@dendronhq/common-server";
import {
  GenTestResults,
  NoteTestUtilsV4,
  PostSetupHookFunction,
  PreSetupHookFunction,
  RunEngineTestFunctionOpts,
  RunEngineTestFunctionV4,
  runJestHarnessV2,
  SetupHookFunction,
  SetupTestFunctionV4,
  TestResult,
} from "@dendronhq/common-test-utils";
import { LaunchEngineServerCommand } from "@dendronhq/dendron-cli";
import {
  createEngine as engineServerCreateEngine,
  DConfig,
  WorkspaceService,
  WorkspaceConfig,
} from "@dendronhq/engine-server";
import fs from "fs-extra";
import _ from "lodash";
import os from "os";
import path from "path";
import sinon, { SinonStub } from "sinon";
import { ENGINE_HOOKS } from "./presets";
import { GitTestUtils } from "./utils";

export type ModConfigCb = (
  config: IntermediateDendronConfig
) => IntermediateDendronConfig;

export type TestSetupWorkspaceOpts = {
  /**
   * Vaults to initialize engine with
   * Defaults to following if not set
   * [
   *    { fsPath: "vault1" },
   *    { fsPath: "vault2" },
   *    { fsPath: "vault3", name: "vaultThree" },
   *  ]
   */
  vaults?: DVault[];
  /**
   * Modify dendron config before initialization
   */
  modConfigCb?: ModConfigCb;
  git?: {
    initVaultWithRemote?: boolean;
    branchName?: string;
  };
};

export type AsyncCreateEngineFunction = (
  opts: WorkspaceOpts
) => Promise<{ engine: DEngineClient; port?: number; server?: Server }>;

/**
 * Create an {@link DendronEngine}
 */
export async function createEngineFromEngine(opts: WorkspaceOpts) {
  return {
    engine: engineServerCreateEngine(opts) as DEngineClient,
    port: undefined,
    server: undefined,
  };
}

export { DEngineClient, DVault, WorkspaceOpts };

/**
 * Create a server
 * @param opts
 * @returns
 */
export async function createServer(opts: WorkspaceOpts & { port?: number }) {
  return (
    await new LaunchEngineServerCommand().enrichArgs({
      wsRoot: opts.wsRoot,
      port: opts.port,
    })
  ).data;
}

/**
 * Create an {@link DendronEngineClient}
 */
export async function createEngineFromServer(
  opts: WorkspaceOpts
): Promise<any> {
<<<<<<< HEAD
  const { engine, port, server } = await createServer(opts);
  return { engine, port, server };
=======
  const { engine, port } = await createServer(opts);
  return { engine, port };
>>>>>>> 2920c1e1
}

export async function createEngineByConnectingToDebugServer(
  opts: WorkspaceOpts
): Promise<any> {
  // debug port used by launch:engine-server:debug
  const port = 3005;
  const { engine, server } = await createServer({ ...opts, port });
  return { engine, port, server };
}

export function createSiteConfig(
  opts: Partial<CleanDendronSiteConfig> &
    Required<Pick<CleanDendronSiteConfig, "siteRootDir" | "siteHierarchies">>
): CleanDendronSiteConfig {
  const copts = {
    siteNotesDir: "docs",
    siteUrl: "https://localhost:8080",
    ...opts,
  };
  return {
    ...copts,
    siteIndex: DConfig.getSiteIndex(copts),
  };
}

/**
 *
 * @param opts.asRemote: add git repo
 * @param opts.wsRoot: override given wsRoot
 * @returns
 */
export async function setupWS(opts: {
  vaults: DVault[];
  workspaces?: DWorkspace[];
  asRemote?: boolean;
  wsRoot?: string;
  modConfigCb?: ModConfigCb;
}) {
  const wsRoot = opts.wsRoot || tmpDir().name;
  const ws = new WorkspaceService({ wsRoot });
  ws.createConfig();
  // create dendron.code-workspace
  WorkspaceConfig.write(wsRoot, opts.vaults);

  let config = ws.config;
  let vaults = await Promise.all(
    opts.vaults.map(async (vault) => {
      await ws.createVault({ vault, config, updateConfig: false });
      return vault;
    })
  );
  const vaultsConfig = ConfigUtils.getVaults(config);
  const sortedVaultsConfig = _.sortBy(vaultsConfig, "fsPath");
  ConfigUtils.setVaults(config, sortedVaultsConfig);
  const publishingConfig = ConfigUtils.getPublishingConfig(config);
  if (publishingConfig.duplicateNoteBehavior) {
    const sortedPayload = (
      publishingConfig.duplicateNoteBehavior.payload as string[]
    ).sort();
    const updatedDuplicateNoteBehavior = publishingConfig.duplicateNoteBehavior;
    updatedDuplicateNoteBehavior.payload = sortedPayload;
    ConfigUtils.setDuplicateNoteBehavior(config, updatedDuplicateNoteBehavior);
  }
  if (opts.modConfigCb) config = opts.modConfigCb(config);
  await ws.setConfig(config);
  if (opts.workspaces) {
    const vaultsFromWs = await _.reduce(
      opts.workspaces,
      async (resp, ent) => {
        await resp;
        await WorkspaceService.createWorkspace({
          wsRoot: path.join(wsRoot, ent.name),
          vaults: ent.vaults,
        });
        return ws.addWorkspace({ workspace: ent });
      },
      Promise.resolve({ vaults: [] } as { vaults: DVault[] })
    );
    vaults = vaults.concat(vaultsFromWs.vaults);
  }
  if (opts.asRemote) {
    await GitTestUtils.createRepoWithReadme(wsRoot);
  }
  return { wsRoot, vaults };
}

export type RunEngineTestV5Opts = {
  preSetupHook?: SetupHookFunction;
  createEngine?: AsyncCreateEngineFunction;
  extra?: any;
  expect: any;
  workspaces?: DWorkspace[];
  setupOnly?: boolean;
  initGit?: boolean;
  initHooks?: boolean;
  addVSWorkspace?: boolean;
  /**
   * Path to preset wsRoot
   */
  wsRoot?: string;
} & TestSetupWorkspaceOpts;

export type RunEngineTestFunctionV5<T = any> = (
  opts: RunEngineTestFunctionOpts & {
    extra?: any;
    engineInitDuration: number;
    port?: number;
  }
) => Promise<TestResult[] | void | T>;

export class TestPresetEntryV5 {
  public preSetupHook: PreSetupHookFunction;
  public postSetupHook: PostSetupHookFunction;
  public testFunc: RunEngineTestFunctionV4;
  public extraOpts: any;
  public setupTest?: SetupTestFunctionV4;
  public genTestResults?: GenTestResults;
  public vaults: DVault[];
  public workspaces: DWorkspace[];

  constructor(
    func: RunEngineTestFunctionV5,
    opts?: {
      preSetupHook?: PreSetupHookFunction;
      postSetupHook?: PostSetupHookFunction;
      extraOpts?: any;
      setupTest?: SetupTestFunctionV4;
      genTestResults?: GenTestResults;
      vaults?: DVault[];
    }
  ) {
    const {
      preSetupHook,
      postSetupHook,
      extraOpts,
      setupTest,
      genTestResults,
      workspaces,
    } = _.defaults(opts, {
      workspaces: [],
    });
    this.preSetupHook = preSetupHook || (async () => {});
    this.postSetupHook = postSetupHook || (async () => {});
    this.testFunc = _.bind(func, this);
    this.extraOpts = extraOpts;
    this.setupTest = setupTest;
    this.genTestResults = _.bind(genTestResults || (async () => []), this);
    this.workspaces = workspaces;
    this.vaults = opts?.vaults || [
      { fsPath: "vault1" },
      { fsPath: "vault2" },
      {
        name: "vaultThree",
        fsPath: "vault3",
      },
    ];
  }
}

/**
 *
 * To create empty workspace, initilizae with `vaults = []`
 * See [[Run Engine Test|dendron://dendron.docs/pkg.engine-test-utils.ref.run-engine-test]]
 * @param func
 * @param opts.vaults: By default, initiate 3 vaults {vault1, vault2, (vault3, "vaultThree")}
 * @param opts.preSetupHook: By default, initiate empty
 * @param opts.wsRoot: Override the randomly generated test directory for the wsRoot
 * @returns
 */
export async function runEngineTestV5(
  func: RunEngineTestFunctionV5,
  opts: RunEngineTestV5Opts
): Promise<any> {
  const {
    preSetupHook,
    extra,
    vaults: vaultsInit,
    createEngine,
    initGit,
    workspaces,
    addVSWorkspace,
    git,
  } = _.defaults(opts, {
    preSetupHook: async () => {},
    postSetupHook: async () => {},
    createEngine: createEngineFromEngine,
    extra: {},
    // third vault has diff name
    vaults: [
      { fsPath: "vault1" },
      { fsPath: "vault2" },
      { fsPath: "vault3", name: "vaultThree" },
    ],
    addVSWorkspace: false,
  });

  let homeDirStub: sinon.SinonStub | undefined;
  let server: Server | undefined;

  try {
    // make sure tests don't overwrite local homedir contents
    homeDirStub = TestEngineUtils.mockHomeDir();
    const { wsRoot, vaults } = await setupWS({
      vaults: vaultsInit,
      workspaces,
      wsRoot: opts.wsRoot,
      modConfigCb: opts.modConfigCb,
    });
    if ((opts.initHooks, vaults)) {
      fs.ensureDirSync(path.join(wsRoot, CONSTANTS.DENDRON_HOOKS_BASE));
    }
    await preSetupHook({ wsRoot, vaults });
    const resp = await createEngine({ wsRoot, vaults });
    const engine = resp.engine;
    server = resp.server;
    const start = process.hrtime();
    const initResp = await engine.init();
    if (addVSWorkspace) {
      fs.writeJSONSync(
        path.join(wsRoot, CONSTANTS.DENDRON_WS_NAME),
        {
          folders: vaults.map((ent) => ({
            path: ent.fsPath,
            name: ent.name,
          })) as WorkspaceFolderRaw[],
          settings: {},
          extensions: {},
        } as WorkspaceSettings,
        { spaces: 4 }
      );
    }
    const engineInitDuration = getDurationMilliseconds(start);
    const testOpts = {
      wsRoot,
      vaults,
      engine,
      initResp,
      port: resp.port,
      extra,
      config: engine,
      engineInitDuration,
    };
    if (initGit) {
      await GitTestUtils.createRepoForWorkspace(wsRoot);
      await Promise.all(
        vaults.map((vault) => {
          return GitTestUtils.createRepoWithReadme(
            vault2Path({ vault, wsRoot }),
            { remote: git?.initVaultWithRemote, branchName: git?.branchName }
          );
        })
      );
    }
    if (opts.setupOnly) {
      return testOpts;
    }
    const results = (await func(testOpts)) || [];
    await runJestHarnessV2(results, expect);
    return { opts: testOpts, resp: undefined, wsRoot };
  } finally {
    // restore sinon so other tests can keep running
    if (homeDirStub) {
      homeDirStub.restore();
    }
    if (server) {
      server.close();
    }
  }
}

export function testWithEngine(
  prompt: string,
  func: RunEngineTestFunctionV4,
  opts?: Omit<RunEngineTestV5Opts, "expect"> & { only?: boolean }
) {
  if (opts?.only) {
    return test.only(prompt, async () => {
      await runEngineTestV5(func, {
        preSetupHook: ENGINE_HOOKS.setupBasic,
        ...opts,
        expect,
      });
    });
  } else {
    return test(prompt, async () => {
      await runEngineTestV5(func, {
        preSetupHook: ENGINE_HOOKS.setupBasic,
        ...opts,
        expect,
      });
    });
  }
}

export class TestEngineUtils {
  static mockHomeDir(dir?: string): SinonStub {
    if (_.isUndefined(dir)) dir = tmpDir().name;
    return sinon.stub(os, "homedir").returns(dir);
  }

  static vault1(vaults: DVault[]) {
    return _.find(vaults, { fsPath: "vault1" })!;
  }

  static vault2(vaults: DVault[]) {
    return _.find(vaults, { fsPath: "vault2" })!;
  }

  static vault3(vaults: DVault[]) {
    return _.find(vaults, { fsPath: "vault3" })!;
  }

  /**
   * Sugar for creating a note in the first vault
   */
  static createNoteByFname({
    fname,
    body = "",
    custom,
    vaults,
    wsRoot,
  }: {
    fname: string;
    body: string;
    custom?: any;
  } & WorkspaceOpts) {
    const vault = vaults[0];
    return NoteTestUtilsV4.createNote({ wsRoot, vault, fname, body, custom });
  }

  /**
   * Sugar for retrieving a note in the first vault
   */
  static getNoteByFname(engine: DEngineClient, fname: string) {
    const { wsRoot, vaults, notes } = engine;
    const vault = vaults[0];
    return NoteUtils.getNoteByFnameV5({ fname, notes, vault, wsRoot });
  }
}<|MERGE_RESOLUTION|>--- conflicted
+++ resolved
@@ -105,14 +105,8 @@
  */
 export async function createEngineFromServer(
   opts: WorkspaceOpts
-): Promise<any> {
-<<<<<<< HEAD
-  const { engine, port, server } = await createServer(opts);
+): Promise<any> {  const { engine, port, server } = await createServer(opts);
   return { engine, port, server };
-=======
-  const { engine, port } = await createServer(opts);
-  return { engine, port };
->>>>>>> 2920c1e1
 }
 
 export async function createEngineByConnectingToDebugServer(
