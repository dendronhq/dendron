// ^xi5t1r2j51ot
import { ABTest } from "./abTesting";
import { GraphThemeEnum } from "./types/typesv2";

export const isABTest = (value: any): value is ABTest<any> => {
  return value instanceof ABTest;
};

/**
 * Section: Tests (Active or soon to be active)
 *
 * NOTE: please follow this convention for naming future tests:
 * YYYY-MM-TEST_NAME.  For example, 2022-04-MEETING_NOTE_FEATURE_SHOWCASE.
 *
 * See [[A/B Testing|dendron://dendron.docs/ref.ab-testing]] for more details.
 */

export enum GraphThemeTestGroups {
  /**
   * New user will get Monokai graph theme by default
   */
  monokai = GraphThemeEnum.Monokai,
  /**
   * New user will get Classic graph theme by default
   */
  classic = GraphThemeEnum.Classic,
  /**
   * New User will get Block theme by default
   */
  block = GraphThemeEnum.Block,
}

export const GRAPH_THEME_TEST = new ABTest("GraphThemeTest", [
  {
    name: GraphThemeTestGroups.monokai,
    weight: 1,
  },
  {
    name: GraphThemeTestGroups.classic,
    weight: 1,
  },
  {
    name: GraphThemeTestGroups.block,
    weight: 1,
  },
]);

export enum QuickstartTutorialTestGroups {
  "quickstart-v1" = "quickstart-v1",
  "quickstart-with-lock" = "quickstart-with-lock",
}

/**
 * Experiment to test the impact of a short-form tutorial vs 5-step tutorial on the onboarding funnel.
 *
 * main:          full 5-step tutorial
 * quickstart-v1: one pager tutorial
 */
const _2022_06_QUICKSTART_TUTORIAL_TEST = new ABTest(
  "2022-06-QuickstartTutorialTest",
  [
    {
      name: QuickstartTutorialTestGroups["quickstart-v1"],
      weight: 4,
<<<<<<< HEAD
    },
    {
      name: QuickstartTutorialTestGroups["quickstart-with-lock"],
      weight: 1,
    },
  ]
);

/**
 * Experiment to test whether users running `Daily Journal` for the first time should get an auto-generated template/schema or not.
 *
 * withTemplate = auto-generate a template and a schema for them that will apply the template to the journal note
 * withoutTemplate = no template/schema gets generated
 */
export const _2022_05_DAILY_JOURNAL_TEMPLATE_TEST = new ABTest(
  "2022-05-DailyJournalTemplateTest",
  [
    {
      name: DailyJournalTestGroups.withTemplate,
      weight: 1,
=======
>>>>>>> 823bab95
    },
    {
      name: QuickstartTutorialTestGroups["quickstart-with-lock"],
      weight: 1,
    },
  ]
);

/**
 * Tutorial type of our ever-running / up to date main tutorial.
 * This should never change.
 *
 * If after an a/b test we find out that some treatment of the tutorial works better,
 * that treatment should be escalated as the "main", and be synced to the extension as such.
 */
export const MAIN_TUTORIAL_TYPE_NAME = "main";

/** ^480iitgzeq5w
 * Currently running tutorial AB test group.
 * If we are not running any A/B testing, explicitly set this to `undefined`
 */
export const CURRENT_TUTORIAL_TEST: ABTest<any> | undefined =
  _2022_06_QUICKSTART_TUTORIAL_TEST;

/** All A/B tests that are currently running.
 *
 * We apply a filter here before exporting because {@link CURRENT_TUTORIAL_TEST} can be undefined
 * when there is no active tutorial AB test running.
 * ^tkqhy45hflfd
 */
export const CURRENT_AB_TESTS = [
  GRAPH_THEME_TEST,
  CURRENT_TUTORIAL_TEST,
].filter((entry): entry is ABTest<any> => !!entry);<|MERGE_RESOLUTION|>--- conflicted
+++ resolved
@@ -62,29 +62,6 @@
     {
       name: QuickstartTutorialTestGroups["quickstart-v1"],
       weight: 4,
-<<<<<<< HEAD
-    },
-    {
-      name: QuickstartTutorialTestGroups["quickstart-with-lock"],
-      weight: 1,
-    },
-  ]
-);
-
-/**
- * Experiment to test whether users running `Daily Journal` for the first time should get an auto-generated template/schema or not.
- *
- * withTemplate = auto-generate a template and a schema for them that will apply the template to the journal note
- * withoutTemplate = no template/schema gets generated
- */
-export const _2022_05_DAILY_JOURNAL_TEMPLATE_TEST = new ABTest(
-  "2022-05-DailyJournalTemplateTest",
-  [
-    {
-      name: DailyJournalTestGroups.withTemplate,
-      weight: 1,
-=======
->>>>>>> 823bab95
     },
     {
       name: QuickstartTutorialTestGroups["quickstart-with-lock"],
