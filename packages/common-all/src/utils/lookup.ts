--- conflicted
+++ resolved
@@ -82,10 +82,6 @@
     const childrenOfRootNotes = _.map(childrenOfRoot, (ent) => notes[ent]);
     return roots.concat(childrenOfRootNotes);
   };
-<<<<<<< HEAD
-
-=======
->>>>>>> f7e5b9e5
   /**
    * The core of Dendron lookup logic
    */
