import {
  DLink,
  DLinkType,
  DNoteAnchor,
  NoteProps,
  NoteUtils,
  TAGS_HIERARCHY,
} from "@dendronhq/common-all";
import { HASHTAG_REGEX_LOOSE, LinkUtils } from "@dendronhq/engine-server";
import { sort as sortPaths } from "cross-path-sort";
import fs from "fs";
import _ from "lodash";
import path from "path";
import vscode, {
  commands,
  extensions,
  Location,
  Position,
  Range,
  TextDocument,
} from "vscode";
import { ShowPreviewV2Command } from "../commands/ShowPreviewV2";
import { DendronWorkspace, getWS } from "../workspace";

export type RefT = {
  label: string;
  /** If undefined, then the file this reference is located in is the ref */
  ref?: string;
  anchorStart?: DNoteAnchor;
  anchorEnd?: DNoteAnchor;
  vaultName?: string;
};

export type FoundRefT = {
  location: Location;
  matchText: string;
  isCandidate?: boolean;
};

const markdownExtRegex = /\.md$/i;
export const refPattern = "(\\[\\[)([^\\[\\]]+?)(\\]\\])";
export const mdImageLinkPattern = "(\\[)([^\\[\\]]*)(\\]\\()([^\\[\\]]+?)(\\))";
const partialRefPattern = "(\\[\\[)([^\\[\\]]+)";
export const REGEX_FENCED_CODE_BLOCK =
  /^( {0,3}|\t)```[^`\r\n]*$[\w\W]+?^( {0,3}|\t)``` *$/gm;
export { sortPaths };
const REGEX_CODE_SPAN = /`[^`]*?`/gm;
// export const RE_WIKI_LINK_ALIAS = "([^\\[\\]]+?\\|)?";
// const isResourceAutocomplete = linePrefix.match(/\!\[\[\w*$/);
//   const isDocsAutocomplete = linePrefix.match(/\[\[\w*$/);
const uncPathRegex = /^[\\\/]{2,}[^\\\/]+[\\\/]+[^\\\/]+/; // eslint-disable-line no-useless-escape
export const otherExts = [
  "doc",
  "docx",
  "rtf",
  "txt",
  "odt",
  "xls",
  "xlsx",
  "ppt",
  "pptm",
  "pptx",
  "pdf",
  "pages",
  "mp4",
  "mov",
  "wmv",
  "flv",
  "avi",
  "mkv",
  "mp3",
  "webm",
  "wav",
  "m4a",
  "ogg",
  "3gp",
  "flac",
];

/** Kind-of parses a URI and extracts the scheme. Not an actual parser and will accept invalid URIs. */
export const uriRegex = /^(?<scheme>[\w+.-]+):(\/\/)?\S+/;
export const imageExts = ["png", "jpg", "jpeg", "svg", "gif", "webp"];
const imageExtsRegex = new RegExp(`.(${imageExts.join("|")})$`, "i");
export const isUncPath = (path: string): boolean => uncPathRegex.test(path);
const otherExtsRegex = new RegExp(`.(${otherExts.join("|")})$`, "i");
export const containsOtherKnownExts = (pathParam: string): boolean =>
  !!otherExtsRegex.exec(path.parse(pathParam).ext);

export class MarkdownUtils {
  static async openPreview(opts?: { reuseWindow?: boolean }) {
    const cleanOpts = _.defaults(opts, { reuseWindow: false });

    if (!getWS().config.dev?.enablePreviewV2) {
      const previewEnhanced = extensions.getExtension(
        "dendron.markdown-preview-enhanced"
      );
      const previewEnhanced2 = extensions.getExtension(
        "dendron.dendron-markdown-preview-enhanced"
      );
      const cmds = {
        builtin: {
          open: "markdown.showPreview",
          openSide: "markdown.showPreviewToSide",
        },
        enhanced: {
          open: "markdown-preview-enhanced.openPreview",
          openSide: "markdown-preview-enhanced.openPreviewToTheSide",
        },
      };
      const mdClient =
        cmds[previewEnhanced || previewEnhanced2 ? "enhanced" : "builtin"];
      const openCmd = mdClient[cleanOpts.reuseWindow ? "open" : "openSide"];
      return commands.executeCommand(openCmd);
    } else {
      new ShowPreviewV2Command().execute();
    }
  }
}

export const isInFencedCodeBlock = (
  documentOrContent: TextDocument | string,
  lineNum: number
): boolean => {
  const content =
    typeof documentOrContent === "string"
      ? documentOrContent
      : documentOrContent.getText();
  const textBefore = content
    .slice(0, positionToOffset(content, { line: lineNum, column: 0 }))
    .replace(REGEX_FENCED_CODE_BLOCK, "")
    .replace(/<!--[\W\w]+?-->/g, "");
  // So far `textBefore` should contain no valid fenced code block or comment
  return /^( {0,3}|\t)```[^`\r\n]*$[\w\W]*$/gm.test(textBefore);
};

export const positionToOffset = (
  content: string,
  position: { line: number; column: number }
) => {
  if (position.line < 0) {
    throw new Error("Illegal argument: line must be non-negative");
  }

  if (position.column < 0) {
    throw new Error("Illegal argument: column must be non-negative");
  }

  const lineBreakOffsetsByIndex = lineBreakOffsetsByLineIndex(content);
  if (lineBreakOffsetsByIndex[position.line] !== undefined) {
    return (
      (lineBreakOffsetsByIndex[position.line - 1] || 0) + position.column || 0
    );
  }

  return 0;
};

export const lineBreakOffsetsByLineIndex = (value: string): number[] => {
  const result = [];
  let index = value.indexOf("\n");

  while (index !== -1) {
    result.push(index + 1);
    index = value.indexOf("\n", index + 1);
  }

  result.push(value.length + 1);

  return result;
};

export const isInCodeSpan = (
  documentOrContent: TextDocument | string,
  lineNum: number,
  offset: number
): boolean => {
  const content =
    typeof documentOrContent === "string"
      ? documentOrContent
      : documentOrContent.getText();
  const textBefore = content
    .slice(0, positionToOffset(content, { line: lineNum, column: offset }))
    .replace(REGEX_CODE_SPAN, "")
    .trim();

  return /`[^`]*$/gm.test(textBefore);
};

export const getReferenceAtPosition = (
  document: vscode.TextDocument,
  position: vscode.Position,
  partial?: boolean
): {
  range: vscode.Range;
  ref: string;
  label: string;
  anchorStart?: DNoteAnchor;
  anchorEnd?: DNoteAnchor;
  refType?: DLinkType;
  vaultName?: string;
  /** The full text inside the ref, e.g. for [[alias|foo.bar#anchor]] this is alias|foo.bar#anchor */
  refText: string;
} | null => {
  let refType: DLinkType | undefined;
  if (
    isInFencedCodeBlock(document, position.line) ||
    isInCodeSpan(document, position.line, position.character)
  ) {
    return null;
  }

  // check if image
  const rangeForImage = document.getWordRangeAtPosition(
    position,
    new RegExp(mdImageLinkPattern)
  );
  if (rangeForImage) {
    const docText = document.getText(rangeForImage);
    const maybeImage = _.trim(docText.match("\\((.*)\\)")![0], "()");
    if (containsImageExt(maybeImage)) {
      return null;
    }
  }

<<<<<<< HEAD
  // check if hashtag
  const rangeForHashTag = document.getWordRangeAtPosition(position, HASHTAG_REGEX_LOOSE);
  if (rangeForHashTag) {
    const docText = document.getText(rangeForHashTag);
    const match = docText.match(HASHTAG_REGEX_LOOSE);
    if (_.isNull(match)) return null;
    return {
      range: rangeForHashTag,
      label: match[0],
      ref: `${TAGS_HIERARCHY}${match.groups!.tagContents}`,
      refText: docText,
    }
  }

  // otherwise, this has to be a wikilink or hashtag
=======
  // this should be a wikilink or reference
>>>>>>> 3b42ec4d
  const re = partial ? partialRefPattern : refPattern;
  const range = document.getWordRangeAtPosition(position, new RegExp(re));
  if (!range) {
    // if not, it could be a hashtag
    const rangeForHashTag = document.getWordRangeAtPosition(position, HASHTAG_REGEX_LOOSE);
    if (rangeForHashTag) {
      const docText = document.getText(rangeForHashTag);
      const match = docText.match(HASHTAG_REGEX_LOOSE);
      if (_.isNull(match)) return null;
      return {
        range: rangeForHashTag,
        label: match[0],
        ref: `${TAGS_HIERARCHY}${match[1]}`,
        refText: docText,
      }
    }
    // it's not a wikilink, reference, or a hashtag. Nothing to do here.
    return null;
  }

  const docText = document.getText(range);
  const refText = docText
    .replace("![[", "")
    .replace("[[", "")
    .replace("]]", "");

  // don't incldue surrounding fluff for definition
  const { ref, label, anchorStart, anchorEnd, vaultName } = parseRef(refText);

  const startChar = range.start.character;
  // because
  const prefixRange = new Range(
    new Position(range.start.line, Math.max(0, startChar - 1)),
    new Position(range.start.line, startChar + 2)
  );
  if (document.getText(prefixRange).indexOf("![[") >= 0) {
    refType = "refv2";
  }

  return {
    // If ref is missing, it's implicitly the current file
    ref: ref || NoteUtils.uri2Fname(document.uri),
    label,
    range,
    anchorStart,
    anchorEnd,
    refType,
    vaultName,
    refText,
  };
};

export const parseRef = (rawRef: string): RefT => {
  const parsed = LinkUtils.parseNoteRef(rawRef);
  if (_.isNull(parsed)) throw new Error(`Unable to parse reference ${rawRef}`);
  const { fname, alias } = parsed.from;
  const { anchorStart, anchorEnd, vaultName } = parsed.data;

  return {
    label: alias || "",
    ref: fname,
    anchorStart: parseAnchor(anchorStart),
    anchorEnd: parseAnchor(anchorEnd),
    vaultName,
  };
};

export const parseAnchor = (anchorValue?: string): DNoteAnchor | undefined => {
  // If undefined or empty string
  if (!anchorValue) return undefined;

  if (anchorValue[0] === "^") {
    return { type: "block", value: anchorValue.slice(1) };
  } else {
    return { type: "header", value: anchorValue };
  }
};

export const containsUnknownExt = (pathParam: string): boolean =>
  path.parse(pathParam).ext !== "" &&
  !containsMarkdownExt(pathParam) &&
  !containsImageExt(pathParam) &&
  !containsOtherKnownExts(pathParam);

export const isLongRef = (path: string) => path.split("/").length > 1;

export const containsNonMdExt = (ref: string) => {
  return (
    containsImageExt(ref) ||
    containsOtherKnownExts(ref) ||
    containsUnknownExt(ref)
  );
};

export const noteLinks2Locations = (note: NoteProps) => {
  const refs: {
    location: Location;
    matchText: string;
    link: DLink;
  }[] = [];
  const linksMatch = note.links.filter((l) => l.type !== "backlink");
  const fsPath = NoteUtils.getFullPath({
    note,
    wsRoot: DendronWorkspace.wsRoot(),
  });
  const fileContent = fs.readFileSync(fsPath).toString();
  const fmOffset = fileContent.indexOf("\n---") + 4;
  linksMatch.forEach((link) => {
    const { start } = link.position;
    const lines = fileContent.slice(0, fmOffset + start.offset!).split("\n");
    const lineNum = lines.length;

    refs.push({
      location: new vscode.Location(
        vscode.Uri.file(fsPath),
        new vscode.Range(
          new vscode.Position(lineNum, 0),
          new vscode.Position(lineNum + 1, 0)
        )
      ),
      matchText: lines.slice(-1)[0],
      link,
    });
  });
  return refs;
};

export const findReferences = async (
  ref: string,
  excludePaths: string[] = []
): Promise<FoundRefT[]> => {
  const refs: FoundRefT[] = [];

  const engine = DendronWorkspace.instance().getEngine();
  // clean for anchor
  const fname = ref;
  const notes = NoteUtils.getNotesByFname({ fname, notes: engine.notes });
  const notesWithRefs = await Promise.all(
    notes.flatMap((note) => {
      return NoteUtils.getNotesWithLinkTo({
        note,
        notes: engine.notes,
      });
    })
  );

  _.forEach(notesWithRefs, (note) => {
    const linksMatch = note.links.filter((l) => l.to?.fname === fname);
    const fsPath = NoteUtils.getFullPath({
      note,
      wsRoot: DendronWorkspace.wsRoot(),
    });

    if (excludePaths.includes(fsPath) || !fs.existsSync(fsPath)) {
      return;
    }
    const fileContent = fs.readFileSync(fsPath).toString();
    // we are assuming there won't be a `\n---\n` key inside the frontmatter
    const fmOffset = fileContent.indexOf("\n---") + 4;
    linksMatch.forEach((link) => {
      const { end } = link.position;
      const lines = fileContent
        .slice(0, fmOffset + end.offset! + 1)
        .split("\n");
      const lineNum = lines.length;
      const range =
        link.type === "wiki"
          ? new vscode.Range(
              new vscode.Position(lineNum - 1, 0),
              new vscode.Position(lineNum, 0)
            )
          : new vscode.Range(
              new vscode.Position(lineNum - 1, link.position.start.column - 1),
              new vscode.Position(lineNum - 1, link.position.end.column - 1)
            );
      const location = new vscode.Location(vscode.Uri.file(fsPath), range);
      const foundRef: FoundRefT = {
        location,
        matchText: lines.slice(-1)[0],
      };
      if (link.type === "linkCandidate") {
        foundRef.isCandidate = true;
      }

      refs.push(foundRef);
    });
  });

  return refs;
};

export const containsMarkdownExt = (pathParam: string): boolean =>
  !!markdownExtRegex.exec(path.parse(pathParam).ext);

export const trimLeadingSlash = (value: string) =>
  value.replace(/^\/+|^\\+/g, "");
export const trimTrailingSlash = (value: string) =>
  value.replace(/\/+$|\\+$/g, "");
export const trimSlashes = (value: string) =>
  trimLeadingSlash(trimTrailingSlash(value));
export const normalizeSlashes = (value: string) => value.replace(/\\/gi, "/");

export const fsPathToRef = ({
  path: fsPath,
  keepExt,
  basePath,
}: {
  path: string;
  keepExt?: boolean;
  basePath?: string;
}): string | null => {
  const ref =
    basePath && fsPath.startsWith(basePath)
      ? normalizeSlashes(fsPath.replace(basePath, ""))
      : path.basename(fsPath);

  if (keepExt) {
    return trimLeadingSlash(ref);
  }

  return trimLeadingSlash(
    ref.includes(".") ? ref.slice(0, ref.lastIndexOf(".")) : ref
  );
};

export const containsImageExt = (pathParam: string): boolean =>
  !!imageExtsRegex.exec(path.parse(pathParam).ext);

/** Returns true if this is a non-dendron uri, false if it is dendron://, undefined if it's not a URI */
export const containsNonDendronUri = (uri: string): boolean | undefined => {
  const groups = uriRegex.exec(uri)?.groups;
  if (_.isUndefined(groups) || _.isUndefined(groups.scheme)) return undefined;
  if (groups.scheme === "dendron") return false;
  return true;
};<|MERGE_RESOLUTION|>--- conflicted
+++ resolved
@@ -222,25 +222,7 @@
     }
   }
 
-<<<<<<< HEAD
-  // check if hashtag
-  const rangeForHashTag = document.getWordRangeAtPosition(position, HASHTAG_REGEX_LOOSE);
-  if (rangeForHashTag) {
-    const docText = document.getText(rangeForHashTag);
-    const match = docText.match(HASHTAG_REGEX_LOOSE);
-    if (_.isNull(match)) return null;
-    return {
-      range: rangeForHashTag,
-      label: match[0],
-      ref: `${TAGS_HIERARCHY}${match.groups!.tagContents}`,
-      refText: docText,
-    }
-  }
-
-  // otherwise, this has to be a wikilink or hashtag
-=======
   // this should be a wikilink or reference
->>>>>>> 3b42ec4d
   const re = partial ? partialRefPattern : refPattern;
   const range = document.getWordRangeAtPosition(position, new RegExp(re));
   if (!range) {
@@ -253,7 +235,7 @@
       return {
         range: rangeForHashTag,
         label: match[0],
-        ref: `${TAGS_HIERARCHY}${match[1]}`,
+        ref: `${TAGS_HIERARCHY}${match.groups!.tagContents}`,
         refText: docText,
       }
     }
