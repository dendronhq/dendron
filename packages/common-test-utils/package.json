{
  "name": "@dendronhq/common-test-utils",
  "private": true,
<<<<<<< HEAD
  "version": "0.59.2-alpha.6",
=======
  "version": "0.59.2",
>>>>>>> 6e076200
  "description": "",
  "license": "GPLv3",
  "repository": {
    "type": "git",
    "url": "ssh://git@github.com/dendronhq/dendron.git",
    "directory": "packages/common-test-utils"
  },
  "author": {
    "name": "Kevin Lin",
    "email": "kevin@thence.io",
    "url": "https://kevinslin.com"
  },
  "keywords": [],
  "files": [
    "lib"
  ],
  "main": "lib/index.js",
  "types": "lib/index.d.ts",
  "scripts": {
    "clean": "rimraf lib && rimraf coverage",
    "format": "echo nop",
    "lint": "echo stub",
    "prepublishOnly": "yarn build",
    "prebuild": "yarn clean && yarn format && yarn lint && echo Using TypeScript && tsc --version",
    "build": "yarn compile",
    "compile": "tsc -p tsconfig.json",
    "test": "npx jest",
    "coverage": "jest --coverage",
    "watch": "yarn compile --watch",
    "test:unit": "jest ",
    "test:unit:debug": "cross-env NODE_ENV=test node --inspect-brk node_modules/.bin/jest --runInBand",
    "test:watch": "cross-env LOG_DST=../../logs/common-test-utils.log jest --watch"
  },
  "devDependencies": {
    "@types/fs-extra": "^9.0.1",
    "@types/lodash": "^4.14.161",
    "@types/node": "13.11.0",
    "jest": "^23.6.0",
    "jest-serializer-path": "^0.1.15",
    "rimraf": "^2.6.2",
    "ts-jest": "^23.10.3",
    "ts-node": "^8.10.2"
  },
  "engines": {
    "node": ">=12.0.0"
  },
  "publishConfig": {
    "access": "public"
  },
  "jest": {
    "preset": "ts-jest"
  },
  "dependencies": {
<<<<<<< HEAD
    "@dendronhq/common-all": "^0.59.2-alpha.6",
    "@dendronhq/common-server": "^0.59.2-alpha.6",
    "@dendronhq/pods-core": "^0.59.2-alpha.6",
=======
    "@dendronhq/common-all": "^0.59.2",
    "@dendronhq/common-server": "^0.59.2",
    "@dendronhq/pods-core": "^0.59.2",
>>>>>>> 6e076200
    "@types/sinon": "^9.0.9",
    "fs-extra": "^9.0.1",
    "lodash": "^4.17.20",
    "sinon": "^9.2.1"
  },
  "gitHead": "d2e0e1c5ada1ac4a507e2da387cf761316de76de"
}<|MERGE_RESOLUTION|>--- conflicted
+++ resolved
@@ -1,11 +1,7 @@
 {
   "name": "@dendronhq/common-test-utils",
   "private": true,
-<<<<<<< HEAD
-  "version": "0.59.2-alpha.6",
-=======
   "version": "0.59.2",
->>>>>>> 6e076200
   "description": "",
   "license": "GPLv3",
   "repository": {
@@ -59,15 +55,9 @@
     "preset": "ts-jest"
   },
   "dependencies": {
-<<<<<<< HEAD
-    "@dendronhq/common-all": "^0.59.2-alpha.6",
-    "@dendronhq/common-server": "^0.59.2-alpha.6",
-    "@dendronhq/pods-core": "^0.59.2-alpha.6",
-=======
     "@dendronhq/common-all": "^0.59.2",
     "@dendronhq/common-server": "^0.59.2",
     "@dendronhq/pods-core": "^0.59.2",
->>>>>>> 6e076200
     "@types/sinon": "^9.0.9",
     "fs-extra": "^9.0.1",
     "lodash": "^4.17.20",
