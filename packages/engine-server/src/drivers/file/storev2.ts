import {
  assert,
  BulkAddNoteOpts,
  CONSTANTS,
  DendronCompositeError,
  IntermediateDendronConfig,
  DendronError,
  DEngineClient,
  DEngineDeleteSchemaResp,
  DEngineInitResp,
  DEngineInitSchemaResp,
  DHookEntry,
  DLink,
  DNoteAnchorPositioned,
  DStore,
  DVault,
  EngineDeleteNotePayload,
  EngineDeleteOptsV2,
  EngineUpdateNodesOptsV2,
  EngineWriteOptsV2,
  error2PlainObject,
  ERROR_SEVERITY,
  ERROR_STATUS,
  IDendronError,
  isNotUndefined,
  NoteChangeEntry,
  NoteProps,
  NotePropsDict,
  NoteFNamesDict,
  NotesCache,
  NotesCacheEntryMap,
  NoteUtils,
  RenameNoteOpts,
  RenameNotePayload,
  ResponseUtil,
  SchemaModuleDict,
  SchemaModuleProps,
  SchemaUtils,
  StoreDeleteNoteResp,
  stringifyError,
  TAGS_HIERARCHY,
  USERS_HIERARCHY,
  VaultUtils,
  WriteNoteResp,
  ConfigUtils,
  USER_MESSAGES,
} from "@dendronhq/common-all";
import {
  DLogger,
  file2Note,
  getAllFiles,
  getDurationMilliseconds,
  note2File,
  schemaModuleProps2File,
  vault2Path,
} from "@dendronhq/common-server";
import fs from "fs-extra";
import _ from "lodash";
import path from "path";
import { AnchorUtils, LinkUtils } from "../../markdown/remark/utils";
import { HookUtils, RequireHookResp } from "../../topics/hooks";
import { readNotesFromCache, writeNotesToCache } from "../../utils";
import { NoteParser } from "./noteParser";
import { SchemaParser } from "./schemaParser";
import { InMemoryNoteCache } from "../../util/inMemoryNoteCache";

export type FileMeta = {
  // file name: eg. foo.md, name = foo
  prefix: string;
  // fpath: full path, eg: foo.md, fpath: foo.md
  fpath: string;
};
export type FileMetaDict = { [key: string]: FileMeta[] };

export class FileStorage implements DStore {
  public vaults: DVault[];
  /**
   * Warning: currently this note dictionary contains backlink data that gets
   * populated upon initialization. However, the update note operations do not change
   * the backlink data in this dictionary hence it starts to contain stale backlink data.
   *  */
  public notes: NotePropsDict;
  public noteFnames: NoteFNamesDict;
  public schemas: SchemaModuleDict;
  public notesCache: NotesCache;
  public logger: DLogger;
  public links: DLink[];
  public anchors: DNoteAnchorPositioned[];
  public wsRoot: string;
  public configRoot: string;
  public config: IntermediateDendronConfig;
  private engine: DEngineClient;

  constructor(props: { engine: DEngineClient; logger: DLogger }) {
    const { vaults, wsRoot, config } = props.engine;
    const { logger } = props;
    this.wsRoot = wsRoot;
    this.configRoot = wsRoot;
    this.vaults = vaults;
    this.notes = {};
    this.noteFnames = new NoteFNamesDict();
    this.schemas = {};
    this.notesCache = {
      version: 0,
      notes: {},
    };
    this.links = [];
    this.anchors = [];
    this.logger = logger;
    const ctx = "FileStorageV2";
    this.logger.info({ ctx, wsRoot, vaults, level: this.logger.level });
    this.config = config;
    this.engine = props.engine;
  }

  async init(): Promise<DEngineInitResp> {
    let errors: DendronError[] = [];
    try {
      const resp = await this.initSchema();
      if (ResponseUtil.hasError(resp)) {
        errors.push(FileStorage.createMalformedSchemaError(resp));
      }
      resp.data.map((ent) => {
        this.schemas[ent.root.id] = ent;
      });
      const { notes: _notes, errors: initErrors } = await this.initNotes();
      errors = errors.concat(initErrors);
      _notes.map((ent) => {
        this.notes[ent.id] = ent;
        this.noteFnames.add(ent);
      });

      const { notes, schemas } = this;
      let error: IDendronError | null = errors[0] || null;
      if (errors.length > 1) {
        error = new DendronCompositeError(errors);
      }
      return {
        data: {
          notes,
          schemas,
          wsRoot: this.wsRoot,
          config: this.config,
          vaults: this.vaults,
        },
        error,
      };
    } catch (err) {
      this.logger.error(err);
      throw err;
    }
  }

  static createMalformedSchemaError(resp: DEngineInitSchemaResp) {
    let fileName = USER_MESSAGES.UNKNOWN;
    try {
      if (resp.error && resp.error.payload) {
        fileName = JSON.parse(JSON.parse(resp.error.payload)[0].payload).fpath;
      }
    } catch (parseErr) {
      fileName = USER_MESSAGES.UNKNOWN;
    }

    let fullPath = undefined;
    try {
      if (resp.error && resp.error.payload) {
        fullPath = JSON.parse(
          JSON.parse(resp.error.payload)[0].payload
        ).fullPath;
      }
    } catch (parseErr) {
      fullPath = undefined;
    }

    let reason = USER_MESSAGES.UNKNOWN;
    try {
      if (resp.error && resp.error.payload) {
        reason = JSON.parse(JSON.parse(resp.error.payload)[0].payload).message;
      }
    } catch (parseErr) {
      reason = USER_MESSAGES.UNKNOWN;
    }

    return new DendronError({
      message: `Schema '${fileName}' is malformed. Reason: ${reason}`,
      severity: ERROR_SEVERITY.MINOR,
      payload: { schema: resp.error, fullPath },
    });
  }

  async deleteNote(
    id: string,
    opts?: EngineDeleteOptsV2
  ): Promise<StoreDeleteNoteResp> {
    const ctx = "deleteNote";
    if (id === "root") {
      throw new DendronError({
        message: "",
        status: ERROR_STATUS.CANT_DELETE_ROOT,
      });
    }
    const noteToDelete = this.notes[id];
    this.logger.info({ ctx, noteToDelete, opts, id });
    if (_.isUndefined(noteToDelete))
      throw new DendronError({
        message: `Unable to find node ${id}`,
        severity: ERROR_SEVERITY.FATAL,
        payload: ctx,
      });
    const ext = ".md";
    const vault = noteToDelete.vault;
    const vpath = vault2Path({ vault, wsRoot: this.wsRoot });
    const fpath = path.join(vpath, noteToDelete.fname + ext);
    let out: NoteChangeEntry[] = [];

    const noteAsLog = NoteUtils.toLogObj(noteToDelete);

    // remove from fs
    if (!opts?.metaOnly) {
      this.logger.info({ ctx, noteAsLog, msg: "removing from disk", fpath });
      fs.unlinkSync(fpath);
    }

    // if have children, keep this node around as a stub
    if (!_.isEmpty(noteToDelete.children)) {
      this.logger.info({ ctx, noteAsLog, msg: "keep as stub" });
      noteToDelete.stub = true;
      this.updateNote(noteToDelete);
      out.push({ note: noteToDelete, status: "update" });
    } else {
      // no children, delete reference from parent
      this.logger.info({ ctx, noteAsLog, msg: "delete from parent" });
      if (!noteToDelete.parent) {
        throw DendronError.createFromStatus({
          status: ERROR_STATUS.NO_PARENT_FOR_NOTE,
        });
      }
      // remove from parent
      let parentNote = this.notes[noteToDelete.parent] as NoteProps;
      parentNote.children = _.reject(
        parentNote.children,
        (ent) => ent === noteToDelete.id
      );
      // delete from note dictionary
      delete this.notes[noteToDelete.id];
      this.noteFnames.delete(noteToDelete);
      // if parent note is not a stub, update it
      if (!parentNote.stub) {
        out.push({ note: parentNote, status: "update" });
      }
      out.push({ note: noteToDelete, status: "delete" });
      // check all stubs
      const resps: Promise<EngineDeleteNotePayload>[] = [];
      while (parentNote.stub && !opts?.noDeleteParentStub) {
        const newParent = parentNote.parent;
        const resp = this.deleteNote(parentNote.id, {
          metaOnly: true,
          noDeleteParentStub: true,
        });
        resps.push(resp);
        if (newParent) {
          parentNote = this.notes[newParent];
        } else {
          assert(false, "illegal state in note delete");
        }
      }
      for (const resp of await Promise.all(resps)) {
        out = out.concat(resp);
      }
    }
    return out;
  }

  async deleteSchema(
    id: string,
    opts?: EngineDeleteOptsV2
  ): Promise<DEngineDeleteSchemaResp> {
    const ctx = "deleteSchema";
    this.logger.info({ ctx, msg: "enter", id });
    if (id === "root") {
      throw DendronError.createFromStatus({
        status: ERROR_STATUS.CANT_DELETE_ROOT,
      });
    }
    const schemaToDelete = this.schemas[id];
    const ext = ".schema.yml";
    const vault = schemaToDelete.vault;
    const vpath = vault2Path({ vault, wsRoot: this.wsRoot });
    const fpath = path.join(vpath, schemaToDelete.fname + ext);

    if (!opts?.metaOnly) {
      fs.unlinkSync(fpath);
    }
    delete this.schemas[id];
    return this.init();
  }

  async initSchema(): Promise<DEngineInitSchemaResp> {
    const ctx = "initSchema";
    this.logger.info({ ctx, msg: "enter" });
    const out = await Promise.all(
      (this.vaults as DVault[]).map(async (vault) => {
        return this._initSchema(vault);
      })
    );
    const _out = _.reduce<
      { data: SchemaModuleProps[]; errors: any[] },
      { data: SchemaModuleProps[]; errors: any[] }
    >(
      out,
      (ent, acc) => {
        acc.data = acc.data.concat(ent.data);
        acc.errors = acc.errors.concat(ent.errors);
        return acc;
      },
      { data: [], errors: [] }
    );
    const { data, errors } = _out;

    const result = {
      data,
      error: _.isEmpty(errors)
        ? null
        : new DendronError({ message: "multiple errors", payload: errors }),
    };
    return result;
  }

  async _initSchema(
    vault: DVault
  ): Promise<{ data: SchemaModuleProps[]; errors: any[] }> {
    const ctx = "initSchema";
    this.logger.info({ ctx, msg: "enter" });
    const vpath = vault2Path({ vault, wsRoot: this.wsRoot });
    const schemaFiles = getAllFiles({
      root: vpath,
      include: ["*.schema.yml"],
    }) as string[];
    this.logger.info({ ctx, schemaFiles });
    if (_.isEmpty(schemaFiles)) {
      throw DendronError.createFromStatus({
        status: ERROR_STATUS.NO_SCHEMA_FOUND,
      });
    }
    const { schemas, errors } = await new SchemaParser({
      wsRoot: this.wsRoot,
      logger: this.logger,
    }).parse(schemaFiles, vault);
    return {
      data: schemas,
      errors: _.isNull(errors) ? [] : errors,
    };
  }

  async initNotes(): Promise<{ notes: NoteProps[]; errors: DendronError[] }> {
    const ctx = "initNotes";
    this.logger.info({ ctx, msg: "enter" });

    let notesWithLinks: NoteProps[] = [];
    let errors: DendronError[] = [];
    const out = await Promise.all(
      (this.vaults as DVault[]).map(async (vault) => {
        const {
          notes,
          cacheUpdates,
          cache,
          errors: initErrors,
        } = await this._initNotes(vault);
        errors = errors.concat(initErrors);
        notesWithLinks = notesWithLinks.concat(
          _.filter(notes, (n) => !_.isEmpty(n.links))
        );

        this.logger.info({
          ctx,
          vault,
          numEntries: _.size(notes),
          numCacheUpdates: _.size(cacheUpdates),
        });
        const newCache: NotesCache = {
          version: cache.version,
          notes: _.defaults(cacheUpdates, cache.notes),
        };
        const vpath = vault2Path({ vault, wsRoot: this.wsRoot });
        // OPT:make async and don't wait for return
        if (!this.engine.config.noCaching) {
          writeNotesToCache(vpath, newCache);
        }
        return notes;
      })
    );
    const allNotes = _.flatten(out);

    this._addBacklinks({ notesWithLinks, allNotes });

    if (this.engine.config.dev?.enableLinkCandidates) {
      const ctx = "_addLinkCandidates";
      const start = process.hrtime();
      this._addLinkCandidates(allNotes);
      const duration = getDurationMilliseconds(start);
      this.logger.info({ ctx, duration });
    }
    return { notes: allNotes, errors };
  }

  /** Adds backlinks mutating 'allNotes' argument in place. */
  private _addBacklinks({
    notesWithLinks,
    allNotes,
  }: {
    notesWithLinks: NoteProps[];
    allNotes: NoteProps[];
  }): void {
    const ctx = "_addBacklinks:ext";
    const start = process.hrtime();

    this._addBacklinksImpl(allNotes, notesWithLinks);

    const duration = getDurationMilliseconds(start);
    this.logger.info({ ctx, duration });
  }

  private _addBacklinksImpl(
    allNotes: NoteProps[],
    notesWithLinks: NoteProps[]
  ) {
    const noteCache = new InMemoryNoteCache(allNotes);

    notesWithLinks.forEach((noteFrom) => {
      try {
        noteFrom.links.forEach((link) => {
          const fname = link.to?.fname;
          if (fname) {
            const notes = noteCache.getNotesByFileNameIgnoreCase(fname);

            notes.forEach((noteTo: NoteProps) => {
              NoteUtils.addBacklink({
                from: noteFrom,
                to: noteTo,
                link,
              });
            });
          }
        });
      } catch (err: any) {
        const error = error2PlainObject(err);
        this.logger.error({ error, noteFrom, message: "issue with backlinks" });
      }
    });
  }

  _addLinkCandidates(allNotes: NoteProps[]) {
    const notesMap = NoteUtils.createFnameNoteMap(allNotes, true);
    return _.map(allNotes, (noteFrom: NoteProps) => {
      try {
        const maxNoteLength = ConfigUtils.getWorkspace(
          this.config
        ).maxNoteLength;
        if (
          noteFrom.body.length <
          (maxNoteLength || CONSTANTS.DENDRON_DEFAULT_MAX_NOTE_LENGTH)
        ) {
          const linkCandidates = LinkUtils.findLinkCandidates({
            note: noteFrom,
            notesMap,
            engine: this.engine,
          });
          noteFrom.links = noteFrom.links.concat(linkCandidates);
        }
      } catch (err: any) {
        const error = error2PlainObject(err);
        this.logger.error({
          error,
          noteFrom,
          message: "issue with link candidates",
        });
        return;
      }
    });
  }

  async _initNotes(vault: DVault): Promise<{
    notes: NoteProps[];
    cacheUpdates: NotesCacheEntryMap;
    cache: NotesCache;
    errors: DendronError[];
  }> {
    const ctx = "initNotes";
    this.logger.info({ ctx, msg: "enter" });
    const wsRoot = this.wsRoot;
    const vpath = vault2Path({ vault, wsRoot });
    const noteFiles = getAllFiles({
      root: vpath,
      include: ["*.md"],
    }) as string[];

    let errors: DendronError[] = [];

    const cache: NotesCache = !this.engine.config.noCaching
      ? readNotesFromCache(vpath)
      : { version: 0, notes: {} };
    const {
      notes,
      cacheUpdates,
      errors: parseErrors,
    } = await new NoteParser({
      store: this,
      cache,
      logger: this.logger,
    }).parseFiles(noteFiles, vault);
    errors = errors.concat(parseErrors);
    this.logger.info({ ctx, msg: "parseNotes:fin" });

    await Promise.all(
      notes.map(async (n) => {
        this.logger.debug({ ctx, note: NoteUtils.toLogObj(n) });
        if (n.stub) {
          return;
        }
        const maxNoteLength = ConfigUtils.getWorkspace(
          this.config
        ).maxNoteLength;
        if (
          n.body.length >=
          (maxNoteLength || CONSTANTS.DENDRON_DEFAULT_MAX_NOTE_LENGTH)
        ) {
          this.logger.info({
            ctx,
            msg: "Note too large, skipping",
            note: NoteUtils.toLogObj(n),
            length: n.body.length,
          });
          errors.push(
            new DendronError({
              message:
                `Note "${n.fname}" in vault "${VaultUtils.getName(
                  n.vault
                )}" is longer than ${
                  maxNoteLength || CONSTANTS.DENDRON_DEFAULT_MAX_NOTE_LENGTH
                } characters, some features like backlinks may not work correctly for it. ` +
                `You may increase "maxNoteLength" in "dendron.yml" to override this warning.`,
              severity: ERROR_SEVERITY.MINOR,
            })
          );
          n.links = [];
          n.anchors = {};
          return;
        }

        // if note content is different, then we update all links and anchors ^link-anchor
        if (_.has(cacheUpdates, n.fname)) {
          try {
            const links = LinkUtils.findLinks({
              note: n,
              engine: this.engine,
            });
            cacheUpdates[n.fname].data.links = links;
            n.links = links;
          } catch (err: any) {
            let error = err;
            if (!(err instanceof DendronError)) {
              error = new DendronError({
                message: `Failed to read links in note ${n.fname}`,
                payload: err,
              });
            }
            errors.push(error);
            this.logger.error({ ctx, error: err, note: NoteUtils.toLogObj(n) });
            return;
          }
          try {
            const anchors = await AnchorUtils.findAnchors({
              note: n,
              wsRoot,
            });
            cacheUpdates[n.fname].data.anchors = anchors;
            n.anchors = anchors;
          } catch (err: any) {
            let error = err;
            if (!(err instanceof DendronError)) {
              error = new DendronError({
                message: `Failed to read headers or block anchors in note ${n.fname}`,
                payload: err,
              });
            }
            errors.push(error);
            return;
          }
        } else {
          n.links = cache.notes[n.fname].data.links;
        }
        return;
      })
    );
    return { notes, cacheUpdates, cache, errors };
  }

  async bulkAddNotes(opts: BulkAddNoteOpts) {
    this.logger.info({ ctx: "bulkAddNotes", msg: "enter" });
    await Promise.all(
      opts.notes.map((note) => {
        return note2File({
          note,
          vault: note.vault,
          wsRoot: this.wsRoot,
        });
      })
    );
    const notesChanged: NoteChangeEntry[] = opts.notes.map((n) => {
      return { note: n, status: "create" as const };
    });
    return {
      error: null,
      data: notesChanged,
    };
  }

  private referenceRangeParts(anchorHeader?: string): string[] {
    if (!anchorHeader || anchorHeader.indexOf(":") === -1) return [];
    let [start, end] = anchorHeader.split(":");
    start = start.replace(/^#*/, "");
    end = end.replace(/^#*/, "");
    return [start, end];
  }

  async renameNote(opts: RenameNoteOpts): Promise<RenameNotePayload> {
    const ctx = "Store:renameNote";
    const { oldLoc, newLoc } = opts;
    const { wsRoot } = this;
    this.logger.info({ ctx, msg: "enter", opts });
    const oldVault = VaultUtils.getVaultByName({
      vaults: this.engine.vaults,
      vname: oldLoc.vaultName!,
    });
    if (!oldVault) {
      throw new DendronError({ message: "vault not set for loation" });
    }
    const vpath = vault2Path({ wsRoot, vault: oldVault });
    const oldLocPath = path.join(vpath, oldLoc.fname + ".md");
    // read from disk since contents migh have changed
    const noteRaw = file2Note(oldLocPath, oldVault);
    const oldNote = NoteUtils.hydrate({
      noteRaw,
      noteHydrated: this.notes[noteRaw.id],
    });
    const newNoteTitle = NoteUtils.isDefaultTitle(oldNote)
      ? NoteUtils.genTitle(newLoc.fname)
      : oldNote.title;
    // If the rename operation is changing the title and the caller did not tell us to use a special alias, calculate the alias change.
    // The aliases of links to this note will only change if they match the old note's title.
    if (newNoteTitle !== oldNote.title && !oldLoc.alias && !newLoc.alias) {
      oldLoc.alias = oldNote.title;
      newLoc.alias = newNoteTitle;
    }

    let notesChangedEntries: NoteChangeEntry[] = [];
    const notesToChange = await NoteUtils.getNotesWithLinkTo({
      note: oldNote,
      notes: this.notes,
    });
    this.logger.info({
      ctx,
      msg: "notesToChange:gather",
      notes: notesToChange.map((n) => NoteUtils.toLogObj(n)),
    });
    // update note body of all notes that have changed
    const notesChanged = await Promise.all(
      notesToChange.map(async (n) => {
        const vault = n.vault;
        const vaultPath = vault2Path({ vault, wsRoot });
        // read note in case its changed
        const _n = file2Note(path.join(vaultPath, n.fname + ".md"), vault);
        const foundLinks = LinkUtils.findLinks({
          note: _n,
          engine: this.engine,
          filter: { loc: oldLoc },
        });
        let allLinks = _.orderBy(
          foundLinks,
          (link) => {
            return link.position?.start.offset;
          },
          "desc"
        );
        if (
          oldLoc.fname.toLowerCase() === newLoc.fname.toLowerCase() &&
          oldLoc.vaultName === newLoc.vaultName &&
          oldLoc.anchorHeader &&
          newLoc.anchorHeader
        ) {
          // Renaming the header, only update links that link to the old header
          allLinks = _.filter(allLinks, (link): boolean => {
            // This is a wikilink to this header
            if (link.to?.anchorHeader === oldLoc.anchorHeader) return true;
            // Or this is a range reference, and one part of the range includes this header
            return (
              link.type === "ref" &&
              isNotUndefined(oldLoc.anchorHeader) &&
              this.referenceRangeParts(link.to?.anchorHeader).includes(
                oldLoc.anchorHeader
              )
            );
          });
        }

        // only modify links that have same _to_ vault name
        // explicitly same: has vault prefix
        // implicitly same: to.vaultName is undefined, but link is in a note that's in the vault.
        allLinks = allLinks.filter((link) => {
          const oldLocVaultName = oldLoc.vaultName as string;
          const explicitlySameVault = link.to?.vaultName === oldLocVaultName;
          const oldLocVault = VaultUtils.getVaultByName({
            vaults: this.vaults,
            vname: oldLocVaultName,
          });
          const implicitlySameVault =
            _.isUndefined(link.to?.vaultName) &&
            _.isEqual(n.vault, oldLocVault);
          return explicitlySameVault || implicitlySameVault;
        });

        const noteMod = _.reduce(
          allLinks,
          (note: NoteProps, link: DLink) => {
            const oldLink = LinkUtils.dlink2DNoteLink(link);
            // current implementation adds alias for all notes
            // check if old note has alias thats different from its fname
            let alias: string | undefined;
            if (
              oldLink.from.alias &&
              oldLink.from.alias !== oldLink.from.fname
            ) {
              alias = oldLink.from.alias;
              // Update the alias if it was using the default alias.
              if (
                oldLoc.alias?.toLocaleLowerCase() ===
                  oldLink.from.alias.toLocaleLowerCase() &&
                newLoc.alias
              ) {
                alias = newLoc.alias;
              }
            }
            // for hashtag links, we'll have to regenerate the alias
            if (newLoc.fname.startsWith(TAGS_HIERARCHY)) {
              const fnameWithoutTag = newLoc.fname.slice(TAGS_HIERARCHY.length);
              // Frontmatter tags don't have the hashtag
              if (link.type !== "frontmatterTag") alias = `#${fnameWithoutTag}`;
              else alias = fnameWithoutTag;
            } else if (oldLink.from.fname.startsWith(TAGS_HIERARCHY)) {
              // If this used to be a hashtag but no longer is, the alias is like `#foo.bar` and no longer makes sense.
              // And if this used to be a frontmatter tag, the alias being undefined will force it to be removed because a frontmatter tag can't point to something outside of tags hierarchy.
              alias = undefined;
            }
            // for user tag links, we'll have to regenerate the alias
            if (newLoc.fname.startsWith(USERS_HIERARCHY)) {
              const fnameWithoutTag = newLoc.fname.slice(
                USERS_HIERARCHY.length
              );
              alias = `@${fnameWithoutTag}`;
            } else if (oldLink.from.fname.startsWith(USERS_HIERARCHY)) {
              // If this used to be a user tag but no longer is, the alias is like `@foo.bar` and no longer makes sense.
              alias = undefined;
            }
            // Correctly handle header renames in references with range based references
            if (
              oldLoc.anchorHeader &&
              link.type === "ref" &&
              isNotUndefined(oldLink.from.anchorHeader) &&
              oldLink.from.anchorHeader.indexOf(":") > -1 &&
              isNotUndefined(newLoc.anchorHeader) &&
              newLoc.anchorHeader.indexOf(":") === -1
            ) {
              // This is a reference, old anchor had a ":" in it, a new anchor header is provided and does not have ":" in it.
              // For example, `![[foo#start:#end]]` to `![[foo#something]]`. In this case, `something` is actually supposed to replace only one part of the range.
              // Find the part that matches the old header, and replace just that with the new one.
              let [start, end] = this.referenceRangeParts(
                oldLink.from.anchorHeader
              );
              if (start === oldLoc.anchorHeader) start = newLoc.anchorHeader;
              if (end === oldLoc.anchorHeader) end = newLoc.anchorHeader;
              newLoc.anchorHeader = `${start}:#${end}`;
            }
            const newBody = LinkUtils.updateLink({
              note,
              oldLink,
              newLink: {
                ...oldLink,
                from: {
                  ...newLoc,
                  anchorHeader:
                    newLoc.anchorHeader || oldLink.from.anchorHeader,
                  alias,
                },
              },
            });
            _n.body = newBody;
            return _n;
          },
          _n
        );
        // const resp = await MDUtilsV4.procTransform(
        //   { engine: this.engine, fname: n.fname, vault: n.vault },
        //   { from: oldLoc, to: newLoc }
        // ).process(_n.body);
        n.body = noteMod.body;
        n.tags = noteMod.tags;
        return n;
      })
    ).catch((err) => {
      this.logger.error({ err });
      throw new DendronError({ message: " error rename note", payload: err });
    });

    /**
     * If the event source is not engine(ie: vscode rename context menu), we do not want to
     * delete the original files. We just update the references on onWillRenameFiles and return.
     */
    if (!_.isUndefined(opts.isEventSourceEngine)) {
      notesChangedEntries = await this.updateOldNoteReferences(
        notesChanged,
        ctx,
        notesChangedEntries
      );
      return notesChangedEntries;
    }
    const newNote: NoteProps = {
      ...oldNote,
      fname: newLoc.fname,
      vault: VaultUtils.getVaultByName({
        vaults: this.vaults,
        vname: newLoc.vaultName!,
      })!,
      title: newNoteTitle,
    };

    // NOTE: order matters. need to delete old note, otherwise can't write new note
    this.logger.info({
      ctx,
      msg: "deleteNote:meta:pre",
      note: NoteUtils.toLogObj(oldNote),
    });
    let deleteOldFile = false;
    let changedFromDelete: EngineDeleteNotePayload = [];
    let changeFromWrite: NoteChangeEntry[];
    if (
      oldNote.fname.toLowerCase() === newNote.fname.toLowerCase() &&
      VaultUtils.isEqual(oldNote.vault, newNote.vault, wsRoot)
    ) {
      // The file is being renamed to itself. We do this to rename a header.
      this.logger.info({ ctx, msg: "Renaming the file to same name" });
      const out = await this.writeNote(newNote, { updateExisting: true });
      changeFromWrite = out.data;
    } else {
      // The file is being renamed to a new file.
      this.logger.info({ ctx, msg: "Renaming the file to a new name" });
      try {
        changedFromDelete = await this.deleteNote(oldNote.id, {
          metaOnly: true,
        });
      } catch (err) {
        throw new DendronError({
          message:
            `Unable to delete note "${
              oldNote.fname
            }" in vault "${VaultUtils.getName(oldNote.vault)}".` +
            ` Check that this note exists, and make sure it has a frontmatter with an id.`,
          severity: ERROR_SEVERITY.FATAL,
          payload: err,
        });
      }
      deleteOldFile = true;
      this.logger.info({
        ctx,
        msg: "writeNewNote:pre",
        note: NoteUtils.toLogObj(newNote),
      });
      const out = await this.writeNote(newNote, { newNode: true });
      changeFromWrite = out.data;
    }
    this.logger.info({ ctx, msg: "updateAllNotes:pre" });
    // update all new notes
    notesChangedEntries = await this.updateOldNoteReferences(
      notesChanged,
      ctx,
      notesChangedEntries
    );
    // remove old note only when rename is success
    if (deleteOldFile) fs.removeSync(oldLocPath);

    // create needs to be very last element added
    notesChangedEntries = changedFromDelete
      .concat(changeFromWrite)
      .concat(notesChangedEntries);
    // remove duplicate updates
    notesChangedEntries = _.uniqBy(notesChangedEntries, (ent) => {
      return [ent.status, ent.note.id, ent.note.fname].join("");
    });
    this.logger.info({ ctx, msg: "exit", opts, out: notesChangedEntries });
    return notesChangedEntries;
  }

  /**
   *  method to update references of old note
   */
  private async updateOldNoteReferences(
    notesChanged: NoteProps[],
    ctx: string,
    notesChangedEntries: NoteChangeEntry[]
  ) {
    await Promise.all(
      notesChanged.map(async (n) => {
        this.logger.info({
          ctx,
          msg: "writeNote:pre",
          note: NoteUtils.toLogObj(n),
        });
        return this.writeNote(n, { updateExisting: true });
      })
    );
    notesChangedEntries = notesChangedEntries.concat(
      notesChanged.map((note) => ({
        status: "update" as const,
        note,
      }))
    );
    return notesChangedEntries;
  }

  /**
   * Update a note. If note exists, call {@link NoteUtils.hydrate} to populate new note with parent/children properties
   * of the existing note
   *
   * If {@link newNode} is set, set the {@link NoteProps["parent"]} property and create stubs as necessary
   *
   * @param note
   * @param opts
   * @returns
   */
  async updateNote(note: NoteProps, opts?: EngineUpdateNodesOptsV2) {
    const ctx = "updateNote";
    this.logger.debug({ ctx, note: NoteUtils.toLogObj(note), msg: "enter" });
    const maybeNote = this.notes[note.id];
    if (maybeNote) {
      note = NoteUtils.hydrate({ noteRaw: note, noteHydrated: maybeNote });
    }
    if (opts?.newNode) {
      NoteUtils.addParent({
        note,
        notesList: _.values(this.notes),
        createStubs: true,
        wsRoot: this.wsRoot,
      });
    }
    this.logger.debug({ ctx, note: NoteUtils.toLogObj(note) });
    this.notes[note.id] = note;
    this.noteFnames.add(note);
    if (maybeNote) {
      this.noteFnames.delete(maybeNote);
    }
    return note;
  }

  async updateSchema(schemaModule: SchemaModuleProps) {
    this.schemas[schemaModule.root.id] = schemaModule;
    // const vaultDir = this.vaults[0];
    // await schemaModuleProps2File(schemaModule, vaultDir, schemaModule.fname);
    // TODO: update notes
  }

  /**
   * Write a new note. Also take care of updating logic of parents and children if new note replaces an existing note
   */
  async _writeNewNote({
    note,
    existingNote,
    opts,
  }: {
    note: NoteProps;
    existingNote?: NoteProps;
    opts?: EngineWriteOptsV2;
  }): Promise<NoteProps[]> {
    const ctx = "_writeNewNote";
    this.logger.info({
      ctx,
      msg: "enter",
      note: NoteUtils.toLogObj(note),
    });
    let changed: NoteProps[] = [];
    // in this case, we are deleting the old note and writing a new note in its place with the same hierarchy
    // the parent of this note needs to have the old note removed (because the id is now different)
    // the new note needs to have the old note's children
    if (existingNote) {
      // need to update parent metadata since child id is changing
      const parentNote = this.notes[existingNote.parent as string] as NoteProps;

      // remove existing note from parent's children
      parentNote.children = _.reject<string[]>(
        parentNote.children,
        (ent: string) => ent === existingNote.id
      ) as string[];
      // update parent's children
<<<<<<< HEAD
      this.notes[maybeNote.parent as string].children = parentNote.children;
      // move maybeNote's children to newly written note
      note.children = maybeNote.children;
      // delete maybeNote
      delete this.notes[maybeNote.id];
      this.noteFnames.delete(maybeNote);
=======
      this.notes[existingNote.parent as string].children = parentNote.children;
      // move existingNote's children to newly written note
      note.children = existingNote.children;
      // delete existingNote
      delete this.notes[existingNote.id];
>>>>>>> 84f4acbb
    }
    // check if we need to add parents
    // eg. if user created `baz.one.two` and neither `baz` or `baz.one` exist, then they need to be created
    // this is the default behavior
    if (!opts?.noAddParent) {
      changed = NoteUtils.addParent({
        note,
        notesList: _.values(this.notes),
        createStubs: true,
        wsRoot: this.wsRoot,
      });
    }
    this.logger.info({
      ctx,
      msg: "exit",
      changed: changed.map((n) => NoteUtils.toLogObj(n)),
    });
    return changed;
  }

  async writeNote(
    note: NoteProps,
    opts?: EngineWriteOptsV2
  ): Promise<WriteNoteResp> {
    const ctx = `FileStore:writeNote:${note.fname}`;
    let changed: NoteProps[] = [];
    let error: DendronError | null = null;
    this.logger.info({
      ctx,
      msg: "enter",
      opts,
      note: NoteUtils.toLogObj(note),
    });
    // check if note might already exist
    const maybeNote = NoteUtils.getNoteByFnameV5({
      fname: note.fname,
      notes: this.notes,
      vault: note.vault,
      wsRoot: this.wsRoot,
    });
    this.logger.info({
      ctx,
      msg: "check:existing",
      maybeNoteId: _.pick(maybeNote || {}, ["id", "stub"]),
    });

    // don't count as delete if we're updating existing note
    // we need to preserve the ids, otherwise can result in data conflict
    let noDelete = false;
    if (maybeNote?.stub || opts?.updateExisting) {
      note = { ...maybeNote, ...note };
      noDelete = true;
    } else {
      changed = await this._writeNewNote({
        note,
        existingNote: maybeNote,
        opts,
      });
    }

    // add schema if applicable
    const schemaMatch = SchemaUtils.matchPath({
      notePath: note.fname,
      schemaModDict: this.schemas,
    });
    this.logger.info({
      ctx,
      msg: "pre:note2File",
    });

    if (opts?.runHooks === false) {
      this.logger.info({
        ctx,
        msg: "hooks disabled for write",
      });
    } else {
      const hooks = _.filter(this.engine.hooks.onCreate, (hook) =>
        NoteUtils.match({ notePath: note.fname, pattern: hook.pattern })
      );
      const resp = await _.reduce<DHookEntry, Promise<RequireHookResp>>(
        hooks,
        async (notePromise, hook) => {
          const { note } = await notePromise;
          const script = HookUtils.getHookScriptPath({
            wsRoot: this.wsRoot,
            basename: hook.id + ".js",
          });
          return HookUtils.requireHook({
            note,
            fpath: script,
            wsRoot: this.wsRoot,
          });
        },
        Promise.resolve({ note })
      ).catch(
        (err) =>
          new DendronError({
            severity: ERROR_SEVERITY.MINOR,
            message: "error with hook",
            payload: stringifyError(err),
          })
      );
      if (resp instanceof DendronError) {
        error = resp;
        this.logger.error({ ctx, error: stringifyError(error) });
      } else {
        const valResp = NoteUtils.validate(resp.note);
        if (valResp instanceof DendronError) {
          error = valResp;
          this.logger.error({ ctx, error: stringifyError(error) });
        } else {
          note = resp.note;
          this.logger.info({ ctx, msg: "fin:RunHooks", payload: resp.payload });
        }
      }
    }
    // order matters - only write file after parents are established @see(_writeNewNote)
    await note2File({
      note,
      vault: note.vault,
      wsRoot: this.wsRoot,
      opts: { writeHierarchy: opts?.writeHierarchy },
    });

    // schema metadata is only applicable at runtime
    // we therefore write it after we persist note to store
    if (schemaMatch) {
      this.logger.info({
        ctx,
        msg: "pre:addSchema",
      });
      const { schema, schemaModule } = schemaMatch;
      NoteUtils.addSchema({ note, schema, schemaModule });
    }

    // if we added a new note and it overwrote an existing note
    // we now need to update the metadata of existing notes ^change
    this.logger.info({
      ctx,
      msg: "pre:updateNotes",
    });
    await Promise.all(
      [note].concat(changed).map((ent) => this.updateNote(ent))
    );
    const changedEntries = changed.map((ent) => ({
      note: ent,
      status: "update" as const,
    })) as NoteChangeEntry[];
    changedEntries.push({ note, status: "create" });
    if (maybeNote && !noDelete) {
      changedEntries.push({ note: maybeNote, status: "delete" });
    }
    this.logger.info({
      ctx,
      msg: "exit",
    });
    return {
      error,
      data: changedEntries,
    };
  }

  async writeSchema(schemaModule: SchemaModuleProps) {
    this.schemas[schemaModule.root.id] = schemaModule;
    const vault = schemaModule.vault;
    const vpath = vault2Path({ vault, wsRoot: this.wsRoot });
    await schemaModuleProps2File(schemaModule, vpath, schemaModule.fname);
  }
}<|MERGE_RESOLUTION|>--- conflicted
+++ resolved
@@ -999,20 +999,12 @@
         (ent: string) => ent === existingNote.id
       ) as string[];
       // update parent's children
-<<<<<<< HEAD
-      this.notes[maybeNote.parent as string].children = parentNote.children;
-      // move maybeNote's children to newly written note
-      note.children = maybeNote.children;
-      // delete maybeNote
-      delete this.notes[maybeNote.id];
-      this.noteFnames.delete(maybeNote);
-=======
       this.notes[existingNote.parent as string].children = parentNote.children;
       // move existingNote's children to newly written note
       note.children = existingNote.children;
       // delete existingNote
       delete this.notes[existingNote.id];
->>>>>>> 84f4acbb
+      this.noteFnames.delete(existingNote);
     }
     // check if we need to add parents
     // eg. if user created `baz.one.two` and neither `baz` or `baz.one` exist, then they need to be created
