--- conflicted
+++ resolved
@@ -57,6 +57,7 @@
 function basicStringHash(text: string) {
   // eslint-disable-next-line no-bitwise
   return (
+    // eslint-disable-next-line no-bitwise
     _.reduce(
       text,
       (prev, curr) => {
@@ -79,23 +80,21 @@
   return COLORS_LIST[basicStringHash(text) % COLORS_LIST.length];
 }
 
-<<<<<<< HEAD
-
 /** Only some colors are recognized, other colors will be returned without being modified.
- * 
+ *
  * Examples of recognized colors:
  * * #45AB35
  * * rgb(123, 23, 45)
  * * rgb(123 23 45)
  * * hsl(123, 23%, 45%)
  * * hsl(123 23% 45%)
- * 
+ *
  * This function does not verify that the input colors are valid, but as long as a valid color is passed in
  * it will not generate an invalid color.
- * 
- * @param color 
+ *
+ * @param color
  * @param translucency A number between 0 and 1, with 0 being fully transparent and 1 being fully opaque.
- * @returns 
+ * @returns
  */
 export function makeColorTranslucent(color: string, translucency: number) {
   let match = color.match(/^#[\dA-Fa-f]{6}$/);
@@ -104,13 +103,10 @@
   if (match) return `${match[1]}, ${translucency})`;
   match = color.match(/^((rgb|hsl)\( *[\d.]+ *[\d.]+%? *[\d.]+%? *)\)$/);
   if (match) return `${match[1]} / ${translucency})`;
-  
+
   return color;
 }
 
-
-=======
->>>>>>> d3f5b7dc
 /** A map that automatically inserts a value provided by the factory when a missing key is looked up.
  *
  * Modeled after python's `defaultdict`.
