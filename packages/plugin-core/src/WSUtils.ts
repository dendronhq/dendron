import { ServerUtils } from "@dendronhq/api-server";
import { DVault, NoteProps, SchemaModuleProps } from "@dendronhq/common-all";
import { vault2Path } from "@dendronhq/common-server";
import { HistoryEvent, HistoryService } from "@dendronhq/engine-server";
import { ExecaChildProcess } from "execa";
import path from "path";
import * as vscode from "vscode";
import { DENDRON_COMMANDS } from "./constants";
import { Logger } from "./logger";
import { VSCodeUtils } from "./vsCodeUtils";
import { getDWorkspace, getExtension } from "./workspace";
import { WSUtilsV2 } from "./WSUtilsV2";

/**
 * Prefer to use WSUtilsV2 instead of this class to prevent circular dependencies.
 * (move methods from this file to WSUtilsV2 as needed).
 * */
export class WSUtils {
  static handleServerProcess({
    subprocess,
    context,
    onExit,
  }: {
    subprocess: ExecaChildProcess;
    context: vscode.ExtensionContext;
    onExit: Parameters<typeof ServerUtils["onProcessExit"]>[0]["cb"];
  }) {
    const ctx = "WSUtils.handleServerProcess";
    Logger.info({ ctx, msg: "subprocess running", pid: subprocess.pid });
    // if extension closes, reap server process
    context.subscriptions.push(
      new vscode.Disposable(() => {
        Logger.info({ ctx, msg: "kill server start" });
        process.kill(subprocess.pid);
        Logger.info({ ctx, msg: "kill server end" });
      })
    );
    // if server process has issues, prompt user to restart
    ServerUtils.onProcessExit({
      // @ts-ignore
      subprocess,
      cb: onExit,
    });
  }

  static showInitProgress() {
    const ctx = "showInitProgress";
    vscode.window.withProgress(
      {
        location: vscode.ProgressLocation.Notification,
        title: "Starting Dendron...",
        cancellable: true,
      },
      (_progress, _token) => {
        _token.onCancellationRequested(() => {
          // eslint-disable-next-line no-console
          console.log("Cancelled");
        });

        const p = new Promise((resolve) => {
          HistoryService.instance().subscribe(
            "extension",
            async (_event: HistoryEvent) => {
              if (_event.action === "initialized") {
                resolve(undefined);
              }
            }
          );
          HistoryService.instance().subscribe(
            "extension",
            async (_event: HistoryEvent) => {
              if (_event.action === "not_initialized") {
                Logger.error({ ctx, msg: "issue initializing Dendron" });
                resolve(undefined);
              }
            }
          );
        });
        return p;
      }
    );
  }

  /**
   * Performs a series of step to initialize the workspace
   *  Calls activate workspace
   * - initializes DendronEngine
   * @param mainVault
   */
  static async reloadWorkspace() {
    try {
      const out = await vscode.commands.executeCommand(
        DENDRON_COMMANDS.RELOAD_INDEX.key,
        true
      );
      return out;
    } catch (err) {
      Logger.error({ error: err as any });
    }
  }

<<<<<<< HEAD
  static getVaultFromPath(fsPath: string) {
    const { wsRoot, vaults } = getDWorkspace();
    return VaultUtils.getVaultByFilePath({
      wsRoot,
      vaults,
      fsPath,
    });
  }

  static getNoteFromPath(fsPath: string) {
    const { engine, wsRoot } = getDWorkspace();
    const fname = path.basename(fsPath, ".md");
    let vault: DVault;
    try {
      vault = this.getVaultFromPath(fsPath);
    } catch (err) {
      // No vault
      return undefined;
    }
    return NoteUtils.getNoteByFnameV5({
      fname,
      vault,
      wsRoot,
      notes: engine.notes,
    });
=======
  //moved
  static getVaultFromDocument(document: vscode.TextDocument) {
    return new WSUtilsV2(getExtension()).getVaultFromDocument(document);
  }

  static getNoteFromDocument(document: vscode.TextDocument) {
    return new WSUtilsV2(getExtension()).getNoteFromDocument(document);
>>>>>>> b9141d50
  }

  //moved
  static getVaultFromDocument(document: vscode.TextDocument) {
    return this.getVaultFromPath(document.uri.fsPath);
  }

  static getNoteFromDocument(document: vscode.TextDocument) {
    return this.getNoteFromPath(document.uri.fsPath);
  }

  static tryGetNoteFromDocument = (
    document: vscode.TextDocument
  ): NoteProps | undefined => {
    return new WSUtilsV2(getExtension()).tryGetNoteFromDocument(document);
  };

  static getActiveNote() {
    const editor = VSCodeUtils.getActiveTextEditor();
    if (editor) return this.getNoteFromDocument(editor.document);
    return;
  }

  private static async openFileInEditorUsingFullFname(
    vault: DVault,
    fnameWithExtension: string
  ) {
    const wsRoot = getDWorkspace().wsRoot;
    const vpath = vault2Path({ vault, wsRoot });
    const notePath = path.join(vpath, fnameWithExtension);
    const editor = await VSCodeUtils.openFileInEditor(
      vscode.Uri.file(notePath)
    );
    return editor as vscode.TextEditor;
  }

  static async openNoteByPath({
    vault,
    fname,
  }: {
    vault: DVault;
    fname: string;
  }) {
    const { wsRoot } = getDWorkspace();
    const vpath = vault2Path({ vault, wsRoot });
    const notePath = path.join(vpath, `${fname}.md`);
    const editor = await VSCodeUtils.openFileInEditor(
      vscode.Uri.file(notePath)
    );
    return editor as vscode.TextEditor;
  }

  static async openNote(note: NoteProps) {
    const { vault, fname } = note;
    const fnameWithExtension = `${fname}.md`;
    return this.openFileInEditorUsingFullFname(vault, fnameWithExtension);
  }

  static async openSchema(schema: SchemaModuleProps) {
    const { vault, fname } = schema;
    const fnameWithExtension = `${fname}.schema.yml`;
    return this.openFileInEditorUsingFullFname(vault, fnameWithExtension);
  }
}<|MERGE_RESOLUTION|>--- conflicted
+++ resolved
@@ -1,11 +1,18 @@
 import { ServerUtils } from "@dendronhq/api-server";
-import { DVault, NoteProps, SchemaModuleProps } from "@dendronhq/common-all";
+import {
+  DVault,
+  NoteProps,
+  NoteUtils,
+  SchemaModuleProps,
+  VaultUtils,
+} from "@dendronhq/common-all";
 import { vault2Path } from "@dendronhq/common-server";
 import { HistoryEvent, HistoryService } from "@dendronhq/engine-server";
 import { ExecaChildProcess } from "execa";
 import path from "path";
 import * as vscode from "vscode";
 import { DENDRON_COMMANDS } from "./constants";
+import { ExtensionProvider } from "./ExtensionProvider";
 import { Logger } from "./logger";
 import { VSCodeUtils } from "./vsCodeUtils";
 import { getDWorkspace, getExtension } from "./workspace";
@@ -99,9 +106,8 @@
     }
   }
 
-<<<<<<< HEAD
   static getVaultFromPath(fsPath: string) {
-    const { wsRoot, vaults } = getDWorkspace();
+    const { wsRoot, vaults } = ExtensionProvider.getDWorkspace();
     return VaultUtils.getVaultByFilePath({
       wsRoot,
       vaults,
@@ -110,7 +116,7 @@
   }
 
   static getNoteFromPath(fsPath: string) {
-    const { engine, wsRoot } = getDWorkspace();
+    const { engine, wsRoot } = ExtensionProvider.getDWorkspace();
     const fname = path.basename(fsPath, ".md");
     let vault: DVault;
     try {
@@ -125,15 +131,6 @@
       wsRoot,
       notes: engine.notes,
     });
-=======
-  //moved
-  static getVaultFromDocument(document: vscode.TextDocument) {
-    return new WSUtilsV2(getExtension()).getVaultFromDocument(document);
-  }
-
-  static getNoteFromDocument(document: vscode.TextDocument) {
-    return new WSUtilsV2(getExtension()).getNoteFromDocument(document);
->>>>>>> b9141d50
   }
 
   //moved
