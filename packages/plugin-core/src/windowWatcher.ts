import { WorkspaceUtils } from "@dendronhq/engine-server";
import { TextEditor, TextEditorVisibleRangesChangeEvent, window } from "vscode";
import { ShowPreviewCommand } from "./commands/ShowPreview";
import { IDendronExtension } from "./dendronExtensionInterface";
import { debouncedUpdateDecorations } from "./features/windowDecorations";
import { Logger } from "./logger";
import { sentryReportingCallback } from "./utils/analytics";

const MOVE_CURSOR_PAST_FRONTMATTER_DELAY = 50; /* ms */

/**
 * See [[Window Watcher|dendron://dendron.docs/pkg.plugin-core.ref.window-watcher]] for docs
 */
export class WindowWatcher {
  private onDidChangeActiveTextEditorHandlers: ((
    e: TextEditor | undefined
  ) => void)[] = [];

  private _extension: IDendronExtension;

  constructor(extension: IDendronExtension) {
    this._extension = extension;
  }

  activate() {
    const context = this._extension.context;

    // provide logging whenever window changes
    this._extension.addDisposable(
      window.onDidChangeVisibleTextEditors(
        sentryReportingCallback((editors: TextEditor[]) => {
          const ctx = "WindowWatcher:onDidChangeVisibleTextEditors";
          const editorPaths = editors.map((editor) => {
            return editor.document.uri.fsPath;
          });
          Logger.info({ ctx, editorPaths });
        })
      )
    );
    this._extension.addDisposable(
      window.onDidChangeActiveTextEditor(
        this.onDidChangeActiveTextEditor,
        this,
        context.subscriptions
      )
    );
    this._extension.addDisposable(
      window.onDidChangeTextEditorVisibleRanges(
        this.onDidChangeTextEditorVisibleRanges,
        this,
        context.subscriptions
      )
    );
  }

  registerActiveTextEditorChangedHandler(
    handler: (e: TextEditor | undefined) => void
  ) {
    this.onDidChangeActiveTextEditorHandlers.push(handler);
  }

  private onDidChangeActiveTextEditor = sentryReportingCallback(
    (editor: TextEditor | undefined) => {
      const ctx = "WindowWatcher:onDidChangeActiveTextEditor";
      if (
        editor &&
        editor.document.uri.fsPath ===
          window.activeTextEditor?.document.uri.fsPath
      ) {
        const uri = editor.document.uri;
        this.triggerNotePreviewUpdate(editor);
        if (!this._extension.workspaceService?.isPathInWorkspace(uri.fsPath)) {
          return;
        }
        Logger.info({ ctx, editor: uri.fsPath });
        this.triggerUpdateDecorations(editor);

        // other components can register handlers for window watcher
        // those handlers get called here
        this.onDidChangeActiveTextEditorHandlers.forEach((value) =>
          value.call(this, editor)
        );
      } else {
        Logger.info({ ctx, editor: "undefined" });
      }
    }
  );

  private onDidChangeTextEditorVisibleRanges = sentryReportingCallback(
    (e: TextEditorVisibleRangesChangeEvent | undefined) => {
      const editor = e?.textEditor;
      const ctx = "WindowWatcher:onDidChangeTextEditorVisibleRanges";
      if (!editor) {
        Logger.info({ ctx, editor: "undefined" });
        return;
      }
      const uri = editor.document.uri;
      const { vaults, wsRoot } = this._extension.getDWorkspace();
      if (
        !WorkspaceUtils.isPathInWorkspace({ fpath: uri.fsPath, vaults, wsRoot })
      ) {
        return;
      }
      Logger.info({ ctx, editor: uri.fsPath });
      // Decorations only render the visible portions of the screen, so they
      // need to be re-rendered when the user scrolls around
      this.triggerUpdateDecorations(editor);
    }
  );

  /**
   * Decorate wikilinks, user tags etc. as well as warning about some issues like missing frontmatter
   */
  async triggerUpdateDecorations(editor: TextEditor) {
    if (!editor) return;
    // This may be the active editor, but could be another editor that's open side by side without being selected.
    // Also, debouncing this based on the editor URI so that decoration updates in different editors don't affect each other but updates don't trigger too often for the same editor
    debouncedUpdateDecorations.debouncedFn(editor);
    return;
  }

  /**
   * Show note preview panel if applicable
   */
  triggerNotePreviewUpdate({ document }: TextEditor) {
    return ShowPreviewCommand.openDocumentInPreview(document);
  }
<<<<<<< HEAD

  private async onFirstOpen(editor: TextEditor) {
    Logger.info({
      ctx: context("onFirstOpen"),
      msg: "enter",
      fname: NoteUtils.uri2Fname(editor.document.uri),
    });
    this.moveCursorPastFrontmatter(editor);
    const config = getDWorkspace().config;
    if (ConfigUtils.getWorkspace(config).enableAutoFoldFrontmatter) {
      await this.foldFrontmatter();
    }
    Logger.info({
      ctx: context("onFirstOpen"),
      msg: "exit",
      fname: NoteUtils.uri2Fname(editor.document.uri),
    });
  }

  private moveCursorPastFrontmatter(editor: TextEditor) {
    const ctx = "moveCursorPastFrontmatter";
    const nodePosition = RemarkUtils.getNodePositionPastFrontmatter(
      editor.document.getText()
    );
    const startFsPath = editor.document.uri.fsPath;
    if (!_.isUndefined(nodePosition)) {
      const position = VSCodeUtils.point2VSCodePosition(nodePosition.end, {
        line: 1,
      });
      // If the user opened the document with something like the search window,
      // then VSCode is supposed to move the cursor to where the match is.
      // But if we move the cursor here, then it overwrites VSCode's move.
      // Worse, when VSCode calls this function the cursor hasn't updated yet
      // so the location will still be 0, so we have to delay a bit to let it update first.
      setTimeout(() => {
        // Since we delayed, a new document could have opened. Make sure we're still in the document we expect
        if (
          VSCodeUtils.getActiveTextEditor()?.document.uri.fsPath === startFsPath
        ) {
          const { line, character } = editor.selection.active;
          // Move the cursor, but only if it hasn't already been moved by VSCode, another extension, or a very quick user
          if (line === 0 && character === 0) {
            editor.selection = new Selection(position, position);
          } else {
            Logger.info({
              ctx,
              msg: "not moving cursor because the cursor was moved before we could get to it",
            });
          }
        } else {
          Logger.info({
            ctx,
            msg: "not moving cursor because the document changed before we could move it",
          });
        }
      }, MOVE_CURSOR_PAST_FRONTMATTER_DELAY);
    }
  }

  private async foldFrontmatter() {
    await VSCodeUtils.foldActiveEditorAtPosition({ line: 0 });
  }
=======
>>>>>>> e8f81c94
}<|MERGE_RESOLUTION|>--- conflicted
+++ resolved
@@ -5,8 +5,6 @@
 import { debouncedUpdateDecorations } from "./features/windowDecorations";
 import { Logger } from "./logger";
 import { sentryReportingCallback } from "./utils/analytics";
-
-const MOVE_CURSOR_PAST_FRONTMATTER_DELAY = 50; /* ms */
 
 /**
  * See [[Window Watcher|dendron://dendron.docs/pkg.plugin-core.ref.window-watcher]] for docs
@@ -125,69 +123,4 @@
   triggerNotePreviewUpdate({ document }: TextEditor) {
     return ShowPreviewCommand.openDocumentInPreview(document);
   }
-<<<<<<< HEAD
-
-  private async onFirstOpen(editor: TextEditor) {
-    Logger.info({
-      ctx: context("onFirstOpen"),
-      msg: "enter",
-      fname: NoteUtils.uri2Fname(editor.document.uri),
-    });
-    this.moveCursorPastFrontmatter(editor);
-    const config = getDWorkspace().config;
-    if (ConfigUtils.getWorkspace(config).enableAutoFoldFrontmatter) {
-      await this.foldFrontmatter();
-    }
-    Logger.info({
-      ctx: context("onFirstOpen"),
-      msg: "exit",
-      fname: NoteUtils.uri2Fname(editor.document.uri),
-    });
-  }
-
-  private moveCursorPastFrontmatter(editor: TextEditor) {
-    const ctx = "moveCursorPastFrontmatter";
-    const nodePosition = RemarkUtils.getNodePositionPastFrontmatter(
-      editor.document.getText()
-    );
-    const startFsPath = editor.document.uri.fsPath;
-    if (!_.isUndefined(nodePosition)) {
-      const position = VSCodeUtils.point2VSCodePosition(nodePosition.end, {
-        line: 1,
-      });
-      // If the user opened the document with something like the search window,
-      // then VSCode is supposed to move the cursor to where the match is.
-      // But if we move the cursor here, then it overwrites VSCode's move.
-      // Worse, when VSCode calls this function the cursor hasn't updated yet
-      // so the location will still be 0, so we have to delay a bit to let it update first.
-      setTimeout(() => {
-        // Since we delayed, a new document could have opened. Make sure we're still in the document we expect
-        if (
-          VSCodeUtils.getActiveTextEditor()?.document.uri.fsPath === startFsPath
-        ) {
-          const { line, character } = editor.selection.active;
-          // Move the cursor, but only if it hasn't already been moved by VSCode, another extension, or a very quick user
-          if (line === 0 && character === 0) {
-            editor.selection = new Selection(position, position);
-          } else {
-            Logger.info({
-              ctx,
-              msg: "not moving cursor because the cursor was moved before we could get to it",
-            });
-          }
-        } else {
-          Logger.info({
-            ctx,
-            msg: "not moving cursor because the document changed before we could move it",
-          });
-        }
-      }, MOVE_CURSOR_PAST_FRONTMATTER_DELAY);
-    }
-  }
-
-  private async foldFrontmatter() {
-    await VSCodeUtils.foldActiveEditorAtPosition({ line: 0 });
-  }
-=======
->>>>>>> e8f81c94
 }