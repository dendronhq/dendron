--- conflicted
+++ resolved
@@ -1,10 +1,6 @@
 {
   "name": "@dendronhq/common-all",
-<<<<<<< HEAD
-  "version": "0.59.2-alpha.6",
-=======
   "version": "0.59.2",
->>>>>>> 6e076200
   "description": "common-all",
   "license": "GPLv3",
   "repository": {
