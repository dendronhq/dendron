import { DNoteAnchor, isNotUndefined } from "@dendronhq/common-all";
import {
  assertUnreachable,
  CONSTANTS,
  DendronError,
  DEngineClient,
  DLink,
  DNoteAnchorPositioned,
  DNoteLink,
  DNoteLoc,
  DNoteRefData,
  DNoteRefLink,
  DNoteRefLinkRaw,
  ERROR_STATUS,
  getSlugger,
  NoteChangeEntry,
  NoteProps,
  NoteUtils,
  Position,
} from "@dendronhq/common-all";
import { createLogger, note2String } from "@dendronhq/common-server";
import _ from "lodash";
import { Heading, ListItem, Paragraph, Root } from "mdast";
import * as mdastBuilder from "mdast-builder";
import { Processor } from "unified";
import { Node } from "unist";
import { selectAll } from "unist-util-select";
import visit from "unist-util-visit";
import { VFile } from "vfile";
import { normalizev2 } from "../../utils";
import {
  Anchor,
  BlockAnchor,
  DendronASTDest,
  DendronASTNode,
  DendronASTRoot,
  DendronASTTypes,
  NoteRefNoteV4,
  NoteRefNoteV4_LEGACY,
  WikiLinkNoteV4,
  WikiLinkProps,
} from "../types";
<<<<<<< HEAD
import { NoteBlock } from "@dendronhq/common-all";
import { MDUtilsV4 } from "../utils";
=======
>>>>>>> 2bc969dc
import { MDUtilsV5, ProcMode } from "../utilsv5";
const toString = require("mdast-util-to-string");
export { mdastBuilder };
export { select, selectAll } from "unist-util-select";

export const ALIAS_DIVIDER = "|";

/** A regexp fragment that matches a link name (e.g. a note name) */
export const LINK_NAME = "[^#\\|>\\]\\[]+";
/** A regexp fragment that matches an alias name */
export const ALIAS_NAME = "[^\\|>\\]\\[]+"; // aliases may contain # symbols
/** A regexp fragment that matches the contents of a link (without the brackets) */
export const LINK_CONTENTS =
  "" +
  // alias?
  `(` +
  `(?<alias>${ALIAS_NAME}(?=\\|))` +
  "\\|" +
  ")?" +
  // name
  `(?<value>${LINK_NAME})?` +
  // anchor?
  `(#(?<anchor>${LINK_NAME}))?` +
  // filters?
  `(>(?<filtersRaw>.*))?`;

export function addError(proc: Processor, err: DendronError) {
  const errors = proc.data("errors") as DendronError[];
  errors.push(err);
  proc().data("errors", errors);
}

export function getNoteOrError(
  notes: NoteProps[],
  hint: any
): { error: DendronError | undefined; note: undefined | NoteProps } {
  let error: DendronError | undefined;
  let note: NoteProps | undefined;
  if (_.isUndefined(notes)) {
    error = new DendronError({ message: `no note found. ${hint}` });
    return { error, note };
  }
  if (notes.length > 1) {
    error = new DendronError({
      message: `multiple notes found for link: ${hint}`,
    });
    return { error, note };
  }
  if (notes.length < 1) {
    error = new DendronError({
      message: `no notes found for link: ${JSON.stringify(hint)}`,
    });
    return { error, note };
  }
  note = notes[0];
  return { error, note };
}

export type LinkFilter = {
  loc?: Partial<DNoteLoc>;
};

const getLinks = ({
  ast,
  note,
  filter,
}: {
  ast: DendronASTNode;
  note: NoteProps;
  filter: LinkFilter;
}) => {
  const wikiLinks: WikiLinkNoteV4[] = [];
  const noteRefs: (NoteRefNoteV4 | NoteRefNoteV4_LEGACY)[] = [];
  visit(
    ast,
    [
      DendronASTTypes.WIKI_LINK,
      DendronASTTypes.REF_LINK_V2,
      DendronASTTypes.REF_LINK,
    ],
    (node) => {
      switch (node.type) {
        case DendronASTTypes.WIKI_LINK:
          wikiLinks.push(node as WikiLinkNoteV4);
          break;
        case DendronASTTypes.REF_LINK_V2:
          noteRefs.push(node as NoteRefNoteV4);
          break;
        case DendronASTTypes.REF_LINK:
          noteRefs.push(node as NoteRefNoteV4_LEGACY);
          break;
      }
    }
  );

  const dlinks: DLink[] = [];
  for (const wikiLink of wikiLinks) {
    dlinks.push({
      type: LinkUtils.astType2DLinkType(wikiLink.type),
      from: NoteUtils.toNoteLoc(note),
      value: wikiLink.value,
      alias: wikiLink.data.alias,
      position: wikiLink.position!,
      xvault: !_.isUndefined(wikiLink.data.vaultName),
      // TODO: error if vault not found
      to: {
        fname: wikiLink.value,
        anchorHeader: wikiLink.data.anchorHeader,
        vaultName: wikiLink.data.vaultName,
      },
    });
  }
  // the cast is safe because the only difference is whether `data.vaultName` exists, which is already optional
  for (const noteRef of noteRefs as NoteRefNoteV4[]) {
    const { anchorStart, anchorEnd, anchorStartOffset } =
      noteRef.data.link.data;
    const anchorStartText = anchorStart ? anchorStart : "";
    const anchorStartOffsetText = anchorStartOffset
      ? `,${anchorStartOffset}`
      : "";
    const anchorEndText = anchorEnd ? `:#${anchorEnd}` : "";
    const anchorHeader = `${anchorStartText}${anchorStartOffsetText}${anchorEndText}`;

    dlinks.push({
      type: LinkUtils.astType2DLinkType(noteRef.type),
      from: NoteUtils.toNoteLoc(note),
      value: noteRef.data.link.from.fname,
      // not sure why typescript doesn't recognize the position, but I can confirm it exists in the debugger
      position: noteRef.position as Position,
      xvault: !_.isUndefined(noteRef.data.link.data.vaultName),
      // TODO: error if vault not found
      to: {
        fname: noteRef.data.link.from.fname, // not sure why, but noteRef's have their targets in `from` field
        anchorHeader: anchorHeader ? anchorHeader : undefined,
        vaultName: noteRef.data.link.data.vaultName,
      },
    });
  }

  if (filter?.loc) {
    // TODO: add additional filters besides fname
    return dlinks.filter((ent) => {
      return ent.value === filter?.loc?.fname;
    });
  }
  return dlinks;
};

export class LinkUtils {
  static astType2DLinkType(type: DendronASTTypes): DLink["type"] {
    switch (type) {
      case DendronASTTypes.WIKI_LINK:
        return "wiki";
      case DendronASTTypes.REF_LINK:
      case DendronASTTypes.REF_LINK_V2:
        return "ref";
      default:
        throw new DendronError({ message: `invalid type conversion: ${type}` });
    }
  }
  static dlink2DNoteLink(link: DLink): DNoteLink {
    return {
      data: {
        xvault: link.xvault,
      },
      from: {
        fname: link.value,
        alias: link.alias,
        anchorHeader: link.to?.anchorHeader,
        vaultName: link.from.vaultName,
      },
      type: link.type,
      position: link.position,
    };
  }
  /**
   * Get all links from the note body
   * Currently, just look for wiki links
   * @param opts.filter - {type, loc
   *
   * - type: filter by {@link DendronASTTypes}
   * - loc: filter by {@link DLoc}
   */
  static findLinks({
    note,
    engine,
    filter,
  }: {
    note: NoteProps;
    engine: DEngineClient;
    filter?: LinkFilter;
  }): DLink[] {
    const content = note.body;
    let remark = MDUtilsV5.procRemarkParse(
      { mode: ProcMode.FULL },
      {
        engine,
        fname: note.fname,
        vault: note.vault,
        dest: DendronASTDest.MD_DENDRON,
      }
    );
    let out = remark.parse(content) as DendronASTNode;
    const links: DLink[] = getLinks({
      ast: out,
      filter: { loc: filter?.loc },
      note,
    });
    return links;
  }
  static isAlias(link: string) {
    return link.indexOf("|") !== -1;
  }

  static hasFilter(link: string) {
    return link.indexOf(">") !== -1;
  }

  static parseAliasLink(link: string) {
    const [alias, value] = link.split("|").map(_.trim);
    return { alias, value: NoteUtils.normalizeFname(value) };
  }

  static parseDendronURI(linkString: string) {
    if (linkString.startsWith(CONSTANTS.DENDRON_DELIMETER)) {
      const [vaultName, link] = linkString
        .split(CONSTANTS.DENDRON_DELIMETER)[1]
        .split("/");
      return {
        vaultName,
        link,
      };
    }
    return {
      link: linkString,
    };
  }

  /** Either value or anchorHeader will always be present if the function did not
   *  return null. A missing value means that the file containing this link is
   *  the value.
   */
  static parseLinkV2(linkString: string):
    | {
        alias?: string;
        value: string;
        anchorHeader?: string;
        vaultName?: string;
      }
    | {
        alias?: string;
        value?: string;
        anchorHeader: string;
        vaultName?: string;
      }
    | null {
    const re = new RegExp(LINK_CONTENTS, "i");
    const out = linkString.match(re);
    if (out) {
      let { alias, value, anchor } = out.groups as any;
      if (!value && !anchor) return null; // Does not actually link to anything
      let vaultName: string | undefined;
      if (value) {
        ({ vaultName, link: value } = this.parseDendronURI(value));
        if (!alias) {
          alias = value;
        }
        alias = _.trim(alias);
        value = _.trim(value);
      }
      return { alias, value, anchorHeader: anchor, vaultName };
    } else {
      return null;
    }
  }

  static parseLink(linkMatch: string) {
    linkMatch = NoteUtils.normalizeFname(linkMatch);
    let out: WikiLinkProps = {
      value: linkMatch,
      alias: linkMatch,
    };
    if (LinkUtils.isAlias(linkMatch)) {
      out = LinkUtils.parseAliasLink(linkMatch);
    }
    if (out.value.indexOf("#") !== -1) {
      const [value, anchorHeader] = out.value.split("#").map(_.trim);
      out.value = value;
      out.anchorHeader = anchorHeader;
      // if we didn't have an alias, links with a # anchor shouldn't have # portion be in the title
      if (!LinkUtils.isAlias(linkMatch)) {
        out.alias = value;
      }
    }
    return out;
  }

  static parseNoteRefRaw(ref: string): DNoteRefLinkRaw {
    const optWikiFileName = /([^\]:#]*)/.source;
    const wikiFileName = /([^\]:#]+)/.source;
    const reLink = new RegExp(
      "" +
        `(?<name>${optWikiFileName})` +
        `(${
          new RegExp(
            // anchor start
            "" +
              /#?/.source +
              `(?<anchorStart>${wikiFileName})` +
              // anchor stop
              `(:#(?<anchorEnd>${wikiFileName}))?`
          ).source
        })?`,
      "i"
    );

    // pre-parse alias if it exists
    let alias: string | undefined;
    const [aliasPartFirst, aliasPartSecond] = ref.split("|");
    if (_.isUndefined(aliasPartSecond)) ref = aliasPartFirst;
    else {
      alias = aliasPartFirst;
      ref = aliasPartSecond;
    }

    // pre-parse vault name if it exists
    let vaultName: string | undefined = undefined;
    ({ vaultName, link: ref } = LinkUtils.parseDendronURI(ref));

    const groups = reLink.exec(ref)?.groups;
    const clean: DNoteRefData = {
      type: "file",
    };
    let fname: string | undefined;
    _.each<Partial<DNoteRefData>>(groups, (v, k) => {
      if (_.isUndefined(v)) {
        return;
      }
      if (k === "name") {
        // remove .md extension if it exists, but keep full path in case this is an image
        fname = /^(?<name>.*?)(\.md)?$/.exec(_.trim(v as string))?.groups?.name;
      } else {
        // @ts-ignore
        clean[k] = v;
      }
    });
    if (clean.anchorStart && clean.anchorStart.indexOf(",") >= 0) {
      const [anchorStart, offset] = clean.anchorStart.split(",");
      clean.anchorStart = anchorStart;
      clean.anchorStartOffset = parseInt(offset);
    }
    if (_.isUndefined(fname) && _.isUndefined(clean.anchorStart)) {
      throw new DendronError({
        message: `both fname and anchorStart for ${ref} is undefined`,
      });
    }
    if (vaultName) {
      clean.vaultName = vaultName;
    }
    // TODO
    // @ts-ignore
    return { from: { fname, alias }, data: clean, type: "ref" };
  }

  static parseNoteRef(ref: string): DNoteRefLink {
    const noteRef = LinkUtils.parseNoteRefRaw(ref);
    if (
      _.isUndefined(noteRef.from?.fname) &&
      _.isUndefined(noteRef.data.anchorStart)
    ) {
      throw new DendronError({
        message: `both fname and anchorStart for ${ref} is undefined`,
      });
    }
    // @ts-ignore
    return noteRef;
  }

  static renderNoteLink({
    link,
    dest,
  }: {
    link: DNoteLink;
    dest: DendronASTDest;
  }): string | never {
    switch (dest) {
      case DendronASTDest.MD_DENDRON: {
        const ref = link.type === "ref" ? "!" : "";
        const vaultPrefix =
          link.from.vaultName && link.data.xvault
            ? `${CONSTANTS.DENDRON_DELIMETER}${link.from.vaultName}/`
            : "";
        const value = link.from.fname;
        const alias =
          !_.isUndefined(link.from.alias) && link.from.alias !== value
            ? link.from.alias + "|"
            : undefined;
        const anchor = link.from.anchorHeader
          ? `#${link.from.anchorHeader}`
          : "";
        // TODO: take into account piping direction
        return [ref, `[[`, alias, vaultPrefix, value, anchor, `]]`].join("");
      }
      default:
        return assertUnreachable();
    }
  }

  static updateLink({
    note,
    oldLink,
    newLink,
  }: {
    note: NoteProps;
    oldLink: DNoteLink;
    newLink: DNoteLink;
  }) {
    const { start, end } = oldLink.position!;
    const startOffset = start.offset!;
    const endOffset = end.offset!;
    const body = note.body;
    const newBody = [
      body.slice(0, startOffset),
      LinkUtils.renderNoteLink({
        link: newLink,
        dest: DendronASTDest.MD_DENDRON,
      }),
      body.slice(endOffset),
    ].join("");
    return newBody;
  }
}

export class AnchorUtils {
  /** Given a *parsed* anchor node, returns the anchor id ("header" or "^block" and positioned anchor object for it. */
  static anchorNode2anchor(
    node: Anchor,
    slugger: ReturnType<typeof getSlugger>
  ): [string, DNoteAnchorPositioned] | undefined {
    if (_.isUndefined(node.position)) return undefined;

    const { line, column } = node.position.start;
    if (node.type === DendronASTTypes.HEADING) {
      const value = slugger.slug(node.children[0].value as string);
      return [
        value,
        {
          type: "header",
          value,
          line: line - 1,
          column: column - 1,
        },
      ];
    } else if (node.type === DendronASTTypes.BLOCK_ANCHOR) {
      return [
        `^${node.id}`,
        {
          type: "block",
          value: node.id,
          line: line - 1,
          column: column - 1,
        },
      ];
    } else {
      assertUnreachable(node);
    }
  }

  static async findAnchors(opts: {
    note: NoteProps;
    wsRoot: string;
  }): Promise<{ [index: string]: DNoteAnchorPositioned }> {
    if (opts.note.stub) return {};
    try {
      const noteContents = await note2String(opts);
      const noteAnchors = RemarkUtils.findAnchors(noteContents);
      const slugger = getSlugger();

      const anchors: [string, DNoteAnchorPositioned][] = noteAnchors
        .map((anchor) => this.anchorNode2anchor(anchor, slugger))
        .filter(isNotUndefined);

      return Object.fromEntries(anchors);
    } catch (err) {
      const error = DendronError.createFromStatus({
        status: ERROR_STATUS.UNKNOWN,
        payload: { note: NoteUtils.toLogObj(opts.note), wsRoot: opts.wsRoot },
        error: err,
      });
      createLogger("AnchorUtils").error(error);
      return {};
    }
  }

  static anchor2string(anchor: DNoteAnchor): string {
    if (anchor.type === "block") return `^${anchor.value}`;
    if (anchor.type === "header") return anchor.value;
    assertUnreachable(anchor.type);
  }
}

function walk(node: Node, fn: any) {
  fn(node);
  if (node.children) {
    (node.children as Node[]).forEach(function (n) {
      walk(n, fn);
    });
  }
}

const MAX_HEADING_DEPTH = 99999;

const NODE_TYPES_TO_EXTRACT = [
  DendronASTTypes.BLOCK_ANCHOR,
  DendronASTTypes.HEADING,
  DendronASTTypes.LIST,
  DendronASTTypes.LIST_ITEM,
  DendronASTTypes.TABLE,
  DendronASTTypes.PARAGRAPH,
];

export class RemarkUtils {
  static bumpHeadings(root: Node, baseDepth: number) {
    var headings: Heading[] = [];
    walk(root, function (node: Node) {
      if (node.type === DendronASTTypes.HEADING) {
        headings.push(node as Heading);
      }
    });

    var minDepth = headings.reduce(function (memo, h) {
      return Math.min(memo, h.depth);
    }, MAX_HEADING_DEPTH);

    var diff = baseDepth + 1 - minDepth;

    headings.forEach(function (h) {
      h.depth += diff;
    });
  }

  static findAnchors(content: string): Anchor[] {
    const parser = MDUtilsV5.procRehypeParse({
      mode: ProcMode.NO_DATA,
    });
    const parsed = parser.parse(content);
    return [
      ...(selectAll(DendronASTTypes.HEADING, parsed) as Heading[]),
      ...(selectAll(DendronASTTypes.BLOCK_ANCHOR, parsed) as BlockAnchor[]),
    ];
  }

  static findIndex(array: Node[], fn: any) {
    for (var i = 0; i < array.length; i++) {
      if (fn(array[i], i)) {
        return i;
      }
    }
    return -1;
  }

  static isHeading(node: Node, text: string, depth?: number) {
    if (node.type !== DendronASTTypes.HEADING) {
      return false;
    }

    // wildcard is always true
    if (text === "*") {
      return true;
    }
    if (text) {
      var headingText = toString(node);
      return text.trim().toLowerCase() === headingText.trim().toLowerCase();
    }

    if (depth) {
      return (node as Heading).depth <= depth;
    }

    return true;
  }

  static isNoteRefV2(node: Node) {
    return node.type === DendronASTTypes.REF_LINK_V2;
  }

  // --- conversion

  static convertLinksToDotNotation(
    note: NoteProps,
    changes: NoteChangeEntry[]
  ) {
    return function (this: Processor) {
      return (tree: Node, _vfile: VFile) => {
        let root = tree as DendronASTRoot;
        let wikiLinks: WikiLinkNoteV4[] = selectAll(
          DendronASTTypes.WIKI_LINK,
          root
        ) as WikiLinkNoteV4[];
        wikiLinks.forEach((linkNode) => {
          if (linkNode.value.indexOf("/") >= 0) {
            const newValue = _.replace(linkNode.value, /\//g, ".");
            if (linkNode.data.alias === linkNode.value) {
              linkNode.data.alias = newValue;
            }
            linkNode.value = newValue;
            changes.push({
              note: note,
              status: "update",
            });
          }
        });
      };
    };
  }

  static convertLinksFromDotNotation(
    note: NoteProps,
    changes: NoteChangeEntry[]
  ) {
    return function (this: Processor) {
      return (tree: Node, _vfile: VFile) => {
        let root = tree as DendronASTRoot;
        let wikiLinks: WikiLinkNoteV4[] = selectAll(
          DendronASTTypes.WIKI_LINK,
          root
        ) as WikiLinkNoteV4[];

        let dirty = false;

        wikiLinks.forEach((linkNode) => {
          if (linkNode.value.indexOf(".") >= 0) {
            const newValue = _.replace(linkNode.value, /\./g, "/");
            if (linkNode.data.alias === linkNode.value) {
              linkNode.data.alias = newValue;
            }
            linkNode.value = newValue;
            dirty = true;
          }
        });
        //TODO: Add support for Ref Notes and Block Links

        if (dirty) {
          changes.push({
            note: note,
            status: "update",
          });
        }
      };
    };
  }

  static oldNoteRef2NewNoteRef(note: NoteProps, changes: NoteChangeEntry[]) {
    return function (this: Processor) {
      return (tree: Node, _vfile: VFile) => {
        let root = tree as DendronASTRoot;
        //@ts-ignore
        let notesRefLegacy: NoteRefNoteV4_LEGACY[] = selectAll(
          DendronASTTypes.REF_LINK,
          root
        );
        notesRefLegacy.map((noteRefLegacy) => {
          const slugger = getSlugger();
          // @ts-ignore;
          noteRefLegacy.type = DendronASTTypes.REF_LINK_V2;
          const { anchorStart, anchorEnd } = noteRefLegacy.data.link.data;
          if (anchorStart) {
            noteRefLegacy.data.link.data.anchorStart = normalizev2(
              anchorStart,
              slugger
            );
          }
          if (anchorEnd) {
            noteRefLegacy.data.link.data.anchorEnd = normalizev2(
              anchorEnd,
              slugger
            );
          }
        });
        if (!_.isEmpty(notesRefLegacy)) {
          changes.push({
            note,
            status: "update",
          });
        }
      };
    };
  }

  static h1ToTitle(note: NoteProps, changes: NoteChangeEntry[]) {
    return function (this: Processor) {
      return (tree: Node, _vfile: VFile) => {
        let root = tree as Root;
        const idx = _.findIndex(
          root.children,
          (ent) => ent.type === DendronASTTypes.HEADING && ent.depth === 1
        );
        if (idx >= 0) {
          const head = root.children.splice(idx, 1)[0] as Heading;
          if (head.children.length === 1 && head.children[0].type === "text") {
            note.title = head.children[0].value;
          }
          changes.push({
            note,
            status: "update",
          });
        }
      };
    };
  }

  static h1ToH2(note: NoteProps, changes: NoteChangeEntry[]) {
    return function (this: Processor) {
      return (tree: Node, _vfile: VFile) => {
        let root = tree as Root;
        const idx = _.findIndex(
          root.children,
          (ent) => ent.type === DendronASTTypes.HEADING && ent.depth === 1
        );
        if (idx >= 0) {
          const head = root.children[idx] as Heading;
          head.depth = 2;
          changes.push({
            note,
            status: "update",
          });
        }
      };
    };
  }

  /** Extract all blocks from the note which could be referenced by a block anchor.
   *
   * If those blocks already have anchors (or if they are a header), this will also find that anchor.
   *
   * @param note The note from which blocks will be extracted.
   */
  static async extractBlocks({
    note,
    wsRoot,
    engine,
  }: {
    note: NoteProps;
    wsRoot: string;
    engine: DEngineClient;
  }): Promise<NoteBlock[]> {
    const proc = MDUtilsV5.procRemarkFull({
      engine,
      vault: note.vault,
      fname: note.fname,
      dest: DendronASTDest.MD_DENDRON,
    });
    const slugger = getSlugger();

    // Read and parse the note
    // TODO: It might be better to get the text from the editor
    const noteText = await note2String({ note, wsRoot });
    const noteAST = proc.parse(noteText);
    if (_.isUndefined(noteAST.children)) return [];
    const nodesToSearch = _.filter(noteAST.children as Node[], (node) =>
      _.includes(NODE_TYPES_TO_EXTRACT, node.type)
    );

    // Extract the blocks
    const blocks: NoteBlock[] = [];
    for (const node of nodesToSearch) {
      // Block anchors at top level refer to the blocks before them
      if (node.type === DendronASTTypes.PARAGRAPH) {
        // These look like a paragraph...
        const parent = node as Paragraph;
        if (parent.children.length === 1) {
          // ... that has only a block anchor in it ...
          const child = parent.children[0] as Node;
          if (child.type === DendronASTTypes.BLOCK_ANCHOR) {
            // ... in which case this block anchor refers to the previous block, if any
            const previous = _.last(blocks);
            if (!_.isUndefined(previous))
              [, previous.anchor] =
                AnchorUtils.anchorNode2anchor(child as BlockAnchor, slugger) ||
                [];
            // Block anchors themselves are not blocks, don't extract them
            continue;
          }
        }
      }

      // Extract list items out of lists. We also extract them from nested lists,
      // because block anchors can't refer to nested lists, only items inside of them
      if (node.type === DendronASTTypes.LIST) {
        visit(node, [DendronASTTypes.LIST_ITEM], (listItem: ListItem) => {
          // The list item might have a block anchor inside of it.
          let anchor: DNoteAnchorPositioned | undefined;
          visit(
            listItem,
            [DendronASTTypes.BLOCK_ANCHOR, DendronASTTypes.LIST],
            (inListItem) => {
              // Except if we hit a nested list, because then the block anchor refers to the item in the nested list
              if (inListItem.type === DendronASTTypes.LIST) return "skip";
              [, anchor] =
                AnchorUtils.anchorNode2anchor(
                  inListItem as BlockAnchor,
                  slugger
                ) || [];
              return;
            }
          );

          blocks.push({
            text: proc.stringify(listItem),
            anchor,
            // position can only be undefined for generated nodes, not for parsed ones
            position: listItem.position!,
          });
        });
      }

      // extract the anchor for this block, if it exists
      let anchor: DNoteAnchorPositioned | undefined;
      if (node.type === DendronASTTypes.HEADING) {
        // Headings are anchors themselves
        [, anchor] =
          AnchorUtils.anchorNode2anchor(node as Heading, slugger) || [];
      } else if (node.type !== DendronASTTypes.LIST) {
        // Other nodes might have block anchors inside them
        // Except lists, because anchors inside lists only refer to specific list items
        visit(node, [DendronASTTypes.BLOCK_ANCHOR], (child) => {
          [, anchor] =
            AnchorUtils.anchorNode2anchor(child as BlockAnchor, slugger) || [];
        });
      }

      // extract the block
      blocks.push({
        text: proc.stringify(node),
        anchor,
        // position can only be undefined for generated nodes, not for parsed ones
        position: node.position!,
      });
    }

    return blocks;
  }
}<|MERGE_RESOLUTION|>--- conflicted
+++ resolved
@@ -40,11 +40,7 @@
   WikiLinkNoteV4,
   WikiLinkProps,
 } from "../types";
-<<<<<<< HEAD
 import { NoteBlock } from "@dendronhq/common-all";
-import { MDUtilsV4 } from "../utils";
-=======
->>>>>>> 2bc969dc
 import { MDUtilsV5, ProcMode } from "../utilsv5";
 const toString = require("mdast-util-to-string");
 export { mdastBuilder };
