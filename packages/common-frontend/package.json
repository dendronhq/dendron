--- conflicted
+++ resolved
@@ -1,10 +1,6 @@
 {
   "name": "@dendronhq/common-frontend",
-<<<<<<< HEAD
-  "version": "0.59.2-alpha.6",
-=======
   "version": "0.59.2",
->>>>>>> 6e076200
   "description": "common-frontend",
   "license": "GPLv3",
   "repository": {
@@ -42,11 +38,7 @@
   },
   "dependencies": {
     "@aws-amplify/core": "^4.0.2",
-<<<<<<< HEAD
-    "@dendronhq/common-all": "^0.59.2-alpha.6",
-=======
     "@dendronhq/common-all": "^0.59.2",
->>>>>>> 6e076200
     "@reduxjs/toolkit": "^1.5.1",
     "@types/lodash": "^4.14.161",
     "@types/node": "^14.11.2",
