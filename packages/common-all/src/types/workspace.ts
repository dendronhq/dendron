--- conflicted
+++ resolved
@@ -229,7 +229,6 @@
    * Configuration for Random Note Lookup Command
    */
   randomNote?: RandomNoteConfig;
-<<<<<<< HEAD
 
   /**
    * Used by CalendarView to display first day of the week.
@@ -246,8 +245,6 @@
    * Configuration for Create Default Daily Journal
    */
   defaultDailyJournalVault?: string;
-=======
->>>>>>> dea7c249
 };
 
 export type RandomNoteConfig = {
