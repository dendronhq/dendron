import { FrontmatterContent } from "mdast";
import {
  BlockAnchor,
  DendronASTDest,
  DendronASTTypes,
  HashTag,
  MDUtilsV5,
  ProcMode,
  WikiLinkNoteV4,
  NoteRefNoteV4,
} from "@dendronhq/engine-server";
import {
  DecorationOptions,
  DecorationRangeBehavior,
  Range,
  TextEditor,
  TextEditorDecorationType,
  ThemeColor,
  window,
  TextDocument,
  Diagnostic,
} from "vscode";
import visit from "unist-util-visit";
import _ from "lodash";
<<<<<<< HEAD
import { isNotUndefined, DefaultMap, randomColor, NoteUtils, Position, VaultUtils, makeColorTranslucent } from "@dendronhq/common-all";
=======
import {
  isNotUndefined,
  DefaultMap,
  randomColor,
  NoteUtils,
  Position,
  VaultUtils,
} from "@dendronhq/common-all";
>>>>>>> d3f5b7dc
import { DateTime } from "luxon";
import { getConfigValue, getWS } from "../workspace";
import { CodeConfigKeys, DateTimeFormat } from "../types";
import { VSCodeUtils } from "../utils";
import { containsNonDendronUri } from "../utils/md";
import {
  warnBadFrontmatterContents,
  warnMissingFrontmatter,
} from "./codeActionProvider";

const TAG_COLORING_TRANSLUCENCY = 0.4;

export function updateDecorations(activeEditor: TextEditor) {
  const text = activeEditor.document.getText();
  // Only show decorations & warnings for notes
  if (_.isUndefined(VSCodeUtils.getNoteFromDocument(activeEditor.document)))
    return {};
  const proc = MDUtilsV5.procRemarkParse(
    {
      mode: ProcMode.NO_DATA,
      parseOnly: true,
    },
    { dest: DendronASTDest.MD_DENDRON }
  );
  const tree = proc.parse(text);
  const allDecorations = new DefaultMap<
    TextEditorDecorationType,
    DecorationOptions[]
  >(() => []);
  let frontmatter: FrontmatterContent | undefined;

  visit(tree, (node) => {
    switch (node.type) {
      case DendronASTTypes.FRONTMATTER: {
        frontmatter = node as FrontmatterContent;
        const decorations = decorateTimestamps(frontmatter);
        if (isNotUndefined(decorations)) {
          for (const decoration of decorations) {
            allDecorations.get(DECORATION_TYPE_TIMESTAMP).push(decoration);
          }
        }
        break;
      }
      case DendronASTTypes.BLOCK_ANCHOR: {
        const decoration = decorateBlockAnchor(node as BlockAnchor);
        if (isNotUndefined(decoration)) {
          allDecorations.get(DECORATION_TYPE_BLOCK_ANCHOR).push(decoration);
        }
        break;
      }
      case DendronASTTypes.HASHTAG: {
        const out = decorateHashTag(node as HashTag);
        if (isNotUndefined(out)) {
          const [type, decoration] = out;
          allDecorations.get(type).push(decoration);
        }
        break;
      }
      case DendronASTTypes.WIKI_LINK: {
        for (const [type, decoration] of decorateWikiLink(
          node as WikiLinkNoteV4,
          activeEditor.document
        )) {
          allDecorations.get(type).push(decoration);
        }
        break;
      }
      case DendronASTTypes.REF_LINK_V2:
      case DendronASTTypes.REF_LINK: {
        const out = decorateReference(node as NoteRefNoteV4);
        if (out) {
          const [type, decoration] = out;
          allDecorations.get(type).push(decoration);
        }
        break;
      }
      default:
      /* Nothing */
    }
  });

  // Warn for missing or bad frontmatter
  const allWarnings: Diagnostic[] = [];
  if (_.isUndefined(frontmatter)) {
    allWarnings.push(warnMissingFrontmatter(activeEditor.document));
  } else {
    allWarnings.push(
      ...warnBadFrontmatterContents(activeEditor.document, frontmatter)
    );
  }

  // Activate the decorations
  for (const [type, decorations] of allDecorations.entries()) {
    activeEditor.setDecorations(type, decorations);
  }

  // Clean out now-unused tag decorations
  for (const [key, type] of DECORATION_TYPE_TAG.entries()) {
    if (!allDecorations.has(type)) {
      type.dispose();
      DECORATION_TYPE_TAG.delete(key);
    }
  }
  // Clear out any old decorations left over from last pass
  const allTypes = [
    DECORATION_TYPE_TIMESTAMP,
    DECORATION_TYPE_BLOCK_ANCHOR,
    DECORATION_TYPE_WIKILINK,
    DECORATION_TYPE_BROKEN_WIKILINK,
    DECORATION_TYPE_ALIAS,
  ];
  for (const type of allTypes) {
    if (!allDecorations.has(type)) {
      activeEditor.setDecorations(type, []);
    }
  }
  return { allDecorations, allWarnings };
}

export const DECORATION_TYPE_TIMESTAMP = window.createTextEditorDecorationType(
  {}
);

function decorateTimestamps(frontmatter: FrontmatterContent) {
  const { value: contents, position } = frontmatter;
  if (_.isUndefined(position)) return []; // should never happen
  const tsConfig = getConfigValue(
    CodeConfigKeys.DEFAULT_TIMESTAMP_DECORATION_FORMAT
  ) as DateTimeFormat;
  const formatOption = DateTime[tsConfig];

  const entries = contents.split("\n");
  const lineOffset =
    VSCodeUtils.point2VSCodePosition(position.start).line +
    1; /* `---` line of frontmatter */
  return entries
    .map((entry, line) => {
      const match = NoteUtils.RE_FM_UPDATED_OR_CREATED.exec(entry);
      if (!_.isNull(match) && match.groups?.timestamp) {
        const timestamp = DateTime.fromMillis(
          _.toInteger(match.groups.timestamp)
        );
        const decoration: DecorationOptions = {
          range: new Range(
            line + lineOffset,
            match.groups.beforeTimestamp.length,
            line + lineOffset,
            match.groups.beforeTimestamp.length + match.groups.timestamp.length
          ),
          renderOptions: {
            after: {
              contentText: `  (${timestamp.toLocaleString(formatOption)})`,
            },
          },
        };
        return decoration;
      }
      return undefined;
    })
    .filter(isNotUndefined);
}

export const DECORATION_TYPE_BLOCK_ANCHOR =
  window.createTextEditorDecorationType({
    opacity: "40%",
    rangeBehavior: DecorationRangeBehavior.ClosedOpen,
  });

function decorateBlockAnchor(blockAnchor: BlockAnchor) {
  const position = blockAnchor.position;
  if (_.isUndefined(position)) return; // should never happen

  const decoration: DecorationOptions = {
    range: VSCodeUtils.position2VSCodeRange(position),
  };
  return decoration;
}

<<<<<<< HEAD
export const DECORATION_TYPE_TAG = new DefaultMap<string, TextEditorDecorationType>((fname) => {
  const { notes } = getWS().getEngine();
  const tagNote = NoteUtils.getNotesByFname({notes, fname})[0];
  let backgroundColor = tagNote ? NoteUtils.color({note: tagNote})[0] : undefined;
  if (_.isUndefined(backgroundColor)) backgroundColor = randomColor(fname);
  backgroundColor = makeColorTranslucent(backgroundColor, TAG_COLORING_TRANSLUCENCY);
=======
export const DECORATION_TYPE_TAG = new DefaultMap<
  string,
  TextEditorDecorationType
>((fname) => {
>>>>>>> d3f5b7dc
  return window.createTextEditorDecorationType({
    backgroundColor,
    // Do not try to grow the decoration range when the user is typing,
    // because the color for a partial hashtag `#fo` is different from `#foo`.
    // We can't just reuse the first computed color and keep the decoration growing.
    rangeBehavior: DecorationRangeBehavior.ClosedClosed,
  });
});

function decorateHashTag(
  hashtag: HashTag
): [TextEditorDecorationType, DecorationOptions] | undefined {
  const position = hashtag.position;
  if (_.isUndefined(position)) return; // should never happen

  const type = DECORATION_TYPE_TAG.get(hashtag.fname);
  const decoration: DecorationOptions = {
    range: VSCodeUtils.position2VSCodeRange(position),
  };
  return [type, decoration];
}

/** Decoration for wikilinks that point to valid notes. */
export const DECORATION_TYPE_WIKILINK = window.createTextEditorDecorationType({
  color: new ThemeColor("editorLink.activeForeground"),
  rangeBehavior: DecorationRangeBehavior.ClosedClosed,
});

/** Decoration for wikilinks that do *not* point to valid notes (e.g. broken). */
export const DECORATION_TYPE_BROKEN_WIKILINK =
  window.createTextEditorDecorationType({
    color: new ThemeColor("editorWarning.foreground"),
    backgroundColor: new ThemeColor("editorWarning.background"),
    rangeBehavior: DecorationRangeBehavior.ClosedClosed,
  });

function doesLinkedNoteExist({
  fname,
  vaultName,
}: {
  fname: string;
  vaultName?: string;
}) {
  const { notes, vaults } = getWS().getEngine();
  const vault = vaultName
    ? VaultUtils.getVaultByName({ vname: vaultName, vaults })
    : undefined;
  // Vault specified, but can't find it.
  if (vaultName && !vault) return false;
  const found = NoteUtils.getNotesByFname({
    fname,
    vault,
    notes,
  });
  return found.length > 0;
}

/** Decoration for the alias part of wikilinks. */
export const DECORATION_TYPE_ALIAS = window.createTextEditorDecorationType({
  fontStyle: "italic",
});

const RE_ALIAS = /(?<beforeAlias>\[\[)(?<alias>[^|]+)\|/;

function decorateWikiLink(wikiLink: WikiLinkNoteV4, document: TextDocument) {
  const position = wikiLink.position as Position | undefined;
  if (_.isUndefined(position)) return []; // should never happen

  const foundNote = doesLinkedNoteExist({
    fname: wikiLink.value,
    vaultName: wikiLink.data.vaultName,
  });
  const wikiLinkrange = VSCodeUtils.position2VSCodeRange(position);
  const options: DecorationOptions = {
    range: wikiLinkrange,
  };
  const decorations: [TextEditorDecorationType, DecorationOptions][] = [];

  // Highlight the alias part
  const linkText = document.getText(options.range);
  const aliasMatch = linkText.match(RE_ALIAS);
  if (
    aliasMatch &&
    aliasMatch.groups?.beforeAlias &&
    aliasMatch.groups?.alias
  ) {
    const { beforeAlias, alias } = aliasMatch.groups;
    decorations.push([
      DECORATION_TYPE_ALIAS,
      {
        range: new Range(
          wikiLinkrange.start.line,
          wikiLinkrange.start.character + beforeAlias.length,
          wikiLinkrange.start.line,
          wikiLinkrange.start.character + beforeAlias.length + alias.length
        ),
      },
    ]);
  }

  if (foundNote || containsNonDendronUri(wikiLink.value)) {
    decorations.push([DECORATION_TYPE_WIKILINK, options]);
  } else {
    decorations.push([DECORATION_TYPE_BROKEN_WIKILINK, options]);
  }
  return decorations;
}

function decorateReference(
  reference: NoteRefNoteV4
): [TextEditorDecorationType, DecorationOptions] | undefined {
  const position = reference.position as Position;
  if (_.isUndefined(position)) return undefined;

  const foundNote = doesLinkedNoteExist({
    fname: reference.data.link.from.fname,
    vaultName: reference.data.link.data.vaultName,
  });
  const options: DecorationOptions = {
    range: VSCodeUtils.position2VSCodeRange(position),
  };

  if (foundNote) {
    return [DECORATION_TYPE_WIKILINK, options];
  } else {
    return [DECORATION_TYPE_BROKEN_WIKILINK, options];
  }
}<|MERGE_RESOLUTION|>--- conflicted
+++ resolved
@@ -22,9 +22,6 @@
 } from "vscode";
 import visit from "unist-util-visit";
 import _ from "lodash";
-<<<<<<< HEAD
-import { isNotUndefined, DefaultMap, randomColor, NoteUtils, Position, VaultUtils, makeColorTranslucent } from "@dendronhq/common-all";
-=======
 import {
   isNotUndefined,
   DefaultMap,
@@ -32,8 +29,8 @@
   NoteUtils,
   Position,
   VaultUtils,
+  makeColorTranslucent,
 } from "@dendronhq/common-all";
->>>>>>> d3f5b7dc
 import { DateTime } from "luxon";
 import { getConfigValue, getWS } from "../workspace";
 import { CodeConfigKeys, DateTimeFormat } from "../types";
@@ -212,19 +209,20 @@
   return decoration;
 }
 
-<<<<<<< HEAD
-export const DECORATION_TYPE_TAG = new DefaultMap<string, TextEditorDecorationType>((fname) => {
-  const { notes } = getWS().getEngine();
-  const tagNote = NoteUtils.getNotesByFname({notes, fname})[0];
-  let backgroundColor = tagNote ? NoteUtils.color({note: tagNote})[0] : undefined;
-  if (_.isUndefined(backgroundColor)) backgroundColor = randomColor(fname);
-  backgroundColor = makeColorTranslucent(backgroundColor, TAG_COLORING_TRANSLUCENCY);
-=======
 export const DECORATION_TYPE_TAG = new DefaultMap<
   string,
   TextEditorDecorationType
 >((fname) => {
->>>>>>> d3f5b7dc
+  const { notes } = getWS().getEngine();
+  const tagNote = NoteUtils.getNotesByFname({ notes, fname })[0];
+  let backgroundColor = tagNote
+    ? NoteUtils.color({ note: tagNote })[0]
+    : undefined;
+  if (_.isUndefined(backgroundColor)) backgroundColor = randomColor(fname);
+  backgroundColor = makeColorTranslucent(
+    backgroundColor,
+    TAG_COLORING_TRANSLUCENCY
+  );
   return window.createTextEditorDecorationType({
     backgroundColor,
     // Do not try to grow the decoration range when the user is typing,
