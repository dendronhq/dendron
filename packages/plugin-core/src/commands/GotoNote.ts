--- conflicted
+++ resolved
@@ -55,43 +55,6 @@
 
   getLinkFromSelection() {
     const { selection, editor } = VSCodeUtils.getSelection();
-<<<<<<< HEAD
-    if (!_.isEmpty(selection) && selection?.start) {
-      const currentLine = editor?.document.lineAt(selection.start.line).text;
-
-      if (currentLine) {
-        const lastIdx = currentLine
-          .slice(0, selection.start.character)
-          .lastIndexOf("[[");
-        const padding = Math.max(lastIdx - 3, 0);
-        const txtToMatch = currentLine.slice(padding);
-        const out = matchWikiLink(txtToMatch);
-        if (
-          out &&
-          _.inRange(
-            selection.start.character,
-            out.start + padding,
-            out.end + padding
-          )
-        ) {
-          return out.link;
-        } else {
-          // handle hashtags
-          for (const hashtag of currentLine.matchAll(new RegExp(HASHTAG_REGEX_LOOSE, "g"))) {
-            if (isNotUndefined(hashtag.index) && _.inRange(selection.start.character, hashtag.index, hashtag.index + hashtag[0].length)) {
-              return {
-                alias: hashtag[0],
-                value: `${TAGS_HIERARCHY}${hashtag.groups!.tagContents}`,
-                anchorHeader: undefined,
-                vaultName: undefined,
-              };
-            }
-          }
-        }
-      }
-    }
-    return;
-=======
     if (
       _.isEmpty(selection) ||
       _.isUndefined(selection) ||
@@ -108,7 +71,6 @@
       vaultName: reference?.vaultName,
       anchorHeader: reference.anchorStart,
     };
->>>>>>> c3b011b7
   }
 
   private async processInputs(opts: CommandOpts) {
@@ -139,11 +101,7 @@
       }
     }
 
-<<<<<<< HEAD
-    if (!opts.anchor && link?.anchorHeader) opts.anchor = parseAnchor(link?.anchorHeader);
-=======
     if (!opts.anchor && link.anchorHeader) opts.anchor = link.anchorHeader;
->>>>>>> c3b011b7
 
     if (!opts.vault) {
       if (link.vaultName) {
