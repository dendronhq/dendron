--- conflicted
+++ resolved
@@ -5,11 +5,8 @@
   DVault,
   ErrorUtils,
   ERROR_SEVERITY,
-<<<<<<< HEAD
   ERROR_STATUS,
-=======
   FOLDERS,
->>>>>>> 2bb884f0
   isNotUndefined,
   NoteUtils,
   SchemaUtils,
