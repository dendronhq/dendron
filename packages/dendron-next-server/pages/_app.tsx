--- conflicted
+++ resolved
@@ -4,16 +4,6 @@
   combinedStore, createLogger,
   engineHooks,
   engineSlice,
-<<<<<<< HEAD
-  engineStore,
-  setLogLevel,
-} from '@dendronhq/common-frontend';
-import { useRouter } from 'next/router';
-import React, { useEffect } from 'react';
-import { Provider } from 'react-redux';
-import Layout from '../components/layout';
-import { ThemeSwitcherProvider } from 'react-css-theme-switcher';
-=======
   ideHooks, ideSlice,
   postVSCodeMessage,
   querystring, setLogLevel,
@@ -24,7 +14,6 @@
 import { ThemeSwitcherProvider } from "react-css-theme-switcher";
 import { Provider } from "react-redux";
 import Layout from "../components/layout";
->>>>>>> b549f993
 
 const themes = {
   dark: `/dark-theme.css`,
@@ -44,9 +33,6 @@
   const ideDispatch = ideHooks.useIDEAppDispatch();
 
   useEffect(() => {
-<<<<<<< HEAD
-    setLogLevel('INFO');
-=======
     setLogLevel("INFO");
     // get variables from vscode parent
     postVSCodeMessage({
@@ -91,7 +77,6 @@
     } else {
       logger.error({ctx, msg: "unknown message"});
     }
->>>>>>> b549f993
   });
 
   // --- render
@@ -99,14 +84,6 @@
     logger.info({ ctx: "exit", state: "router:notInitialized"});
     return <Spin/>
   }
-<<<<<<< HEAD
-  const logger = createLogger('AppVSCode');
-  logger.info({ ctx: 'enter', query });
-  return <Component engine={engine} {...pageProps} />;
-  if (!EngineSliceUtils.hasInitialized(engine)) {
-    return null;
-  }
-=======
   logger.info({ ctx: "exit", state: "render:child", engine, ide});
   let defaultTheme = "light";
   if (ide.theme !== "unknown") {
@@ -117,7 +94,6 @@
         <Component engine={engine} ide={ide} {...pageProps} />
     </ThemeSwitcherProvider>
   );
->>>>>>> b549f993
 }
 
 function App({ Component, pageProps }: any) {
@@ -125,12 +101,7 @@
   const router = useRouter();
   if (router.pathname.startsWith('/vscode')) {
     return (
-<<<<<<< HEAD
-      <ThemeSwitcherProvider themeMap={themes} defaultTheme='dark'>
-        <Provider store={engineStore}>
-=======
         <Provider store={combinedStore}>
->>>>>>> b549f993
           <AppVSCode Component={Component} pageProps={pageProps} />
         </Provider>
     );
