import {
  DMessageSource,
  DMessageType,
  OnDidChangeActiveTextEditorMsg,
  ThemeMessageType,
} from "@dendronhq/common-all";
import {
  combinedStore,
  createLogger,
  engineHooks,
  engineSlice,
  ideHooks,
  ideSlice,
  postVSCodeMessage,
  querystring,
  setLogLevel,
  useVSCodeMessage,
} from "@dendronhq/common-frontend";
import { Spin } from "antd";
import _ from "lodash";
import { useRouter } from "next/router";
import React, { useEffect } from "react";
import { ThemeSwitcherProvider } from "react-css-theme-switcher";
import { Provider } from "react-redux";
import Layout from "../components/layout";
import NoOp from "../components/NoOp";
import PreviewHeader from "../components/PreviewHeader";
import { WorkspaceProps } from "../lib/types";
import "../styles/scss/main.scss";

const themes = {
  dark: `/dark-theme.css`,
  light: `/light-theme.css`,
};

const { useEngineAppSelector, useEngine } = engineHooks;

const getWorkspaceParamsFromQueryString = (): WorkspaceProps => {
  const { port, ws, theme } = querystring.parse(
    window.location.search.slice(1)
  ) as WorkspaceProps & { port: string };
  return { port: parseInt(port), ws, theme };
};

function AppVSCode({ Component, pageProps }: any) {
  // --- init
  const router = useRouter();
  const { query, isReady } = router;
  const ide = ideHooks.useIDEAppSelector((state) => state.ide);
  const engine = useEngineAppSelector((state) => state.engine);
  const ideDispatch = ideHooks.useIDEAppDispatch();
  const [workspaceOpts, setWorkspaceOpts] =
    React.useState<WorkspaceProps>();
<<<<<<< HEAD
=======
  const logger = createLogger("AppVSCode");
>>>>>>> d3d44691

  // run once
  useEffect(() => {
    setLogLevel("INFO");
    // get variables from vscode parent
    postVSCodeMessage({
      type: DMessageType.INIT,
      data: {},
      source: DMessageSource.webClient,
    });
    // set initial query params
    const out = getWorkspaceParamsFromQueryString();
    setWorkspaceOpts(out);
<<<<<<< HEAD
=======
    logger.info("AppVSCode.init")
>>>>>>> d3d44691
  }, []);

  useEngine({ engineState: engine, opts: query });

  logger.info({ state: "enter!", query });

  // --- effects
  // listen to vscode events
  useVSCodeMessage(async (msg) => {
    const ctx = "useVSCodeMsg";
    const { query } = router;
    // when we get a msg from vscode, update our msg state
    logger.info({ ctx, msg, query });
    // NOTE: initial message, state might not be set 
    const { port, ws } = getWorkspaceParamsFromQueryString();

    if (msg.type === DMessageType.ON_DID_CHANGE_ACTIVE_TEXT_EDITOR) {
      let cmsg = msg as OnDidChangeActiveTextEditorMsg;
      const { sync, note, syncChangedNote } = cmsg.data;
      if (sync) {
        // skip the initial ?
        logger.info({
          ctx,
          msg: "syncEngine:pre",
          port,
          ws,
        });
        await ideDispatch(engineSlice.initNotes({ port, ws }));
      }
      if (syncChangedNote) {
        await ideDispatch(engineSlice.syncNote({ port, ws, note }));
      }
      logger.info({ ctx, msg: "syncEngine:post" });
      ideDispatch(ideSlice.actions.setNoteActive(note));
      logger.info({ ctx, msg: "setNote:post" });
    } else if (msg.type === ThemeMessageType.onThemeChange) {
      let cmsg = msg;
      const { theme } = cmsg.data;
      logger.info({ ctx, theme, msg: "theme" });
      ideDispatch(ideSlice.actions.setTheme(theme));
    } else {
      logger.error({ ctx, msg: "unknown message" });
    }
  });

  // --- render
  if (!isReady) {
    logger.info({ ctx: "exit", state: "router:notInitialized" });
    return <Spin />;
  }
  logger.info({ ctx: "exit", state: "render:child", engine, ide });
  let defaultTheme = workspaceOpts?.theme || "light";
  if (ide.theme !== "unknown") {
    defaultTheme = ide.theme;
  }
  const Header = router.pathname.startsWith("/vscode/note-preview")
    ? PreviewHeader
    : NoOp;
  return (
    <ThemeSwitcherProvider themeMap={themes} defaultTheme={defaultTheme}>
      <Header engine={engine} ide={ide} {...pageProps} />
      <Component engine={engine} ide={ide} {...pageProps} {...workspaceOpts} />
    </ThemeSwitcherProvider>
  );
}

function App({ Component, pageProps }: any) {
  // TODO: temporary as we're refactoring some things
  const router = useRouter();
  if (router.pathname.startsWith("/vscode")) {
    return (
      <Provider store={combinedStore}>
        <AppVSCode Component={Component} pageProps={pageProps} />
      </Provider>
    );
  }
  return (
    <Layout>
      <Component {...pageProps} />
    </Layout>
  );
}

export default App;<|MERGE_RESOLUTION|>--- conflicted
+++ resolved
@@ -51,10 +51,9 @@
   const ideDispatch = ideHooks.useIDEAppDispatch();
   const [workspaceOpts, setWorkspaceOpts] =
     React.useState<WorkspaceProps>();
-<<<<<<< HEAD
-=======
+
   const logger = createLogger("AppVSCode");
->>>>>>> d3d44691
+
 
   // run once
   useEffect(() => {
@@ -68,10 +67,7 @@
     // set initial query params
     const out = getWorkspaceParamsFromQueryString();
     setWorkspaceOpts(out);
-<<<<<<< HEAD
-=======
     logger.info("AppVSCode.init")
->>>>>>> d3d44691
   }, []);
 
   useEngine({ engineState: engine, opts: query });
