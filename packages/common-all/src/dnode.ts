--- conflicted
+++ resolved
@@ -44,13 +44,8 @@
   DefaultMap,
   getSlugger,
   isNotUndefined,
-<<<<<<< HEAD
-  randomColor,
-  normalizeUnixPath,
-=======
   normalizeUnixPath,
   randomColor,
->>>>>>> b9141d50
 } from "./utils";
 import { genUUID } from "./uuid";
 import { VaultUtils } from "./vault";
