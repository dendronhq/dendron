--- conflicted
+++ resolved
@@ -242,18 +242,12 @@
         };
       }
       const { notes, schemas } = data;
-<<<<<<< HEAD
       await this.updateIndex("note");
 
       // Set schemas locally in the engine:
       this.schemas = schemas;
       await this.updateIndex("schema");
       this.logger.error({ ctx, msg: "updated index" });
-=======
-      this.updateIndex("note");
-      this.updateIndex("schema");
-      this.logger.info({ ctx, msg: "updated index" });
->>>>>>> 6da47802
       const hookErrors: DendronError[] = [];
       this.hooks.onCreate = this.hooks.onCreate.filter((hook) => {
         const { valid, error } = HookUtils.validateHook({
