import {
  assertUnreachable,
  DendronError,
  error2PlainObject
} from "@dendronhq/common-all";
<<<<<<< HEAD
=======
import yargs from "yargs";
import { CLICommand, CommandCommonProps } from "./base";
import path from "path";
>>>>>>> c1f294fd
import fs from "fs-extra";
import path from "path";
import yargs from "yargs";
import {
  BuildUtils,
  ExtensionTarget,
  LernaUtils,
  PublishEndpoint,
  SemverVersion
} from "../utils/build";
import { CLICommand } from "./base";

type CommandCLIOpts = {
  cmd: DevCommands;
};

export enum DevCommands {
  GENERATE_JSON_SCHEMA_FROM_CONFIG = "generate_json_schema_from_config",
  BUILD = "build",
  BUMP_VERSION = "bump_version",
  PUBLISH = "publish",
  SYNC_ASSETS = "sync_assets",
  PREP_PLUGIN = "prep_plugin",
  PACKAGE_PLUGIN = "package_plugin",
  INSTALL_PLUGIN = "install_plugin",
}

type CommandOpts = CommandCLIOpts & CommandCommonProps & Partial<BuildCmdOpts>;

type CommandOutput = Partial<{ error: DendronError; data: any }>;

type BuildCmdOpts = {
  publishEndpoint: PublishEndpoint;
} & BumpVersionOpts
  & PrepPluginOpts;

type BumpVersionOpts = {
  upgradeType: SemverVersion;
} & CommandCLIOpts;

type PrepPluginOpts = {
  extensionTarget: ExtensionTarget;
} & CommandCLIOpts;

export { CommandOpts as DevCLICommandOpts };

/**
 * To use when working on dendron
 */
export class DevCLICommand extends CLICommand<CommandOpts, CommandOutput> {
  constructor() {
    super({
      name: "dev <cmd>",
      desc: "commands related to development of Dendron",
    });
    this.wsRootOptional = true;
  }

  private setEndpoint(publishEndpoint: PublishEndpoint) {
    this.print(`setting endpoint to ${publishEndpoint}...`);
    if (publishEndpoint === PublishEndpoint.LOCAL) {
      BuildUtils.prepPublishLocal();
    } else {
      BuildUtils.prepPublishRemote();
    }
  }

  buildArgs(args: yargs.Argv) {
    super.buildArgs(args);
    args.positional("cmd", {
      describe: "a command to run",
      choices: Object.values(DevCommands),
      type: "string",
    });
    args.option("upgradeType", {
      describe: "how to do upgrade",
      choices: Object.values(SemverVersion),
    });
    args.option("publishEndpoint", {
      describe: "where to publish",
      choices: Object.values(PublishEndpoint),
    });
    args.option("extensionTarget", {
      describe: "extension name to publish in the marketplace",
      choices: Object.values(ExtensionTarget),
    });
  }

  async enrichArgs(args: CommandCLIOpts): Promise<CommandOpts> {
    return { ...args };
  }

  async generateJSONSchemaFromConfig() {
    const repoRoot = process.cwd();
    const pkgRoot = path.join(repoRoot, "packages", "engine-server");
    const nextOutputPath = path.join(
      repoRoot,
      "packages",
      "dendron-next-server",
      "data",
      "dendron-yml.validator.json"
    );
    const commonOutputPath = path.join(
      repoRoot,
      "packages",
      "common-all",
      "data",
      "dendron-yml.validator.json"
    );
    const pluginOutputPath = path.join(
      repoRoot,
      "packages",
      "plugin-core",
      "dist",
      "dendron-yml.validator.json"
    );
    const configType = "DendronConfig";
    // NOTE: this is removed by webpack when building plugin which is why we're loading this dynamically
    const tsj = require("ts-json-schema-generator");
    const schema = tsj
      .createGenerator({
        path: path.join(pkgRoot, "src", "config.ts"),
        tsconfig: path.join(pkgRoot, "tsconfig.build.json"),
        type: configType,
        skipTypeCheck: true,
      })
      .createSchema(configType);
    const schemaString = JSON.stringify(schema, null, 2);
    fs.ensureDirSync(path.dirname(pluginOutputPath));
    await Promise.all([
      fs.writeFile(nextOutputPath, schemaString),
      fs.writeFile(commonOutputPath, schemaString),
      fs.writeFile(pluginOutputPath, schemaString),
    ]);
    return;
  }

  async execute(opts: CommandOpts) {
    const { cmd } = opts;
    const ctx = "execute";
    this.L.info({ ctx });
    try {
      switch (cmd) {
        case DevCommands.GENERATE_JSON_SCHEMA_FROM_CONFIG: {
          await this.generateJSONSchemaFromConfig();
          return { error: null };
        }
        case DevCommands.BUILD: {
          if (!this.validateBuildArgs(opts)) {
            return {
              error: new DendronError({
                message: "missing options for build command",
              }),
            };
          }
          await this.build(opts);
          return { error: null };
        }
        case DevCommands.BUMP_VERSION: {
          if (!this.validateBumpVersionArgs(opts)) {
            return {
              error: new DendronError({
                message: "missing options for build command",
              }),
            };
          }
          await this.bumpVersion(opts);
          return { error: null };
        }
        case DevCommands.SYNC_ASSETS: {
          await this.syncAssets();
          return { error: null };
        }
        case DevCommands.PUBLISH: {
          if (!opts.publishEndpoint) {
            return {
              error: new DendronError({
                message: "missing options for cmd",
              }),
            };
          }
          try {
            this.setEndpoint(opts.publishEndpoint);
            LernaUtils.publishVersion();
          } finally {
            if (opts.publishEndpoint === PublishEndpoint.LOCAL) {
              BuildUtils.setRegRemote();
            }
          }
          return { error: null };
        }
        case DevCommands.PREP_PLUGIN: {
          if (!this.validatePrepPluginArgs(opts)) {
            return {
              error: new DendronError({
                message: "missing options for prep_plugin command",
              }),
            };
          }

          BuildUtils.prepPluginPkg(opts.extensionTarget);
          return { error: null };
        }
        case DevCommands.PACKAGE_PLUGIN: {
          this.print("install deps...");
          BuildUtils.installPluginDependencies();

          this.print("package deps...");
          BuildUtils.packagePluginDependencies();
          return { error: null };
        }
        case DevCommands.INSTALL_PLUGIN: {
          const currentVersion = BuildUtils.getCurrentVersion();
          await BuildUtils.installPluginLocally(currentVersion);
          return { error: null };
        }
        default:
          return assertUnreachable();
      }
    } catch (err: any) {
      this.L.error(err);
      if (err instanceof DendronError) {
        this.print(["status:", err.status, err.message].join(" "));
      } else {
        this.print("unknown error " + error2PlainObject(err));
      }
      return { error: err };
    }
  }

  async bumpVersion(opts: BumpVersionOpts) {
    this.print("bump version...");
    LernaUtils.bumpVersion(opts.upgradeType);
  }

  async build(opts: BuildCmdOpts) {
    const ctx = "build";
    // get package version
    const currentVersion = BuildUtils.getCurrentVersion();
    const nextVersion = BuildUtils.genNextVersion({
      currentVersion,
      upgradeType: opts.upgradeType,
    });
    const shouldPublishLocal = opts.publishEndpoint === PublishEndpoint.LOCAL;
    this.L.info({ ctx, currentVersion, nextVersion });

    this.print(`prep publish ${opts.publishEndpoint}...`);
    if (shouldPublishLocal) {
      await BuildUtils.prepPublishLocal();
    } else {
      await BuildUtils.prepPublishRemote();
    }

    this.print("run type-check...");
    BuildUtils.runTypeCheck();

    this.bumpVersion(opts);

    this.print("publish version...");
    LernaUtils.publishVersion();

    this.print("sync assets...");
    await this.syncAssets();

    this.print("prep repo...");
    BuildUtils.prepPluginPkg();

    this.print("install deps...");
    BuildUtils.installPluginDependencies();

    this.print("package deps...");
    BuildUtils.packagePluginDependencies();

    this.print("setRegRemote...");
    BuildUtils.setRegRemote();

    this.print("restore package.json...");
    BuildUtils.restorePluginPkgJson();

    this.L.info("done");
  }

  async syncAssets() {
    this.print("build next server...");
    BuildUtils.buildNextServer();
    this.print("sync static...");
    await BuildUtils.syncStaticAssets();
    this.print("done");
  }

  validateBuildArgs(opts: CommandOpts): opts is BuildCmdOpts {
    if (!opts.upgradeType || !opts.publishEndpoint) {
      return false;
    }
    return true;
  }

  validateBumpVersionArgs(opts: CommandOpts): opts is BumpVersionOpts {
    if (!opts.upgradeType) {
      return false;
    }
    return true;
  }

  validatePrepPluginArgs(opts: CommandOpts): opts is PrepPluginOpts {
    if (opts.extensionTarget) {
      return Object.values(ExtensionTarget).includes(opts.extensionTarget);
    }
    return true;
  }
}<|MERGE_RESOLUTION|>--- conflicted
+++ resolved
@@ -1,14 +1,8 @@
 import {
   assertUnreachable,
   DendronError,
-  error2PlainObject
+  error2PlainObject,
 } from "@dendronhq/common-all";
-<<<<<<< HEAD
-=======
-import yargs from "yargs";
-import { CLICommand, CommandCommonProps } from "./base";
-import path from "path";
->>>>>>> c1f294fd
 import fs from "fs-extra";
 import path from "path";
 import yargs from "yargs";
@@ -17,9 +11,9 @@
   ExtensionTarget,
   LernaUtils,
   PublishEndpoint,
-  SemverVersion
+  SemverVersion,
 } from "../utils/build";
-import { CLICommand } from "./base";
+import { CLICommand, CommandCommonProps } from "./base";
 
 type CommandCLIOpts = {
   cmd: DevCommands;
@@ -42,8 +36,8 @@
 
 type BuildCmdOpts = {
   publishEndpoint: PublishEndpoint;
-} & BumpVersionOpts
-  & PrepPluginOpts;
+} & BumpVersionOpts &
+  PrepPluginOpts;
 
 type BumpVersionOpts = {
   upgradeType: SemverVersion;
