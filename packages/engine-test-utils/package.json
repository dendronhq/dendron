{
  "name": "@dendronhq/engine-test-utils",
  "private": true,
<<<<<<< HEAD
  "version": "0.59.2-alpha.6",
=======
  "version": "0.59.2",
>>>>>>> 6e076200
  "description": "",
  "license": "GPLv3",
  "repository": {
    "type": "git",
    "url": "ssh://git@github.com/dendronhq/dendron.git",
    "directory": "packages/engine-test-utils"
  },
  "author": {
    "name": "Kevin Lin",
    "email": "kevin@thence.io",
    "url": "https://kevinslin.com"
  },
  "keywords": [],
  "files": [
    "lib"
  ],
  "main": "lib/index.js",
  "types": "lib/index.d.ts",
  "scripts": {
    "clean": "rimraf lib && rimraf coverage",
    "format": "echo nop",
    "lint": "echo stub",
    "prepublishOnly": "yarn build",
    "prebuild": "yarn clean && yarn format && yarn lint && echo Using TypeScript && tsc --version",
    "build": "yarn compile",
    "compile": "tsc -p tsconfig.build.json",
    "test": "cross-env LOG_LEVEL=error npx jest --bail",
    "coverage": "jest --coverage",
    "watch": "yarn compile --watch",
    "test:unit": "jest ",
    "test:updateSnapshots": "jest -u",
    "test:unit:debug": "cross-env NODE_ENV=test node --inspect-brk node_modules/.bin/jest --runInBand",
    "test:watch": "jest --watch"
  },
  "devDependencies": {
    "@types/fs-extra": "^9.0.1",
    "@types/lodash": "^4.14.161",
    "@types/node": "13.11.0",
    "jest": "^23.6.0",
    "jest-serializer-path": "^0.1.15",
    "rimraf": "^2.6.2",
    "ts-jest": "^23.10.3",
    "ts-node": "^8.10.2"
  },
  "engines": {
    "node": ">=12.0.0"
  },
  "publishConfig": {
    "access": "public"
  },
  "jest": {
    "preset": "ts-jest"
  },
  "dependencies": {
<<<<<<< HEAD
    "@dendronhq/api-server": "^0.59.2-alpha.6",
    "@dendronhq/common-all": "^0.59.2-alpha.6",
    "@dendronhq/common-frontend": "^0.59.2-alpha.6",
    "@dendronhq/common-server": "^0.59.2-alpha.6",
    "@dendronhq/common-test-utils": "^0.59.2-alpha.6",
    "@dendronhq/dendron-cli": "^0.59.2-alpha.6",
    "@dendronhq/engine-server": "^0.59.2-alpha.6",
    "@dendronhq/pods-core": "^0.59.2-alpha.6",
=======
    "@dendronhq/api-server": "^0.59.2",
    "@dendronhq/common-all": "^0.59.2",
    "@dendronhq/common-frontend": "^0.59.2",
    "@dendronhq/common-server": "^0.59.2",
    "@dendronhq/common-test-utils": "^0.59.2",
    "@dendronhq/dendron-cli": "^0.59.2",
    "@dendronhq/engine-server": "^0.59.2",
    "@dendronhq/pods-core": "^0.59.2",
>>>>>>> 6e076200
    "@reduxjs/toolkit": "^1.6.0",
    "@testing-library/react": "^12.0.0",
    "@testing-library/react-hooks": "^7.0.1",
    "@types/sinon": "^9.0.9",
    "cross-env": "^7.0.3",
    "fs-extra": "^9.0.1",
    "jest": "26",
    "lodash": "^4.17.20",
    "react": "17.0.1",
    "react-redux": "^7.2.4",
    "react-test-renderer": "^17.0.2",
    "sinon": "^9.2.1"
  }
}<|MERGE_RESOLUTION|>--- conflicted
+++ resolved
@@ -1,11 +1,7 @@
 {
   "name": "@dendronhq/engine-test-utils",
   "private": true,
-<<<<<<< HEAD
-  "version": "0.59.2-alpha.6",
-=======
   "version": "0.59.2",
->>>>>>> 6e076200
   "description": "",
   "license": "GPLv3",
   "repository": {
@@ -60,16 +56,6 @@
     "preset": "ts-jest"
   },
   "dependencies": {
-<<<<<<< HEAD
-    "@dendronhq/api-server": "^0.59.2-alpha.6",
-    "@dendronhq/common-all": "^0.59.2-alpha.6",
-    "@dendronhq/common-frontend": "^0.59.2-alpha.6",
-    "@dendronhq/common-server": "^0.59.2-alpha.6",
-    "@dendronhq/common-test-utils": "^0.59.2-alpha.6",
-    "@dendronhq/dendron-cli": "^0.59.2-alpha.6",
-    "@dendronhq/engine-server": "^0.59.2-alpha.6",
-    "@dendronhq/pods-core": "^0.59.2-alpha.6",
-=======
     "@dendronhq/api-server": "^0.59.2",
     "@dendronhq/common-all": "^0.59.2",
     "@dendronhq/common-frontend": "^0.59.2",
@@ -78,7 +64,6 @@
     "@dendronhq/dendron-cli": "^0.59.2",
     "@dendronhq/engine-server": "^0.59.2",
     "@dendronhq/pods-core": "^0.59.2",
->>>>>>> 6e076200
     "@reduxjs/toolkit": "^1.6.0",
     "@testing-library/react": "^12.0.0",
     "@testing-library/react-hooks": "^7.0.1",
