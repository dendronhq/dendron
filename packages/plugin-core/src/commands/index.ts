import { AddAndCommit } from "./AddAndCommit";
import { ApplyTemplateCommand } from "./ApplyTemplateCommand";
import { ArchiveHierarchyCommand } from "./ArchiveHierarchy";
import { CodeCommandConstructor } from "./base";
import { BrowseNoteCommand } from "./BrowseNoteCommand";
import { ChangeWorkspaceCommand } from "./ChangeWorkspace";
import { ConfigureCommand } from "./ConfigureCommand";
import { ConfigureLocalOverride } from "./ConfigureLocalOverride";
import { ConfigureGraphStylesCommand } from "./ConfigureGraphStyles";
import { ConfigureNoteTraitsCommand } from "./ConfigureNoteTraitsCommand";
import { ConfigurePodCommand } from "./ConfigurePodCommand";
import { ContributeCommand } from "./Contribute";
import { ConvertCandidateLinkCommand } from "./ConvertCandidateLink";
import { ConvertLinkCommand } from "./ConvertLink";
import { CopyNoteLinkCommand } from "./CopyNoteLink";
import { CopyNoteRefCommand } from "./CopyNoteRef";
import { CopyNoteURLCommand } from "./CopyNoteURL";
import { CopyToClipboardCommand } from "./CopyToClipboardCommand";
import { CreateDailyJournalCommand } from "./CreateDailyJournal";
import { CreateHookCommand } from "./CreateHookCommand";
import { CreateJournalNoteCommand } from "./CreateJournalNoteCommand";
import { CreateMeetingNoteCommand } from "./CreateMeetingNoteCommand";
import { CreateNoteWithUserDefinedTrait } from "./CreateNoteWithUserDefinedTrait";
import { CreateSchemaFromHierarchyCommand } from "./CreateSchemaFromHierarchyCommand";
import { CreateScratchNoteCommand } from "./CreateScratchNoteCommand";
import { CreateTaskCommand } from "./CreateTask";
import { DeleteHookCommand } from "./DeleteHookCommand";
import { DeleteCommand } from "./DeleteCommand";
import { DevTriggerCommand } from "./DevTriggerCommand";
import { DiagnosticsReportCommand } from "./DiagnosticsReport";
import { DisableTelemetryCommand } from "./DisableTelemetry";
import { DoctorCommand } from "./Doctor";
import { DumpStateCommand } from "./DumpStateCommand";
import { EnableTelemetryCommand } from "./EnableTelemetry";
import { ExportPodCommand } from "./ExportPod";
import { GoDownCommand } from "./GoDownCommand";
import { GotoCommand } from "./Goto";
import { GotoNoteCommand } from "./GotoNote";
import { GoUpCommand } from "./GoUpCommand";
import { ImportPodCommand } from "./ImportPod";
import { InsertNoteIndexCommand } from "./InsertNoteIndexCommand";
import { InsertNoteLinkCommand } from "./InsertNoteLink";
import { InstrumentedWrapperCommand } from "./InstrumentedWrapperCommand";
import { LaunchTutorialWorkspaceCommand } from "./LaunchTutorialWorkspaceCommand";
import { MigrateSelfContainedVaultCommand } from "./MigrateSelfContainedVault";
import { MoveHeaderCommand } from "./MoveHeader";
import { MoveNoteCommand } from "./MoveNoteCommand";
import { NoteLookupAutoCompleteCommand } from "./NoteLookupAutoCompleteCommand";
import { NoteLookupCommand } from "./NoteLookupCommand";
import { OpenBackupCommand } from "./OpenBackupCommand";
import { OpenLinkCommand } from "./OpenLink";
import { OpenLogsCommand } from "./OpenLogs";
import { PasteFileCommand } from "./PasteFile";
import { PasteLinkCommand } from "./PasteLink";
import { ConfigureExportPodV2 } from "./pods/ConfigureExportPodV2";
import { ConfigureServiceConnection } from "./pods/ConfigureServiceConnection";
import { ExportPodV2Command } from "./pods/ExportPodV2Command";
import { ImportObsidianCommand } from "./pods/ImportObsidianCommand";
import { PublishDevCommand } from "./PublishDevCommand";
import { PublishExportCommand } from "./PublishExportCommand";
import { PublishPodCommand } from "./PublishPod";
import { RandomNoteCommand } from "./RandomNote";
import { RefactorHierarchyCommandV2 } from "./RefactorHierarchyV2";
import { RegisterNoteTraitCommand } from "./RegisterNoteTraitCommand";
import { RenameHeaderCommand } from "./RenameHeader";
import { ResetConfigCommand } from "./ResetConfig";
import { RestoreVaultCommand } from "./RestoreVault";
import { RunMigrationCommand } from "./RunMigrationCommand";
import { SchemaLookupCommand } from "./SchemaLookupCommand";
import { SetupWorkspaceCommand } from "./SetupWorkspace";
import { ShowHelpCommand } from "./ShowHelp";
import { ShowLegacyPreviewCommand } from "./ShowLegacyPreview";
import { ShowWelcomePageCommand } from "./ShowWelcomePageCommand";
import { SignInCommand } from "./SignIn";
import { SignUpCommand } from "./SignUp";
import { SnapshotVaultCommand } from "./SnapshotVault";
import { SyncCommand } from "./Sync";
import { TaskCompleteCommand } from "./TaskComplete";
import { TaskStatusCommand } from "./TaskStatus";
import { UpgradeSettingsCommand } from "./UpgradeSettings";
import { ValidateEngineCommand } from "./ValidateEngineCommand";
import { VaultAddCommand } from "./VaultAddCommand";
import { VaultConvertCommand } from "./VaultConvert";
import { VaultRemoveCommand } from "./VaultRemoveCommand";
import { RenameNoteCommand } from "./RenameNoteCommand";
import { CreateNoteCommand } from "./CreateNoteCommand";
import { MergeNoteCommand } from "./MergeNoteCommand";
<<<<<<< HEAD
import { CopyCodespaceURL } from "./CopyCodespaceURL";
=======
import { MoveSelectionToCommand } from "./MoveSelectionToCommand";
>>>>>>> 0abb0173

/**
 * Note: this does not contain commands that have parametered constructors, as
 * those cannot be cast to the CodeCommandConstructor interface.
 */
const ALL_COMMANDS = [
  AddAndCommit,
  ArchiveHierarchyCommand,
  BrowseNoteCommand,
  ChangeWorkspaceCommand,
  ConfigureCommand,
  ConfigureLocalOverride,
  ConfigurePodCommand,
  ConfigureServiceConnection,
  ConfigureExportPodV2,
  ConfigureGraphStylesCommand,
  ContributeCommand,
  CopyNoteLinkCommand,
  CopyNoteRefCommand,
  CopyNoteURLCommand,
  CopyToClipboardCommand,
  CreateDailyJournalCommand,
  CreateHookCommand,
  MigrateSelfContainedVaultCommand,
  CreateSchemaFromHierarchyCommand,
  DeleteHookCommand,
  DeleteCommand,
  DiagnosticsReportCommand,
  DisableTelemetryCommand,
  DevTriggerCommand,
  EnableTelemetryCommand,
  DoctorCommand,
  DumpStateCommand,
  ExportPodCommand,
  ExportPodV2Command,
  GoDownCommand,
  GoUpCommand,
  GotoCommand,
  GotoNoteCommand,
  ImportPodCommand,
  ImportObsidianCommand,
  InsertNoteLinkCommand,
  InsertNoteIndexCommand,
  NoteLookupCommand,
  NoteLookupAutoCompleteCommand,
  CreateJournalNoteCommand,
  CreateScratchNoteCommand,
  CreateMeetingNoteCommand,
  SchemaLookupCommand,
  OpenLinkCommand,
  OpenLogsCommand,
  PasteFileCommand,
  PasteLinkCommand,
  PublishPodCommand,
  MoveNoteCommand,
  MoveSelectionToCommand,
  RenameNoteCommand,
  RenameHeaderCommand,
  MoveHeaderCommand,
  RefactorHierarchyCommandV2,
  RandomNoteCommand,
  ResetConfigCommand,
  RestoreVaultCommand,
  SetupWorkspaceCommand,
  ShowHelpCommand,
  ShowLegacyPreviewCommand,
  SignInCommand,
  SignUpCommand,
  PublishExportCommand,
  PublishDevCommand,
  SnapshotVaultCommand,
  SyncCommand,
  ApplyTemplateCommand,
  UpgradeSettingsCommand,
  VaultAddCommand,
  VaultRemoveCommand,
  VaultConvertCommand,
  ShowWelcomePageCommand,
  LaunchTutorialWorkspaceCommand,
  ConvertLinkCommand,
  ConvertCandidateLinkCommand,
  RunMigrationCommand,
  CreateTaskCommand,
  TaskStatusCommand,
  TaskCompleteCommand,
  RegisterNoteTraitCommand,
  ConfigureNoteTraitsCommand,
  CreateNoteWithUserDefinedTrait,
  OpenBackupCommand,
  InstrumentedWrapperCommand,
  ValidateEngineCommand,
  MergeNoteCommand,
  CreateNoteCommand,
  CopyCodespaceURL,
] as CodeCommandConstructor[];

export { ALL_COMMANDS };<|MERGE_RESOLUTION|>--- conflicted
+++ resolved
@@ -85,11 +85,8 @@
 import { RenameNoteCommand } from "./RenameNoteCommand";
 import { CreateNoteCommand } from "./CreateNoteCommand";
 import { MergeNoteCommand } from "./MergeNoteCommand";
-<<<<<<< HEAD
 import { CopyCodespaceURL } from "./CopyCodespaceURL";
-=======
 import { MoveSelectionToCommand } from "./MoveSelectionToCommand";
->>>>>>> 0abb0173
 
 /**
  * Note: this does not contain commands that have parametered constructors, as
