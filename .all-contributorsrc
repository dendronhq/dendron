{
  "projectName": "dendron",
  "projectOwner": "dendronhq",
  "repoType": "github",
  "repoHost": "https://github.com",
  "files": [
    "README.md"
  ],
  "imageSize": 100,
  "commit": true,
  "commitConvention": "none",
  "contributors": [
    {
      "login": "lsernau",
      "name": "lsernau",
      "avatar_url": "https://avatars.githubusercontent.com/u/4541943?v=4",
      "profile": "https://github.com/lsernau",
      "contributions": [
        "bug",
        "financial"
      ]
    },
    {
      "login": "SeriousBug",
      "name": "Kaan Genç",
      "avatar_url": "https://avatars.githubusercontent.com/u/1008124?v=4",
      "profile": "http://kaangenc.me/",
      "contributions": [
        "doc",
        "code"
      ]
    },
    {
      "login": "mandarvaze",
      "name": "Mandar Vaze",
      "avatar_url": "https://avatars.githubusercontent.com/u/46438?v=4",
      "profile": "https://mandarvaze.bitbucket.io/",
      "contributions": [
        "doc"
      ]
    },
    {
      "login": "hfellerhoff",
      "name": "hfellerhoff",
      "avatar_url": "https://avatars.githubusercontent.com/u/48483883?v=4",
      "profile": "https://www.henryfellerhoff.com/",
      "contributions": [
        "doc"
      ]
    },
    {
      "login": "d3vr",
      "name": "Fayçal",
      "avatar_url": "https://avatars.githubusercontent.com/u/1549990?v=4",
      "profile": "https://d3vr.me/",
      "contributions": [
        "doc",
        "bug"
      ]
    },
    {
      "login": "BASSMAN",
      "name": "Ronald",
      "avatar_url": "https://avatars.githubusercontent.com/u/363783?v=4",
      "profile": "https://github.com/BASSMAN",
      "contributions": [
        "bug",
        "financial"
      ]
    },
    {
      "login": "Simon-Claudius",
      "name": "Simon-Claudius",
      "avatar_url": "https://avatars.githubusercontent.com/u/45047368?v=4",
      "profile": "https://github.com/Simon-Claudius",
      "contributions": [
        "bug"
      ]
    },
    {
      "login": "spences10",
      "name": "Scott Spence",
      "avatar_url": "https://avatars.githubusercontent.com/u/234708?v=4",
      "profile": "https://scottspence.com/",
      "contributions": [
        "bug"
      ]
    },
    {
      "login": "zhanghanduo",
      "name": "Zhang Handuo",
      "avatar_url": "https://avatars.githubusercontent.com/u/8006682?v=4",
      "profile": "https://github.com/zhanghanduo",
      "contributions": [
        "bug"
      ]
    },
    {
      "login": "hydrosquall",
      "name": "Cameron Yick",
      "avatar_url": "https://avatars.githubusercontent.com/u/9020979?v=4",
      "profile": "https://serendipidata.com/",
      "contributions": [
        "blog",
        "doc"
      ]
    },
    {
      "login": "tallguyjenks",
      "name": "Bryan Jenks",
      "avatar_url": "https://avatars.githubusercontent.com/u/29872822?v=4",
      "profile": "https://github.com/tallguyjenks",
      "contributions": [
        "doc"
      ]
    },
    {
      "login": "wind13",
      "name": "Simon J S Liu",
      "avatar_url": "https://avatars.githubusercontent.com/u/1387020?v=4",
      "profile": "https://wind13.gitee.io/",
      "contributions": [
        "bug"
      ]
    },
    {
      "login": "b0xian",
      "name": "b0xian",
      "avatar_url": "https://avatars.githubusercontent.com/u/53197915?v=4",
      "profile": "https://github.com/b0xian",
      "contributions": [
        "bug"
      ]
    },
    {
      "login": "Orcomp",
      "name": "Orcomp",
      "avatar_url": "https://avatars.githubusercontent.com/u/2459973?v=4",
      "profile": "http://orcomp.github.io/Blog",
      "contributions": [
        "bug",
        "doc"
      ]
    },
    {
      "login": "neupsh",
      "name": "Shekhar Neupane",
      "avatar_url": "https://avatars.githubusercontent.com/u/5186871?v=4",
      "profile": "https://github.com/neupsh",
      "contributions": [
        "doc"
      ]
    },
    {
      "login": "af4jm",
      "name": "John Meyer",
      "avatar_url": "https://avatars.githubusercontent.com/u/849948?v=4",
      "profile": "https://github.com/af4jm",
      "contributions": [
        "bug"
      ]
    },
    {
      "login": "iterating",
      "name": "John Young",
      "avatar_url": "https://avatars.githubusercontent.com/u/6834401?v=4",
      "profile": "https://github.com/iterating",
      "contributions": [
        "bug"
      ]
    },
    {
      "login": "maxkrieger",
      "name": "Max Krieger",
      "avatar_url": "https://avatars.githubusercontent.com/u/2660634?v=4",
      "profile": "http://a9.io/",
      "contributions": [
        "doc",
        "blog",
        "bug"
      ]
    },
    {
      "login": "alanionita",
      "name": "Alan Ionita",
      "avatar_url": "https://avatars.githubusercontent.com/u/8453106?v=4",
      "profile": "http://alanionita.github.io/",
      "contributions": [
        "doc"
      ]
    },
    {
      "login": "xypnox",
      "name": " Aditya",
      "avatar_url": "https://avatars.githubusercontent.com/u/25076171?v=4",
      "profile": "https://www.xypnox.com/",
      "contributions": [
        "bug"
      ]
    },
    {
      "login": "gjroelofs",
      "name": "Gijs-Jan Roelofs",
      "avatar_url": "https://avatars.githubusercontent.com/u/398630?v=4",
      "profile": "https://github.com/gjroelofs",
      "contributions": [
        "bug"
      ]
    },
    {
      "login": "vivkr",
      "name": "Vivek Raja",
      "avatar_url": "https://avatars.githubusercontent.com/u/41533822?v=4",
      "profile": "https://github.com/vivkr",
      "contributions": [
        "bug"
      ]
    },
    {
      "login": "codefriar",
      "name": "Kevin Poorman",
      "avatar_url": "https://avatars.githubusercontent.com/u/642589?v=4",
      "profile": "http://www.codefriar.com/",
      "contributions": [
        "bug"
      ]
    },
    {
      "login": "xeor",
      "name": "Lars Solberg",
      "avatar_url": "https://avatars.githubusercontent.com/u/682676?v=4",
      "profile": "https://boa.nu/",
      "contributions": [
        "bug"
      ]
    },
    {
      "login": "8brandon",
      "name": "8brandon",
      "avatar_url": "https://avatars.githubusercontent.com/u/34548660?v=4",
      "profile": "https://github.com/8brandon",
      "contributions": [
        "code"
      ]
    },
    {
      "login": "aleksey-rowan",
      "name": "Aleksey Rowan",
      "avatar_url": "https://avatars.githubusercontent.com/u/79934725?v=4",
      "profile": "https://github.com/aleksey-rowan",
      "contributions": [
        "code",
        "doc"
      ]
    },
    {
      "login": "pwright",
      "name": "Paul Wright",
      "avatar_url": "https://avatars.githubusercontent.com/u/5154224?v=4",
      "profile": "https://github.com/pwright",
      "contributions": [
        "doc"
      ]
    },
    {
      "login": "jeffbarr",
      "name": "Jeff Barr",
      "avatar_url": "https://avatars.githubusercontent.com/u/78832?v=4",
      "profile": "https://github.com/jeffbarr",
      "contributions": [
        "doc"
      ]
    },
    {
      "login": "skrider",
      "name": "Stephen Krider",
      "avatar_url": "https://avatars.githubusercontent.com/u/72541272?v=4",
      "profile": "https://skrider.dendron.wiki/",
      "contributions": [
        "doc"
      ]
    },
    {
      "login": "nikitavoloboev",
      "name": "Nikita Voloboev",
      "avatar_url": "https://avatars.githubusercontent.com/u/6391776?v=4",
      "profile": "https://nikitavoloboev.xyz/",
      "contributions": [
        "code"
      ]
    },
    {
      "login": "jasonsjones",
      "name": "Jason Jones",
      "avatar_url": "https://avatars.githubusercontent.com/u/515798?v=4",
      "profile": "https://github.com/jasonsjones",
      "contributions": [
        "doc"
      ]
    },
    {
      "login": "hikchoi",
      "name": "Mark Hyunik Choi",
      "avatar_url": "https://avatars.githubusercontent.com/u/1219789?v=4",
      "profile": "https://github.com/hikchoi",
      "contributions": [
        "code",
        "bug",
        "mentoring",
        "doc",
        "blog"
      ]
    },
    {
      "login": "spex66",
      "name": "Peter Arwanitis",
      "avatar_url": "https://avatars.githubusercontent.com/u/1098323?v=4",
      "profile": "http://de.linkedin.com/in/spex66/",
      "contributions": [
        "bug"
      ]
    },
    {
      "login": "flammehawk",
      "name": "flammehawk",
      "avatar_url": "https://avatars.githubusercontent.com/u/57394581?v=4",
      "profile": "https://github.com/flammehawk",
      "contributions": [
        "doc",
        "financial"
      ]
    },
    {
      "login": "kevinslin",
      "name": "Kevin Lin",
      "avatar_url": "https://avatars.githubusercontent.com/u/409321?v=4",
      "profile": "https://thence.io/",
      "contributions": [
        "code",
        "mentoring",
        "doc",
        "blog",
        "bug"
      ]
    },
    {
      "login": "kpathakota",
      "name": "Kiran Pathakota",
      "avatar_url": "https://avatars.githubusercontent.com/u/1484475?v=4",
      "profile": "https://github.com/kpathakota",
      "contributions": [
        "code",
        "mentoring",
        "doc",
        "blog",
        "bug"
      ]
    },
    {
      "login": "jn64",
      "name": "jn64",
      "avatar_url": "https://avatars.githubusercontent.com/u/23169302?v=4",
      "profile": "https://github.com/jn64",
      "contributions": [
        "bug"
      ]
    },
    {
      "login": "RafaelCotrim",
      "name": "Thelusion",
      "avatar_url": "https://avatars.githubusercontent.com/u/46679150?v=4",
      "profile": "https://github.com/RafaelCotrim",
      "contributions": [
        "bug"
      ]
    },
    {
      "login": "vicrdguez",
      "name": "Víctor Reyes Rodríguez",
      "avatar_url": "https://avatars.githubusercontent.com/u/52254255?v=4",
      "profile": "https://github.com/vicrdguez",
      "contributions": [
        "bug"
      ]
    },
    {
      "login": "funnym0nk3y",
      "name": "funnym0nk3y",
      "avatar_url": "https://avatars.githubusercontent.com/u/41870754?v=4",
      "profile": "https://github.com/funnym0nk3y",
      "contributions": [
        "bug"
      ]
    },
    {
      "login": "sidwellr",
      "name": "sidwellr",
      "avatar_url": "https://avatars.githubusercontent.com/u/28679642?v=4",
      "profile": "https://github.com/sidwellr",
      "contributions": [
        "bug"
      ]
    },
    {
      "login": "ddbrierton",
      "name": "Darren Brierton",
      "avatar_url": "https://avatars.githubusercontent.com/u/7255543?v=4",
      "profile": "https://github.com/ddbrierton",
      "contributions": [
        "bug"
      ]
    },
    {
      "login": "timDeHof",
      "name": "timDeHof",
      "avatar_url": "https://avatars.githubusercontent.com/u/2568193?v=4",
      "profile": "https://github.com/timDeHof",
      "contributions": [
        "bug"
      ]
    },
    {
      "login": "singlebunglemrbungle",
      "name": "singlebungle",
      "avatar_url": "https://avatars.githubusercontent.com/u/84944869?v=4",
      "profile": "https://github.com/singlebunglemrbungle",
      "contributions": [
        "bug"
      ]
    },
    {
      "login": "ElliotPsyIT",
      "name": "elliotfielstein",
      "avatar_url": "https://avatars.githubusercontent.com/u/1060159?v=4",
      "profile": "https://github.com/ElliotPsyIT",
      "contributions": [
        "bug"
      ]
    },
    {
      "login": "jonathanyeung",
      "name": "jonathanyeung",
      "avatar_url": "https://avatars.githubusercontent.com/u/3203268?v=4",
      "profile": "https://github.com/jonathanyeung",
      "contributions": [
        "code"
      ]
    },
    {
      "login": "SR--",
      "name": "SR--",
      "avatar_url": "https://avatars.githubusercontent.com/u/1008059?v=4",
      "profile": "https://github.com/SR--",
      "contributions": [
        "doc"
      ]
    },
    {
      "login": "gamtiq",
      "name": "Denis Sikuler",
      "avatar_url": "https://avatars.githubusercontent.com/u/1177323?v=4",
      "profile": "https://github.com/gamtiq",
      "contributions": [
        "doc"
      ]
    },
    {
      "login": "matchavez",
      "name": "Mat Chavez",
      "avatar_url": "https://avatars.githubusercontent.com/u/1787040?v=4",
      "profile": "https://github.com/matchavez",
      "contributions": [
        "bug"
      ]
    },
    {
<<<<<<< HEAD
      "login": "micharris42",
      "name": "micharris42",
      "avatar_url": "https://avatars.githubusercontent.com/u/76890677?v=4",
      "profile": "https://github.com/micharris42",
      "contributions": [
        "bug"
=======
      "login": "teauxfu",
      "name": "teauxfu",
      "avatar_url": "https://avatars.githubusercontent.com/u/1144380?v=4",
      "profile": "https://github.com/teauxfu",
      "contributions": [
        "doc"
>>>>>>> 0711bc41
      ]
    }
  ],
  "contributorsPerLine": 7,
  "skipCi": true
}<|MERGE_RESOLUTION|>--- conflicted
+++ resolved
@@ -474,21 +474,21 @@
       ]
     },
     {
-<<<<<<< HEAD
       "login": "micharris42",
       "name": "micharris42",
       "avatar_url": "https://avatars.githubusercontent.com/u/76890677?v=4",
       "profile": "https://github.com/micharris42",
       "contributions": [
-        "bug"
-=======
+        "bug" 
+      ]
+    },
+    {
       "login": "teauxfu",
       "name": "teauxfu",
       "avatar_url": "https://avatars.githubusercontent.com/u/1144380?v=4",
       "profile": "https://github.com/teauxfu",
       "contributions": [
         "doc"
->>>>>>> 0711bc41
       ]
     }
   ],
