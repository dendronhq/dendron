--- conflicted
+++ resolved
@@ -1,14 +1,4 @@
 {
-<<<<<<< HEAD
-    "name": "@dendronhq/plugin-core",
-    "private": true,
-    "displayName": "dendron",
-    "description": "Dendron is a hierarchal note taking tool that grows as you do. ",
-    "publisher": "dendron",
-    "version": "0.45.1",
-    "engines": {
-        "vscode": "^1.54.0"
-=======
   "name": "@dendronhq/plugin-core",
   "private": true,
   "displayName": "dendron",
@@ -83,7 +73,6 @@
           "when": "dendron:pluginActive"
         }
       ]
->>>>>>> 5fe184f8
     },
     "categories": [
         "Other"
@@ -91,22 +80,6 @@
     "installConfig": {
         "hoistingLimits": "none"
     },
-<<<<<<< HEAD
-    "keywords": [
-        "second brain",
-        "markdown",
-        "roam",
-        "notes",
-        "schema"
-    ],
-    "activationEvents": [
-        "*"
-    ],
-    "main": "./out/src/extension.js",
-    "extensionPack": [
-        "dendron.dendron-markdown-preview-enhanced",
-        "dendron.dendron-snippet-maker"
-=======
     "commands": [
       {
         "command": "dendron.browseNote",
@@ -490,7 +463,6 @@
         "docLink": "dendron.topic.commands.md",
         "docPreview": ""
       }
->>>>>>> 5fe184f8
     ],
     "contributes": {
         "languages": [
@@ -667,555 +639,9 @@
                 }
             }
         },
-<<<<<<< HEAD
-        "commands": [
-            {
-                "command": "dendron.browseNote",
-                "title": "Dendron: Browse Note",
-                "desc": "Browse note on github"
-            },
-            {
-                "command": "dendron.contributeToCause",
-                "title": "Dendron: Contribute",
-                "desc": "Become an environmentalist and keep Dendron sustainable",
-                "docs": "This command takes you to Dendron's [Environmentalist](https://accounts.dendron.so/account/subscribe) plans.\nEnvironmentalists are users that can support Dendron financially through a monthly contribution. Environmentalist get access to insider builds, priority support, and access to exclusive dev channels."
-            },
-            {
-                "command": "dendron.gotoNote",
-                "title": "Dendron: Goto Note",
-                "desc": "Go to a note"
-            },
-            {
-                "command": "dendron.createDailyJournalNote",
-                "title": "Dendron: Create Daily Journal Note",
-                "desc": "Create a global journal note",
-                "docLink": "dendron.topic.special-notes.md",
-                "docPreview": "![](https://foundation-prod-assetspublic53c57cce-8cpvgjldwysl.s3-us-west-2.amazonaws.com/assets/images/notes.daily.gif)"
-            },
-            {
-                "command": "dendron.copyNoteLink",
-                "title": "Dendron: Copy Note Link",
-                "desc": "Copy wiki link to note",
-                "docLink": "dendron.topic.commands.md",
-                "docPreview": "![](https://foundation-prod-assetspublic53c57cce-8cpvgjldwysl.s3-us-west-2.amazonaws.com/assets/images/command.copy-link.gif)"
-            },
-            {
-                "command": "dendron.copyNoteRef",
-                "title": "Dendron: Copy Note Ref",
-                "desc": "Copies a reference to the current open document",
-                "docLink": "dendron.topic.commands.md",
-                "docs": "Lets you quickly create a [[note reference| dendron.topic.refs]] to the current note.\n![](https://foundation-prod-assetspublic53c57cce-8cpvgjldwysl.s3-us-west-2.amazonaws.com/assets/images/ref-note.gif)\n\nIf you have a header selected while running this command, it will copy the note ref with the selected header to the next note ref\n![](https://foundation-prod-assetspublic53c57cce-8cpvgjldwysl.s3-us-west-2.amazonaws.com/assets/images/refs.copy-selection.gif)",
-                "docPreview": ""
-            },
-            {
-                "command": "dendron.deleteNode",
-                "title": "Dendron: Delete Node",
-                "desc": "Delete a note or schema",
-                "docLink": "dendron.topic.lookup.md",
-                "docPreview": ""
-            },
-            {
-                "command": "dendron.insertNote",
-                "title": "Dendron: Insert Note",
-                "desc": "Insert note contents"
-            },
-            {
-                "command": "dendron.insertNoteLink",
-                "title": "Dendron: Insert Note Link",
-                "desc": "Insert note link"
-            },
-            {
-                "command": "dendron.moveNote",
-                "title": "Dendron: Move Note",
-                "desc": "Move a note"
-            },
-            {
-                "command": "dendron.renameNote",
-                "title": "Dendron: Rename Note",
-                "desc": "Rename a note and all backlinks",
-                "docLink": "dendron.topic.commands.md",
-                "docPreview": "![](https://foundation-prod-assetspublic53c57cce-8cpvgjldwysl.s3-us-west-2.amazonaws.com/assets/images/command-rename.gif)"
-            },
-            {
-                "command": "dendron.lookup",
-                "title": "Dendron: Lookup",
-                "desc": "Initiate note lookup",
-                "docLink": "dendron.topic.lookup.md",
-                "docPreview": "",
-                "when": "dendron:pluginActive"
-            },
-            {
-                "command": "dendron.lookupNote",
-                "title": "Dendron: Lookup Note",
-                "desc": "Initiate note lookup",
-                "when": "dendron:pluginActive"
-            },
-            {
-                "command": "dendron.lookupSchema",
-                "title": "Dendron: Lookup Schema",
-                "desc": "Initiate schema lookup",
-                "docLink": "dendron.topic.lookup.md",
-                "docPreview": "![](https://foundation-prod-assetspublic53c57cce-8cpvgjldwysl.s3-us-west-2.amazonaws.com/assets/images/schema-lookup.gif)"
-            },
-            {
-                "command": "dendron.reloadIndex",
-                "title": "Dendron: Reload Index",
-                "desc": "Reload the index. Necessary for Dendron to pick up on schema changes.",
-                "docLink": "dendron.topic.commands.md",
-                "docPreview": ""
-            },
-            {
-                "command": "dendron.archiveHierarchy",
-                "title": "Dendron: Archive Hierarchy",
-                "desc": "Move current note and all children under the `archive` hierarchy",
-                "docs": "This is a convenience method around `Refactor Hierarchy` for the case of archiving hierarchies you are no longer using. For example, if you were currently at `pro.foo`, running `Archive Hierarchy` would be equivalent to running `Refactor Hierarchy` with the following arguments:\n- matcher: `pro.foo`\n- replacement:  `archive.pro.foo`",
-                "docLink": "dendron.topic.commands.md",
-                "docPreview": "<a href=\"https://www.loom.com/share/9698d5a4451b49d8b107f3ff67d97877\">  <img style=\"\" src=\"https://cdn.loom.com/sessions/thumbnails/9698d5a4451b49d8b107f3ff67d97877-with-play.gif\"> </a>"
-            },
-            {
-                "command": "dendron.refactorHierarchy",
-                "title": "Dendron: Refactor Hierarchy",
-                "desc": "Update hierarchy using regex",
-                "docs": "Like `Rename Note` but works on an entire hierarchy of notes. This command takes two arguments: \n- matcher: regex that matches text you want to capture for replacement\n- replacer: regex that represents text you want to use as replacement\n\nAfter running the command, you will be taken to a preview that shows all files that will be affected. You will be given an option in a dropdown to either proceed with the refactor or cancel the operation. \n\n- NOTE: Dendron will warn you if refactoring will overwrite existing files. You will need to either change your `replacer` or move the affected files before Dendron will perform a refactor\n\nRefactor Hierarchy is \nhttps://discordapp.com/channels/717965437182410783/743194856788328497/743195382795993291",
-                "docLink": "dendron.topic.commands.md",
-                "docPreview": "<a href=\"https://www.loom.com/share/11d90a86fd1348a5a504406b52d79f85\"> <img style=\"\" src=\"https://cdn.loom.com/sessions/thumbnails/11d90a86fd1348a5a504406b52d79f85-with-play.gif\"> </a>"
-            },
-            {
-                "command": "dendron.goUpHierarchy",
-                "title": "Dendron: Go Up",
-                "desc": "Go to closet non-stub parent of the currently open note",
-                "docLink": "dendron.topic.commands.md",
-                "docPreview": "![](https://foundation-prod-assetspublic53c57cce-8cpvgjldwysl.s3-us-west-2.amazonaws.com/assets/images/hierarchy.go-up.gif)"
-            },
-            {
-                "command": "dendron.goNextHierarchy",
-                "title": "Dendron: Go Next Sibling",
-                "desc": "Go to the next sibling",
-                "docLink": "dendron.topic.commands.md",
-                "docPreview": "![](https://foundation-prod-assetspublic53c57cce-8cpvgjldwysl.s3-us-west-2.amazonaws.com/assets/images/hierarchy.go-sibling.gif)"
-            },
-            {
-                "command": "dendron.goPrevHierarchy",
-                "title": "Dendron: Go Previous Sibling",
-                "desc": "Go to the previous sibling",
-                "docLink": "dendron.topic.commands.md",
-                "docPreview": "![](https://foundation-prod-assetspublic53c57cce-8cpvgjldwysl.s3-us-west-2.amazonaws.com/assets/images/hierarchy.go-sibling.gif)"
-            },
-            {
-                "command": "dendron.goDownHierarchy",
-                "title": "Dendron: Go Down",
-                "desc": "Go down the hierarchy",
-                "docLink": "dendron.topic.commands.md",
-                "docPreview": "![](https://foundation-prod-assetspublic53c57cce-8cpvgjldwysl.s3-us-west-2.amazonaws.com/assets/images/hierarchy.go-down.gif)"
-            },
-            {
-                "command": "dendron.addAndCommit",
-                "title": "Dendron: Workspace: Add and Commit",
-                "desc": "add and commit all files"
-            },
-            {
-                "command": "dendron.sync",
-                "title": "Dendron: Workspace: Sync",
-                "desc": "Sync all files",
-                "docPreview": "Sync all files in your workspace, across all vaults.\nThis will add and commit all changes, then pull and push to sync all changes."
-            },
-            {
-                "command": "dendron.vaultAdd",
-                "title": "Dendron: Vault Add",
-                "desc": "Add a new vault",
-                "docPreview": "<div style=\"position: relative; padding-bottom: 62.5%; height: 0;\"><iframe src=\"https://www.loom.com/embed/b4171372f9794dd7be609c043f343fa3\" frameborder=\"0\" webkitallowfullscreen mozallowfullscreen allowfullscreen style=\"position: absolute; top: 0; left: 0; width: 100%; height: 100%;\"></iframe></div>",
-                "docs": "When you add a vault, you can choose between adding a local vault or a remote vault.",
-                "docLink": ""
-            },
-            {
-                "command": "dendron.vaultRemove",
-                "title": "Dendron: Vault Remove",
-                "desc": "Remove a vault",
-                "docLink": "",
-                "docPreview": "Remove a vault from your workspace. Note that the underlying files wil **not** be deleted - the vault will lose its association with your workspace.\n<div style=\"position: relative; padding-bottom: 62.5%; height: 0;\"><iframe src=\"https://www.loom.com/embed/307effc22b8d4c59a32933529a8393e1\" frameborder=\"0\" webkitallowfullscreen mozallowfullscreen allowfullscreen style=\"position: absolute; top: 0; left: 0; width: 100%; height: 100%;\"></iframe></div>"
-            },
-            {
-                "command": "dendron.initWS",
-                "title": "Dendron: Initialize Workspace",
-                "desc": "Create a new workspace",
-                "docLink": "dendron.topic.commands.md",
-                "docPreview": "![](https://foundation-prod-assetspublic53c57cce-8cpvgjldwysl.s3-us-west-2.amazonaws.com/assets/images/workspace-init.gif)"
-            },
-            {
-                "command": "dendron.changeWS",
-                "title": "Dendron: Change Workspace",
-                "desc": "Change into existing workspace",
-                "docLink": "dendron.topic.commands.md",
-                "docPreview": ""
-            },
-            {
-                "command": "dendron.upgradeSettings",
-                "title": "Dendron: Upgrade Settings",
-                "desc": "Upgrade to the latest Dendron settings. You shouldn't need to run this manually. Its run everytime you get a Dendron update.",
-                "docLink": "dendron.topic.commands.md",
-                "docPreview": ""
-            },
-            {
-                "command": "dendron.configurePod",
-                "title": "Dendron: Configure Pod",
-                "desc": "Update your pod configuration",
-                "docLink": "dendron.topic.pod.md",
-                "docPreview": "![](https://foundation-prod-assetspublic53c57cce-8cpvgjldwysl.s3-us-west-2.amazonaws.com/assets/images/pods.configure.gif)"
-            },
-            {
-                "command": "dendron.importPod",
-                "title": "Dendron: Import Pod",
-                "desc": "Import notes from an external data source. Currently, only the local file system is supported",
-                "docLink": "dendron.topic.pod.md",
-                "docPreview": ""
-            },
-            {
-                "command": "dendron.exportPod",
-                "title": "Dendron: Export Pod",
-                "desc": "Export notes to an external data source. Currently only JSON is supported. ",
-                "docLink": "dendron.topic.pod.md",
-                "docPreview": "<a href=\"https://www.loom.com/share/d49e5f4155af485cadc9cd810b6cab28\"> <img src=\"https://cdn.loom.com/sessions/thumbnails/d49e5f4155af485cadc9cd810b6cab28-with-play.gif\"> </a>"
-            },
-            {
-                "command": "dendron.publishPod",
-                "title": "Dendron: Publish Pod",
-                "desc": "Publish your note to a different format/location",
-                "docLink": "dendron.topic.pod.md",
-                "docPreview": ""
-            },
-            {
-                "command": "dendron.snapshotVault",
-                "title": "Dendron: Snapshot Vault",
-                "desc": "Create a snapshot of your vault",
-                "docs": "Takes a snapshot of your entire vault, including assets. This command will ignore version control folders like .git when making a snapshot.\nSnapshots are saved under {workspace}/snapshots/{timestamp}",
-                "docLink": "",
-                "docPreview": ""
-            },
-            {
-                "command": "dendron.restoreVault",
-                "title": "Dendron: Restore Vault",
-                "desc": "Restore your vault from a snapshot",
-                "docs": "Restores your vault based on a snapshot. When restoring, it will over-write any notes that have the same name as notes in the snapshot. It will ignore version control directories like .git when restoring your vault",
-                "docLink": "",
-                "docPreview": ""
-            },
-            {
-                "command": "dendron.copyNoteURL",
-                "title": "Dendron: Copy Note URL",
-                "desc": "Get URL of current note from published site",
-                "docs": "If you highlight a header, will copy the url with the header set as the anchor",
-                "docLink": "",
-                "docPreview": "![](https://foundation-prod-assetspublic53c57cce-8cpvgjldwysl.s3-us-west-2.amazonaws.com/assets/images/notes.copy-url.gif)"
-            },
-            {
-                "command": "dendron.createHook",
-                "title": "Dendron: Hook Create",
-                "desc": "Create a hook",
-                "when": "dendron:pluginActive"
-            },
-            {
-                "command": "dendron.deleteHook",
-                "title": "Dendron: Hook Delete",
-                "desc": "Delete a hook",
-                "when": "dendron:pluginActive"
-            },
-            {
-                "command": "dendron.siteBuild",
-                "title": "Dendron: Site Build",
-                "desc": "Build your notes using publishing v2",
-                "docs": "This command works by running `dendron-cli` in the background.",
-                "docLink": "",
-                "docPreview": ""
-            },
-            {
-                "command": "dendron.sitePreview",
-                "title": "Dendron: Site Preview",
-                "desc": "Preview your notes on localhost using publishing v2",
-                "docs": "This command works by running `dendron-cli` in the background.",
-                "docLink": "",
-                "docPreview": ""
-            },
-            {
-                "command": "dendron.signUp",
-                "title": "Dendron: Sign Up",
-                "desc": "sign up for a Dendron account"
-            },
-            {
-                "command": "dendron.signIn",
-                "title": "Dendron: Sign In",
-                "desc": "sign in to a Dendron account"
-            },
-            {
-                "command": "dendron.enableTelemetry",
-                "title": "Dendron: Enable Telemetry",
-                "desc": "Enable telemetry"
-            },
-            {
-                "command": "dendron.disableTelemetry",
-                "title": "Dendron: Disable Telemetry",
-                "desc": "Disable telemetry"
-            },
-            {
-                "command": "dendron.openLink",
-                "title": "Dendron: Open Link",
-                "desc": "Open link to external file (eg. pdf, .mov, etc) use system default",
-                "docLink": "dendron.topic.links.md",
-                "docPreview": "<a href=\"https://www.loom.com/share/01250485e20a4cdca2a053dd6047ac68\"><img src=\"https://cdn.loom.com/sessions/thumbnails/01250485e20a4cdca2a053dd6047ac68-with-play.gif\"> </a>"
-            },
-            {
-                "command": "dendron.pasteLink",
-                "title": "Dendron: Paste Link",
-                "desc": "Fetch metadata for a web link and format as markdown"
-            },
-            {
-                "command": "dendron.showHelp",
-                "title": "Dendron: Show Help",
-                "desc": "Dendron will open your current browser to the [[cheatsheet|dendron.cheatsheet]] page. ",
-                "docLink": "dendron.topic.commands.md",
-                "docPreview": "![](https://foundation-prod-assetspublic53c57cce-8cpvgjldwysl.s3-us-west-2.amazonaws.com/assets/images/workbench.help.gif)"
-            },
-            {
-                "command": "dendron.showNoteGraphV2",
-                "title": "Dendron: Show Note Graph V2",
-                "desc": "Display the notes in this workspace as a graph"
-            },
-            {
-                "command": "dendron.showSchemaGraphV2",
-                "title": "Dendron: Show Schema Graph V2",
-                "desc": "Display the schemas in this workspace as a graph",
-                "when": "dendron:devMode"
-            },
-            {
-                "command": "dendron.showPreview",
-                "title": "Dendron: Show Preview",
-                "desc": "Show Markdown Preview",
-                "docLink": "dendron.topic.commands.md",
-                "docPreview": ""
-            },
-            {
-                "command": "dendron.pasteFile",
-                "title": "Dendron: Paste File",
-                "desc": "Paste file"
-            },
-            {
-                "command": "dendron.configureRaw",
-                "title": "Dendron: Configure (yaml)",
-                "desc": "Modify Dendron Config as raw YAML",
-                "docs": "",
-                "docLink": "",
-                "docPreview": ""
-            },
-            {
-                "command": "dendron.configureUI",
-                "title": "Dendron: Configure",
-                "desc": "Modify Dendron Config using Dendron UI",
-                "docs": "<div style=\"position: relative; padding-bottom: 62.5%; height: 0;\"><iframe src=\"https://www.loom.com/embed/5b6689eb76344fbb814a3d4405ef62b8\" frameborder=\"0\" webkitallowfullscreen mozallowfullscreen allowfullscreen style=\"position: absolute; top: 0; left: 0; width: 100%; height: 100%;\"></iframe></div>",
-                "docLink": "",
-                "docPreview": ""
-            },
-            {
-                "command": "dendron.dev.doctor",
-                "title": "Dendron: Doctor",
-                "desc": "Auto fix issues with frontmatter",
-                "docs": "This makes sure your workspace is up to date. It will execute the following actions:\n- add ids and titles to the frontmatter of all notes that are missing it\n- setup a `docs` folder if it doesn't exist. Required if you want to [[publish | dendron.topic.publishing]] your notes",
-                "docLink": "dendron.topic.commands.md",
-                "docPreview": "<a href=\"https://www.loom.com/share/bd045f708f8e474193de8e3de0dc820f\"> <img style=\"\" src=\"https://cdn.loom.com/sessions/thumbnails/bd045f708f8e474193de8e3de0dc820f-with-play.gif\"> </a>"
-            },
-            {
-                "command": "dendron.dev.dumpState",
-                "title": "Dendron: Dump State",
-                "desc": "Dump internal state of Dendron inside logs",
-                "docs": "This is useful when diagnosing issues in Dendron"
-            },
-            {
-                "command": "dendron.dev.resetConfig",
-                "title": "Dendron:Dev: Reset Config",
-                "desc": "Reset the config"
-            },
-            {
-                "command": "dendron.dev.openLogs",
-                "title": "Dendron:Dev: Open Logs",
-                "desc": "Open Dendron logs for current session",
-                "docLink": "dendron.topic.commands.md",
-                "docPreview": ""
-            },
-            {
-                "command": "dendron.diagnosticsReport",
-                "title": "Dendron:Dev: Diagnostics Report",
-                "desc": "Generate diagnostics report",
-                "docLink": "dendron.topic.commands.md",
-                "docPreview": ""
-            }
-        ],
-        "keybindings": [
-            {
-                "command": "dendron.gotoNote",
-                "key": "ctrl+enter",
-                "when": "editorFocus"
-            },
-            {
-                "command": "dendron.createDailyJournalNote",
-                "key": "ctrl+shift+i",
-                "mac": "cmd+shift+i",
-                "when": "dendron:pluginActive"
-            },
-            {
-                "command": "dendron.copyNoteLink",
-                "key": "ctrl+shift+c",
-                "mac": "cmd+shift+c",
-                "when": "editorFocus && dendron:pluginActive"
-            },
-            {
-                "command": "dendron.copyNoteRef",
-                "key": "ctrl+shift+r",
-                "mac": "cmd+shift+r",
-                "when": "editorFocus && dendron:pluginActive"
-            },
-            {
-                "command": "dendron.deleteNode",
-                "key": "ctrl+shift+d",
-                "mac": "cmd+shift+d",
-                "when": "dendron:pluginActive"
-            },
-            {
-                "command": "dendron.lookup",
-                "mac": "cmd+L",
-                "key": "ctrl+l",
-                "when": "dendron:pluginActive"
-            },
-            {
-                "command": "dendron.lookup",
-                "key": "ctrl+shift+j",
-                "mac": "cmd+shift+j",
-                "args": {
-                    "noteType": "journal"
-                },
-                "when": "dendron:pluginActive"
-            },
-            {
-                "command": "dendron.lookup",
-                "key": "ctrl+shift+s",
-                "mac": "cmd+shift+s",
-                "args": {
-                    "noteType": "scratch",
-                    "selectionType": "selection2link"
-                },
-                "when": "dendron:pluginActive"
-            },
-            {
-                "command": "dendron.lookupSchema",
-                "mac": "cmd+shift+L",
-                "key": "ctrl+shift+l",
-                "when": "dendron:pluginActive"
-            },
-            {
-                "command": "dendron.goUpHierarchy",
-                "mac": "cmd+shift+up",
-                "key": "ctrl+shift+up",
-                "when": "editorFocus && dendron:pluginActive"
-            },
-            {
-                "command": "dendron.goNextHierarchy",
-                "key": "ctrl+shift+]",
-                "when": "editorFocus && dendron:pluginActive"
-            },
-            {
-                "command": "dendron.goPrevHierarchy",
-                "key": "ctrl+shift+[",
-                "when": "editorFocus && dendron:pluginActive"
-            },
-            {
-                "command": "dendron.goDownHierarchy",
-                "mac": "cmd+shift+down",
-                "key": "ctrl+shift+down",
-                "when": "editorFocus && dendron:pluginActive"
-            },
-            {
-                "command": "dendron.copyNoteURL",
-                "mac": "cmd+shift+u",
-                "windows": "ctrl+shift+u",
-                "when": "editorFocus && dendron:pluginActive"
-            },
-            {
-                "command": "dendron.showPreview",
-                "windows": "windows+ctrl+p",
-                "mac": "cmd+ctrl+p"
-            }
-        ],
-        "markdown.previewStyles": [
-            "./media/fontello/css/fontello.css",
-            "./media/markdown.css"
-        ]
-    },
-    "icon": "assets/images/logo.png",
-    "scripts": {
-        "vscode:prepublish": "yarn webpack:prod",
-        "webpack": "webpack --mode development",
-        "webpack:prod": "webpack --mode production",
-        "webpack:dev:watch": "webpack --mode development --watch",
-        "lint": "eslint src --ext ts",
-        "watch": "yarn compile --watch",
-        "build": "yarn compile",
-        "compile": "tsc -p tsconfig.build.json",
-        "pretest": "yarn compile",
-        "test": "node ./out/src/test/runTestInteg.js",
-        "format": "echo nop"
-    },
-    "devDependencies": {
-        "@dendronhq/common-test-utils": "^0.45.1",
-        "@types/execa": "^2.0.0",
-        "@types/fs-extra": "^9.0.1",
-        "@types/glob": "^7.1.1",
-        "@types/lodash": "^4.14.155",
-        "@types/luxon": "^1.25.0",
-        "@types/markdown-it": "^10.0.2",
-        "@types/mocha": "^7.0.2",
-        "@types/node": "^13.11.0",
-        "@types/open": "^6.2.1",
-        "@types/open-graph-scraper": "^4.7.0",
-        "@types/semver": "^7.3.1",
-        "@typescript-eslint/eslint-plugin": "^2.30.0",
-        "@typescript-eslint/parser": "^2.30.0",
-        "copy-webpack-plugin": "^6.0.4",
-        "eslint": "^6.8.0",
-        "glob": "^7.1.6",
-        "mocha": "^7.1.2",
-        "ts-loader": "^8.0.0",
-        "ts-node": "^8.10.2",
-        "vscode-test": "^1.3.0",
-        "webpack": "^4.43.0",
-        "webpack-cli": "^3.3.12"
-    },
-    "dependencies": {
-        "@dendronhq/api-server": "^0.45.1",
-        "@dendronhq/common-all": "^0.45.1",
-        "@dendronhq/common-server": "^0.45.1",
-        "@dendronhq/dendron-cli": "^0.45.1",
-        "@dendronhq/engine-server": "^0.45.1",
-        "@dendronhq/engine-test-utils": "^0.45.1",
-        "@dendronhq/lsp-server": "^0.28.7-alpha.0",
-        "@dendronhq/pods-core": "^0.45.1",
-        "@types/vscode": "1.54",
-        "cross-path-sort": "^1.0.0",
-        "execa": "^4.0.2",
-        "fs-extra": "^9.0.1",
-        "lodash": "^4.17.15",
-        "luxon": "^1.25.0",
-        "markdown-it": "^11.0.0",
-        "markdown-it-regex": "^0.2.0",
-        "open": "^7.0.4",
-        "open-graph-scraper": "^4.7.1",
-        "semver": "^7.3.2",
-        "vscode-languageclient": "^6.1.3"
-    },
-    "repository": {
-        "type": "git",
-        "url": "ssh://git@github.com/dendronhq/dendron.git",
-        "directory": "packages/plugin-core"
-    }
-=======
         "when": "dendron:pluginActive"
       },
+      "keybindings": [
       {
         "command": "dendron.lookupSchema",
         "mac": "cmd+shift+L",
@@ -1327,5 +753,4 @@
     "url": "ssh://git@github.com/dendronhq/dendron.git",
     "directory": "packages/plugin-core"
   }
->>>>>>> 5fe184f8
 }