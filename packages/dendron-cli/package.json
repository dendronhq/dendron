--- conflicted
+++ resolved
@@ -1,10 +1,6 @@
 {
   "name": "@dendronhq/dendron-cli",
-<<<<<<< HEAD
-  "version": "0.59.2-alpha.6",
-=======
   "version": "0.59.2",
->>>>>>> 6e076200
   "description": "dendron-cli",
   "license": "GPLv3",
   "repository": {
@@ -47,19 +43,11 @@
     "test:unit:debug": "NODE_ENV=test  node --inspect node_modules/.bin/jest --runInBand"
   },
   "dependencies": {
-<<<<<<< HEAD
-    "@dendronhq/api-server": "^0.59.2-alpha.6",
-    "@dendronhq/common-all": "^0.59.2-alpha.6",
-    "@dendronhq/common-server": "^0.59.2-alpha.6",
-    "@dendronhq/engine-server": "^0.59.2-alpha.6",
-    "@dendronhq/pods-core": "^0.59.2-alpha.6",
-=======
     "@dendronhq/api-server": "^0.59.2",
     "@dendronhq/common-all": "^0.59.2",
     "@dendronhq/common-server": "^0.59.2",
     "@dendronhq/engine-server": "^0.59.2",
     "@dendronhq/pods-core": "^0.59.2",
->>>>>>> 6e076200
     "@jcoreio/async-throttle": "^1.3.2",
     "@types/prompts": "^2.0.14",
     "fs-extra": "^9.0.1",
