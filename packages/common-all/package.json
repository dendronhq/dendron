{
  "name": "@dendronhq/common-all",
<<<<<<< HEAD
  "version": "0.115.1",
=======
  "version": "0.115.0",
>>>>>>> a3ea753e
  "description": "common-all",
  "license": "GPLv3",
  "repository": {
    "type": "git",
    "url": "ssh://git@github.com/dendronhq/dendron.git",
    "directory": "packages/common-all"
  },
  "author": {
    "name": "Kevin Lin",
    "email": "kevin@thence.io",
    "url": "https://kevinslin.com"
  },
  "keywords": [
    "common"
  ],
  "files": [
    "lib"
  ],
  "main": "lib/index.js",
  "types": "lib/index.d.ts",
  "scripts": {
    "clean": "rimraf lib && rimraf coverage",
    "format": "echo nop",
    "lint": "echo stub",
    "prepublishOnly": "yarn build",
    "prebuild": "yarn clean && yarn format && yarn lint && echo Using TypeScript && tsc --version",
    "build": "yarn compile",
    "buildCI": "yarn compile",
    "compile": "tsc -p tsconfig.build.json ",
    "watch": "yarn compile --watch"
  },
  "dependencies": {
    "axios": "^0.21.4",
    "dropbox": "^4.0.30",
    "fast-levenshtein": "^3.0.0",
    "fuse.js": "^6.4.6",
    "github-slugger": "^1.3.0",
    "gray-matter": "^4.0.2",
    "http-status-codes": "^2.1.4",
    "lodash": "^4.17.15",
    "luxon": "^1.25.0",
    "minimatch": "5.1.0",
    "nanoid": "^3.1.23",
    "neverthrow": "^5.0.0",
    "qs": "^6.10.1",
    "semver": "^7.3.2",
    "spark-md5": "^3.0.2",
    "title": "^3.4.4",
    "vscode-uri": "^3.0.3",
    "zod": "3.19.1"
  },
  "devDependencies": {
    "@types/fast-levenshtein": "^0.0.2",
    "@types/github-slugger": "^1.3.0",
    "@types/lodash": "^4.14.152",
    "@types/luxon": "^1.25.0",
    "@types/minimatch": "^3.0.5",
    "@types/nanoid-dictionary": "^4.2.0",
    "@types/node": "13.11.0",
    "@types/semver": "^7.3.4",
    "@types/title": "^3.4.1",
    "@types/unist": "^2.0.3",
    "coveralls": "^3.0.2",
    "rimraf": "^2.6.2",
    "tslint": "^5.11.0",
    "tslint-config-prettier": "^1.15.0"
  },
  "engines": {
    "node": ">=12.0.0"
  },
  "publishConfig": {
    "access": "public"
  }
}<|MERGE_RESOLUTION|>--- conflicted
+++ resolved
@@ -1,10 +1,6 @@
 {
   "name": "@dendronhq/common-all",
-<<<<<<< HEAD
   "version": "0.115.1",
-=======
-  "version": "0.115.0",
->>>>>>> a3ea753e
   "description": "common-all",
   "license": "GPLv3",
   "repository": {
