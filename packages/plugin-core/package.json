{
  "name": "@dendronhq/plugin-core",
  "private": true,
  "displayName": "dendron",
  "description": "Dendron is a hierarchal note taking tool that grows as you do. ",
  "publisher": "dendron",
<<<<<<< HEAD
  "version": "0.113.1",
=======
  "version": "0.113.0",
>>>>>>> 0f4306aa
  "sponsor": {
    "url": "https://accounts.dendron.so/account/subscribe"
  },
  "engines": {
    "vscode": "^1.62.0"
  },
  "categories": [
    "Other"
  ],
  "installConfig": {
    "hoistingLimits": "none"
  },
  "keywords": [
    "second brain",
    "markdown",
    "roam",
    "notes",
    "schema"
  ],
  "activationEvents": [
    "*"
  ],
  "main": "./out/src/extension.js",
  "browser": "./dist/web/extension.js",
  "extensionPack": [
    "dendron.dendron-paste-image"
  ],
  "contributes": {
    "languages": [
      {
        "id": "markdown",
        "extensions": [
          ".md"
        ],
        "aliases": [
          "markdown"
        ],
        "configuration": "./language-configuration.json"
      }
    ],
    "viewsWelcome": [
      {
        "view": "dendron.backlinks",
        "contents": "There are no backlinks to this note."
      },
      {
        "view": "dendron.recent-workspaces",
        "contents": "No recent workspaces detected. If this is your first time using Dendron, [try out our tutorial workspace](command:dendron.launchTutorialWorkspace?%7B%22invocationPoint%22%3A%22RecentWorkspacesPanel%22%7D)."
      },
      {
        "view": "dendron.treeView",
        "contents": "First open a Dendron note to see the tree view."
      }
    ],
    "viewsContainers": {
      "activitybar": [
        {
          "id": "dendron-view",
          "title": "Dendron",
          "icon": "media/icons/dendron-activity-bar-icon.svg"
        }
      ]
    },
    "views": {
      "explorer": [
        {
          "id": "dendron.sample",
          "name": "Sample View",
          "type": "webview",
          "when": "dendron:devMode"
        }
      ],
      "dendron-view": [
        {
          "id": "dendron.tip-of-the-day",
          "name": "Tip of the Day",
          "when": "dendron:pluginActive && shellExecutionSupported",
          "type": "webview"
        },
        {
          "id": "dendron.backlinks",
          "name": "Backlinks",
          "when": "dendron:pluginActive && shellExecutionSupported"
        },
        {
          "id": "dendron.treeView",
          "name": "Tree View",
          "when": "dendron:pluginActive",
          "icon": "media/icons/dendron-vscode.svg"
        },
        {
          "id": "dendron.lookup-view",
          "name": "Lookup View",
          "type": "webview",
          "when": "dendron:pluginActive && dendron:noteLookupActive && dendron:shouldShowLookupView"
        },
        {
          "id": "dendron.calendar-view",
          "name": "Calendar View",
          "type": "webview",
          "when": "dendron:pluginActive && shellExecutionSupported"
        },
        {
          "id": "dendron.recent-workspaces",
          "name": "Recent Dendron Workspaces",
          "when": "!dendron:pluginActive && shellExecutionSupported"
        },
        {
          "id": "dendron.help-and-feedback",
          "name": "Help and Feedback",
          "when": "shellExecutionSupported"
        },
        {
          "id": "dendron.graph-panel",
          "name": "Graph Panel",
          "type": "webview",
          "when": "dendron:pluginActive && shellExecutionSupported"
        }
      ]
    },
    "categories": [
      "Other"
    ],
    "commands": [
      {
        "command": "dendron.backlinks.sortByLastUpdated",
        "title": "Sort by Last Updated"
      },
      {
        "command": "dendron.backlinks.sortByLastUpdatedChecked",
        "title": "✓ Sort by Last Updated"
      },
      {
        "command": "dendron.backlinks.sortByPathNames",
        "title": "Sort by Path Names"
      },
      {
        "command": "dendron.backlinks.sortByPathNamesChecked",
        "title": "✓ Sort by Path Names"
      },
      {
        "command": "dendron.backlinks.expandAll",
        "title": "Expand All",
        "icon": "$(expand-all)"
      },
      {
        "command": "dendron.treeView.labelByTitle",
        "title": "Label and sort notes by title",
        "icon": "$(list-ordered)"
      },
      {
        "command": "dendron.treeView.labelByFilename",
        "title": "Label and sort notes by filename",
        "icon": "$(list-ordered)"
      },
      {
        "command": "dendron.treeView.expandAll",
        "title": "Expand All",
        "icon": "$(expand-all)"
      },
      {
        "command": "dendron.treeView.createNote",
        "title": "Create Note",
        "icon": "$(new-file)"
      },
      {
        "command": "dendron.graph-panel.increaseDepth",
        "title": "Increase Depth",
        "icon": "$(arrow-up)"
      },
      {
        "command": "dendron.graph-panel.decreaseDepth",
        "title": "Decrease Depth",
        "icon": "$(arrow-down)"
      },
      {
        "command": "dendron.graph-panel.showBacklinks",
        "title": "Show Backlinks"
      },
      {
        "command": "dendron.graph-panel.showOutwardLinks",
        "title": "Show Outward Links"
      },
      {
        "command": "dendron.graph-panel.showHierarchy",
        "title": "Show Hierarchy"
      },
      {
        "command": "dendron.graph-panel.showBacklinksChecked",
        "title": "✓ Show Backlinks"
      },
      {
        "command": "dendron.graph-panel.showOutwardLinksChecked",
        "title": "✓ Show Outward Links"
      },
      {
        "command": "dendron.graph-panel.showHierarchyChecked",
        "title": "✓ Show Hierarchy"
      },
      {
        "command": "dendron.browseNote",
        "title": "Dendron: Browse Note"
      },
      {
        "command": "dendron.contributeToCause",
        "title": "Dendron: Contribute "
      },
      {
        "command": "dendron.goto",
        "title": "Dendron: Go to"
      },
      {
        "command": "dendron.gotoNote",
        "title": "Dendron: Go to Note"
      },
      {
        "command": "dendron.createSchemaFromHierarchy",
        "title": "Dendron: Create Schema From Note Hierarchy"
      },
      {
        "command": "dendron.createDailyJournalNote",
        "title": "Dendron: Create Daily Journal Note"
      },
      {
        "command": "dendron.copyNoteLink",
        "title": "Dendron: Copy Note Link"
      },
      {
        "command": "dendron.copyNoteRef",
        "title": "Dendron: Copy Note Ref"
      },
      {
        "command": "dendron.copyToClipboard",
        "title": "Dendron: Copy To Clipboard"
      },
      {
        "command": "dendron.copyCodespaceURL",
        "title": "Dendron: Copy Codespace URL"
      },
      {
        "command": "dendron.delete",
        "title": "Dendron: Delete"
      },
      {
        "command": "dendron.insertNoteLink",
        "title": "Dendron: Insert Note Link"
      },
      {
        "command": "dendron.insertNoteIndex",
        "title": "Dendron: Insert Note Index"
      },
      {
        "command": "dendron.moveNote",
        "title": "Dendron: Move Note"
      },
      {
        "command": "dendron.moveSelectionTo",
        "title": "Dendron: Move Selection To"
      },
      {
        "command": "dendron.mergeNote",
        "title": "Dendron: Merge Note"
      },
      {
        "command": "dendron.randomNote",
        "title": "Dendron: Random Note"
      },
      {
        "command": "dendron.renameNoteV2a",
        "title": "Dendron: Rename Note V2a"
      },
      {
        "command": "dendron.renameNote",
        "title": "Dendron: Rename Note"
      },
      {
        "command": "dendron.renameHeader",
        "title": "Dendron: Rename Header"
      },
      {
        "command": "dendron.moveHeader",
        "title": "Dendron: Move Header"
      },
      {
        "command": "dendron.convertCandidateLink",
        "title": "Dendron: Convert Candidate Link"
      },
      {
        "command": "dendron.convertLink",
        "title": "Dendron: Convert Link"
      },
      {
        "command": "dendron.lookupNote",
        "title": "Dendron: Lookup Note"
      },
      {
        "command": "dendron.lookupNoteAutoComplete",
        "title": "Dendron: hidden"
      },
      {
        "command": "dendron.createJournalNote",
        "title": "Dendron: Create Journal Note"
      },
      {
        "command": "dendron.createScratchNote",
        "title": "Dendron: Create Scratch Note"
      },
      {
        "command": "dendron.createNote",
        "title": "Dendron: Create Note"
      },
      {
        "command": "dendron.createMeetingNote",
        "title": "Dendron: Create Meeting Note"
      },
      {
        "command": "dendron.lookupSchema",
        "title": "Dendron: Lookup Schema"
      },
      {
        "command": "dendron.reloadIndex",
        "title": "Dendron: Reload Index"
      },
      {
        "command": "dendron.createTask",
        "title": "Dendron: Create Task Note"
      },
      {
        "command": "dendron.setTaskStatus",
        "title": "Dendron: Set Task Status"
      },
      {
        "command": "dendron.completeTask",
        "title": "Dendron: Complete Task"
      },
      {
        "command": "dendron.applyTemplate",
        "title": "Dendron: Apply Template"
      },
      {
        "command": "dendron.archiveHierarchy",
        "title": "Dendron: Archive Hierarchy"
      },
      {
        "command": "dendron.refactorHierarchy",
        "title": "Dendron: Refactor Hierarchy"
      },
      {
        "command": "dendron.goUpHierarchy",
        "title": "Dendron: Go Up"
      },
      {
        "command": "dendron.goNextHierarchy",
        "title": "Dendron: Go Next Sibling"
      },
      {
        "command": "dendron.goPrevHierarchy",
        "title": "Dendron: Go Previous Sibling"
      },
      {
        "command": "dendron.goDownHierarchy",
        "title": "Dendron: Go Down"
      },
      {
        "command": "dendron.gotoBacklink",
        "title": "Dendron: Go To Backlink"
      },
      {
        "command": "dendron.addAndCommit",
        "title": "Dendron: Workspace: Add and Commit"
      },
      {
        "command": "dendron.sync",
        "title": "Dendron: Workspace: Sync"
      },
      {
        "command": "dendron.vaultAdd",
        "title": "Dendron: Vault Add"
      },
      {
        "command": "dendron.vaultRemove",
        "title": "Dendron: Vault Remove"
      },
      {
        "command": "dendron.vaultConvert",
        "title": "Dendron: Vault Convert"
      },
      {
        "command": "dendron.initWS",
        "title": "Dendron: Initialize Workspace"
      },
      {
        "command": "dendron.changeWS",
        "title": "Dendron: Change Workspace"
      },
      {
        "command": "dendron.upgradeSettings",
        "title": "Dendron: Upgrade Settings"
      },
      {
        "command": "dendron.configurePod",
        "title": "Dendron: Configure Pod"
      },
      {
        "command": "dendron.configureServiceConnection",
        "title": "Dendron: Configure Service Connection",
        "enablement": "dendron:pluginActive && dendron:enableExportPodV2"
      },
      {
        "command": "dendron.configureExportPodV2",
        "title": "Dendron: Configure Export Pod V2",
        "enablement": "dendron:pluginActive && dendron:enableExportPodV2"
      },
      {
        "command": "dendron.importPod",
        "title": "Dendron: Import Pod"
      },
      {
        "command": "dendron.importObsidianPod",
        "title": "Dendron: Import Obsidian Vault"
      },
      {
        "command": "dendron.exportPod",
        "title": "Dendron: Export Pod"
      },
      {
        "command": "dendron.exportPodv2",
        "title": "Dendron: Export Pod V2",
        "enablement": "dendron:pluginActive && dendron:enableExportPodV2"
      },
      {
        "command": "dendron.publishPod",
        "title": "Dendron: Publish Pod"
      },
      {
        "command": "dendron.snapshotVault",
        "title": "Dendron: Snapshot Vault"
      },
      {
        "command": "dendron.restoreVault",
        "title": "Dendron: Restore Vault"
      },
      {
        "command": "dendron.copyNoteURL",
        "title": "Dendron: Copy Note URL"
      },
      {
        "command": "dendron.createHook",
        "title": "Dendron: Hook Create"
      },
      {
        "command": "dendron.deleteHook",
        "title": "Dendron: Hook Delete"
      },
      {
        "command": "dendron.registerNoteTrait",
        "title": "Dendron: Register Note Trait"
      },
      {
        "command": "dendron.configureNoteTraits",
        "title": "Dendron: Configure Note Traits"
      },
      {
        "command": "dendron.createNoteWithTraits",
        "title": "Dendron: Create Note with Custom Traits"
      },
      {
        "command": "dendron.publishExport",
        "title": "Dendron: Publish Export"
      },
      {
        "command": "dendron.publishDev",
        "title": "Dendron: Publish Dev"
      },
      {
        "command": "dendron.signUp",
        "title": "Dendron: Sign Up"
      },
      {
        "command": "dendron.signIn",
        "title": "Dendron: Sign In"
      },
      {
        "command": "dendron.enableTelemetry",
        "title": "Dendron: Enable Telemetry"
      },
      {
        "command": "dendron.disableTelemetry",
        "title": "Dendron: Disable Telemetry"
      },
      {
        "command": "dendron.openLink",
        "title": "Dendron: Open Link"
      },
      {
        "command": "dendron.pasteLink",
        "title": "Dendron: Paste Link"
      },
      {
        "command": "dendron.showHelp",
        "title": "Dendron: Show Help"
      },
      {
        "command": "dendron.showNoteGraphView",
        "title": "Dendron: Show Note Graph"
      },
      {
        "command": "dendron.showSchemaGraphView",
        "title": "Dendron: Show Schema Graph"
      },
      {
        "command": "dendron.showLegacyPreview",
        "title": "Dendron: Show Preview (legacy)"
      },
      {
        "command": "dendron.togglePreview",
        "title": "Dendron: Toggle Preview",
        "icon": "$(open-preview)"
      },
      {
        "command": "dendron.togglePreviewLock",
        "title": "Dendron: Toggle Preview Lock",
        "icon": "$(lock)"
      },
      {
        "command": "dendron.pasteFile",
        "title": "Dendron: Paste File"
      },
      {
        "command": "dendron.configureRaw",
        "title": "Dendron: Configure (yaml)"
      },
      {
        "command": "dendron.configureUI",
        "title": "Dendron: Configure (UI)"
      },
      {
        "command": "dendron.configureGraphStyle",
        "title": "Dendron: Configure Graph Style (css)"
      },
      {
        "command": "dendron.configureLocalOverride",
        "title": "Dendron: Configure Local Override"
      },
      {
        "command": "dendron.seedAdd",
        "title": "Dendron: Add Seed to Workspace"
      },
      {
        "command": "dendron.seedRemove",
        "title": "Dendron: Remove Seed from Workspace"
      },
      {
        "command": "dendron.seedBrowse",
        "title": "Dendron: Browse the Seed Registry"
      },
      {
        "command": "dendron.dev.doctor",
        "title": "Dendron: Doctor"
      },
      {
        "command": "dendron.dev.dumpState",
        "title": "Dendron: Dump State"
      },
      {
        "command": "dendron.dev.devTrigger",
        "title": "Dendron:Dev: Dev Trigger"
      },
      {
        "command": "dendron.dev.resetConfig",
        "title": "Dendron:Dev: Reset Config"
      },
      {
        "command": "dendron.dev.runMigration",
        "title": "Dendron:Dev: Run Migration"
      },
      {
        "command": "dendron.dev.migrateSelfContained",
        "title": "Dendron: Migrate to Self Contained Vault"
      },
      {
        "command": "dendron.dev.openLogs",
        "title": "Dendron:Dev: Open Logs"
      },
      {
        "command": "dendron.diagnosticsReport",
        "title": "Dendron:Dev: Diagnostics Report"
      },
      {
        "command": "dendron.showWelcomePage",
        "title": "Dendron: Launch Tutorial"
      },
      {
        "command": "dendron.launchTutorialWorkspace",
        "title": "Dendron: Launch Tutorial Workspace"
      },
      {
        "command": "dendron.openBackup",
        "title": "Dendron: Open Backup"
      },
      {
        "command": "dendron.instrumentedWrapperCommand",
        "title": "Dendron: Instrumented Wrapper Command"
      },
      {
        "command": "dendron.dev.validateEngine",
        "title": "Dendron:Dev: Validate Engine"
      }
    ],
    "menus": {
      "commandPalette": [
        {
          "command": "dendron.treeView.expandAll",
          "when": "dendron:devMode"
        },
        {
          "command": "dendron.browseNote",
          "when": "dendron:pluginActive && shellExecutionSupported"
        },
        {
          "command": "dendron.contributeToCause",
          "when": "shellExecutionSupported"
        },
        {
          "command": "dendron.goto",
          "when": "dendron:pluginActive && shellExecutionSupported"
        },
        {
          "command": "dendron.gotoNote",
          "when": "dendron:pluginActive && shellExecutionSupported"
        },
        {
          "command": "dendron.createSchemaFromHierarchy",
          "when": "dendron:pluginActive && shellExecutionSupported"
        },
        {
          "command": "dendron.createDailyJournalNote",
          "when": "dendron:pluginActive && shellExecutionSupported"
        },
        {
          "command": "dendron.copyNoteLink",
          "when": "dendron:pluginActive && shellExecutionSupported"
        },
        {
          "command": "dendron.copyNoteRef",
          "when": "dendron:pluginActive && shellExecutionSupported"
        },
        {
          "command": "dendron.copyToClipboard",
          "when": "false"
        },
        {
          "command": "dendron.copyCodespaceURL",
          "when": "dendron:pluginActive && shellExecutionSupported"
        },
        {
          "command": "dendron.delete",
          "when": "dendron:pluginActive && shellExecutionSupported"
        },
        {
          "command": "dendron.insertNoteLink",
          "when": "dendron:pluginActive && shellExecutionSupported"
        },
        {
          "command": "dendron.insertNoteIndex",
          "when": "dendron:pluginActive && shellExecutionSupported"
        },
        {
          "command": "dendron.moveNote",
          "when": "dendron:pluginActive && shellExecutionSupported"
        },
        {
          "command": "dendron.moveSelectionTo",
          "when": "dendron:pluginActive && shellExecutionSupported"
        },
        {
          "command": "dendron.mergeNote",
          "when": "dendron:pluginActive && shellExecutionSupported"
        },
        {
          "command": "dendron.randomNote",
          "when": "dendron:pluginActive && shellExecutionSupported"
        },
        {
          "command": "dendron.renameNoteV2a",
          "when": "false"
        },
        {
          "command": "dendron.renameNote",
          "when": "dendron:pluginActive && shellExecutionSupported"
        },
        {
          "command": "dendron.renameHeader",
          "when": "dendron:pluginActive && shellExecutionSupported"
        },
        {
          "command": "dendron.moveHeader",
          "when": "dendron:pluginActive && shellExecutionSupported"
        },
        {
          "command": "dendron.convertCandidateLink",
          "when": "false"
        },
        {
          "command": "dendron.convertLink",
          "when": "dendron:pluginActive && shellExecutionSupported"
        },
        {
          "command": "dendron.lookupNote",
          "when": "dendron:pluginActive"
        },
        {
          "command": "dendron.lookupNoteAutoComplete",
          "when": "dendron:pluginActive && dendron:noteLookupActive && !editorFocus && !view"
        },
        {
          "command": "dendron.createJournalNote",
          "when": "dendron:pluginActive && shellExecutionSupported"
        },
        {
          "command": "dendron.createScratchNote",
          "when": "dendron:pluginActive && shellExecutionSupported"
        },
        {
          "command": "dendron.createNote",
          "when": "dendron:pluginActive && shellExecutionSupported"
        },
        {
          "command": "dendron.createMeetingNote",
          "when": "dendron:pluginActive && shellExecutionSupported"
        },
        {
          "command": "dendron.lookupSchema",
          "when": "dendron:pluginActive && shellExecutionSupported"
        },
        {
          "command": "dendron.reloadIndex",
          "when": "dendron:pluginActive && shellExecutionSupported"
        },
        {
          "command": "dendron.createTask",
          "when": "dendron:pluginActive && shellExecutionSupported"
        },
        {
          "command": "dendron.setTaskStatus",
          "when": "dendron:pluginActive && shellExecutionSupported"
        },
        {
          "command": "dendron.completeTask",
          "when": "dendron:pluginActive && shellExecutionSupported"
        },
        {
          "command": "dendron.applyTemplate",
          "when": "dendron:pluginActive && shellExecutionSupported"
        },
        {
          "command": "dendron.archiveHierarchy",
          "when": "dendron:pluginActive && shellExecutionSupported"
        },
        {
          "command": "dendron.refactorHierarchy",
          "when": "dendron:pluginActive && shellExecutionSupported"
        },
        {
          "command": "dendron.goUpHierarchy",
          "when": "dendron:pluginActive && shellExecutionSupported"
        },
        {
          "command": "dendron.goNextHierarchy",
          "when": "dendron:pluginActive && shellExecutionSupported"
        },
        {
          "command": "dendron.goPrevHierarchy",
          "when": "dendron:pluginActive && shellExecutionSupported"
        },
        {
          "command": "dendron.goDownHierarchy",
          "when": "dendron:pluginActive && shellExecutionSupported"
        },
        {
          "command": "dendron.gotoBacklink",
          "when": "false"
        },
        {
          "command": "dendron.addAndCommit",
          "when": "dendron:pluginActive && shellExecutionSupported"
        },
        {
          "command": "dendron.sync",
          "when": "dendron:pluginActive && shellExecutionSupported"
        },
        {
          "command": "dendron.vaultAdd",
          "when": "dendron:pluginActive && shellExecutionSupported"
        },
        {
          "command": "dendron.vaultRemove",
          "when": "dendron:pluginActive && shellExecutionSupported"
        },
        {
          "command": "dendron.vaultConvert",
          "when": "dendron:pluginActive && shellExecutionSupported"
        },
        {
          "command": "dendron.initWS",
          "when": "shellExecutionSupported"
        },
        {
          "command": "dendron.changeWS",
          "when": "shellExecutionSupported"
        },
        {
          "command": "dendron.upgradeSettings",
          "when": "dendron:pluginActive && shellExecutionSupported"
        },
        {
          "command": "dendron.configurePod",
          "when": "dendron:pluginActive && shellExecutionSupported"
        },
        {
          "command": "dendron.importPod",
          "when": "dendron:pluginActive && shellExecutionSupported"
        },
        {
          "command": "dendron.importObsidianPod",
          "when": "dendron:pluginActive && shellExecutionSupported"
        },
        {
          "command": "dendron.exportPod",
          "when": "dendron:pluginActive && shellExecutionSupported"
        },
        {
          "command": "dendron.publishPod",
          "when": "dendron:pluginActive && shellExecutionSupported"
        },
        {
          "command": "dendron.snapshotVault",
          "when": "dendron:pluginActive && shellExecutionSupported"
        },
        {
          "command": "dendron.restoreVault",
          "when": "dendron:pluginActive && shellExecutionSupported"
        },
        {
          "command": "dendron.copyNoteURL",
          "when": "dendron:pluginActive"
        },
        {
          "command": "dendron.createHook",
          "when": "dendron:pluginActive && shellExecutionSupported"
        },
        {
          "command": "dendron.deleteHook",
          "when": "dendron:pluginActive && shellExecutionSupported"
        },
        {
          "command": "dendron.registerNoteTrait",
          "when": "false"
        },
        {
          "command": "dendron.configureNoteTraits",
          "when": "dendron:pluginActive && shellExecutionSupported"
        },
        {
          "command": "dendron.createNoteWithTraits",
          "when": "dendron:pluginActive && shellExecutionSupported"
        },
        {
          "command": "dendron.publishExport",
          "when": "dendron:pluginActive && shellExecutionSupported"
        },
        {
          "command": "dendron.publishDev",
          "when": "dendron:pluginActive && shellExecutionSupported"
        },
        {
          "command": "dendron.signUp",
          "when": "shellExecutionSupported"
        },
        {
          "command": "dendron.signIn",
          "when": "shellExecutionSupported"
        },
        {
          "command": "dendron.enableTelemetry",
          "when": "shellExecutionSupported"
        },
        {
          "command": "dendron.disableTelemetry",
          "when": "shellExecutionSupported"
        },
        {
          "command": "dendron.openLink",
          "when": "false"
        },
        {
          "command": "dendron.pasteLink",
          "when": "dendron:pluginActive && shellExecutionSupported"
        },
        {
          "command": "dendron.showHelp",
          "when": "shellExecutionSupported"
        },
        {
          "command": "dendron.showNoteGraphView",
          "when": "dendron:pluginActive && shellExecutionSupported"
        },
        {
          "command": "dendron.showSchemaGraphView",
          "when": "dendron:pluginActive && shellExecutionSupported"
        },
        {
          "command": "dendron.showLegacyPreview",
          "when": "dendron:pluginActive && dendron:hasLegacyPreview"
        },
        {
          "command": "dendron.togglePreview",
          "when": "dendron:pluginActive"
        },
        {
          "command": "dendron.togglePreviewLock",
          "when": "dendron:pluginActive"
        },
        {
          "command": "dendron.pasteFile",
          "when": "dendron:pluginActive && shellExecutionSupported"
        },
        {
          "command": "dendron.configureRaw",
          "when": "dendron:pluginActive && shellExecutionSupported"
        },
        {
          "command": "dendron.configureUI",
          "when": "dendron:pluginActive && shellExecutionSupported"
        },
        {
          "command": "dendron.configureGraphStyle",
          "when": "dendron:pluginActive && shellExecutionSupported"
        },
        {
          "command": "dendron.configureLocalOverride",
          "when": "dendron:pluginActive && shellExecutionSupported"
        },
        {
          "command": "dendron.seedAdd",
          "when": "dendron:pluginActive && shellExecutionSupported"
        },
        {
          "command": "dendron.seedRemove",
          "when": "dendron:pluginActive && shellExecutionSupported"
        },
        {
          "command": "dendron.seedBrowse",
          "when": "dendron:pluginActive && shellExecutionSupported"
        },
        {
          "command": "dendron.dev.doctor",
          "when": "dendron:pluginActive && shellExecutionSupported"
        },
        {
          "command": "dendron.dev.dumpState",
          "when": "dendron:pluginActive && shellExecutionSupported"
        },
        {
          "command": "dendron.dev.devTrigger",
          "when": "dendron:devMode"
        },
        {
          "command": "dendron.dev.resetConfig",
          "when": "shellExecutionSupported"
        },
        {
          "command": "dendron.dev.runMigration",
          "when": "dendron:pluginActive && shellExecutionSupported"
        },
        {
          "command": "dendron.dev.migrateSelfContained",
          "when": "dendron:pluginActive && shellExecutionSupported"
        },
        {
          "command": "dendron.dev.openLogs",
          "when": "shellExecutionSupported"
        },
        {
          "command": "dendron.diagnosticsReport",
          "when": "dendron:pluginActive && shellExecutionSupported"
        },
        {
          "command": "dendron.showWelcomePage",
          "when": "shellExecutionSupported"
        },
        {
          "command": "dendron.launchTutorialWorkspace",
          "when": "false"
        },
        {
          "command": "dendron.openBackup",
          "when": "dendron:pluginActive && shellExecutionSupported"
        },
        {
          "command": "dendron.instrumentedWrapperCommand",
          "when": "false"
        },
        {
          "command": "dendron.dev.validateEngine",
          "when": "dendron:pluginActive && shellExecutionSupported"
        }
      ],
      "view/title": [
        {
          "command": "dendron.backlinks.sortByLastUpdated",
          "when": "view == dendron.backlinks && dendron:backlinksSortOrder == PathNames",
          "group": "sort@1"
        },
        {
          "command": "dendron.backlinks.sortByLastUpdatedChecked",
          "when": "view == dendron.backlinks && dendron:backlinksSortOrder == LastUpdated",
          "group": "sort@1"
        },
        {
          "command": "dendron.backlinks.sortByPathNames",
          "when": "view == dendron.backlinks && dendron:backlinksSortOrder == LastUpdated",
          "group": "sort@2"
        },
        {
          "command": "dendron.backlinks.sortByPathNamesChecked",
          "when": "view == dendron.backlinks && dendron:backlinksSortOrder == PathNames",
          "group": "sort@2"
        },
        {
          "command": "dendron.backlinks.expandAll",
          "when": "view == dendron.backlinks",
          "group": "navigation@2"
        },
        {
          "command": "dendron.treeView.labelByTitle",
          "when": "view == dendron.treeView && dendron:treeviewItemLabelType == filename"
        },
        {
          "command": "dendron.treeView.labelByFilename",
          "when": "view == dendron.treeView && dendron:treeviewItemLabelType == title"
        },
        {
          "command": "dendron.treeView.expandAll",
          "when": "view == dendron.treeView && dendron:devMode",
          "group": "navigation@2"
        },
        {
          "command": "dendron.treeView.createNote",
          "when": "view == dendron.treeView",
          "group": "navigation@2"
        },
        {
          "command": "dendron.graph-panel.increaseDepth",
          "when": "view == dendron.graph-panel",
          "group": "navigation@2"
        },
        {
          "command": "dendron.graph-panel.decreaseDepth",
          "when": "view == dendron.graph-panel",
          "group": "navigation@2"
        },
        {
          "command": "dendron.graph-panel.showBacklinksChecked",
          "when": "view == dendron.graph-panel && dendron.graph-panel.showBacklinks"
        },
        {
          "command": "dendron.graph-panel.showOutwardLinksChecked",
          "when": "view == dendron.graph-panel && dendron.graph-panel.showOutwardLinks"
        },
        {
          "command": "dendron.graph-panel.showHierarchyChecked",
          "when": "view == dendron.graph-panel && dendron.graph-panel.showHierarchy"
        },
        {
          "command": "dendron.graph-panel.showBacklinks",
          "when": "view == dendron.graph-panel && !dendron.graph-panel.showBacklinks"
        },
        {
          "command": "dendron.graph-panel.showOutwardLinks",
          "when": "view == dendron.graph-panel && !dendron.graph-panel.showOutwardLinks"
        },
        {
          "command": "dendron.graph-panel.showHierarchy",
          "when": "view == dendron.graph-panel && !dendron.graph-panel.showHierarchy"
        }
      ],
      "explorer/context": [
        {
          "when": "explorerResourceIsFolder && dendron:pluginActive && workspaceFolderCount > 1 && shellExecutionSupported",
          "command": "dendron.vaultAdd",
          "group": "2_workspace"
        },
        {
          "when": "explorerResourceIsFolder && dendron:pluginActive && shellExecutionSupported",
          "command": "dendron.vaultRemove",
          "group": "2_workspace"
        },
        {
          "when": "resourceExtname == .md && dendron:pluginActive && shellExecutionSupported || resourceExtname == .yml && dendron:pluginActive && shellExecutionSupported",
          "command": "dendron.delete",
          "group": "2_workspace"
        },
        {
          "when": "resourceExtname == .md && dendron:pluginActive && shellExecutionSupported",
          "command": "dendron.moveNote",
          "group": "2_workspace"
        },
        {
          "command": "dendron.togglePreview",
          "when": "resourceLangId == markdown && dendron:pluginActive",
          "group": "navigation"
        }
      ],
      "editor/context": [
        {
          "when": "resourceExtname == .md && dendron:pluginActive && shellExecutionSupported",
          "command": "dendron.copyNoteLink",
          "group": "2_workspace"
        }
      ],
      "editor/title": [
        {
          "command": "dendron.togglePreview",
          "when": "editorLangId == markdown && !notebookEditorFocused && dendron:pluginActive",
          "group": "navigation"
        }
      ],
      "editor/title/context": [
        {
          "command": "dendron.togglePreview",
          "when": "resourceLangId == markdown && dendron:pluginActive",
          "group": "1_open"
        }
      ],
      "view/item/context": [
        {
          "command": "dendron.delete",
          "when": "view == dendron.treeView && viewItem == note && shellExecutionSupported"
        },
        {
          "command": "dendron.createNote",
          "when": "view == dendron.treeView && shellExecutionSupported"
        }
      ]
    },
    "configuration": {
      "title": "dendron",
      "properties": {
        "dendron.dailyJournalDomain": {
          "type": "string",
          "default": "daily",
          "description": "DEPRECATED. Use journal settings in dendron.yml"
        },
        "dendron.defaultJournalName": {
          "type": "string",
          "default": "journal",
          "description": "DEPRECATED. Use journal settings in dendron.yml"
        },
        "dendron.defaultJournalDateFormat": {
          "type": "string",
          "default": "y.MM.dd",
          "description": "DEPRECATED. Use journal settings in dendron.yml"
        },
        "dendron.defaultJournalAddBehavior": {
          "default": "childOfDomain",
          "type": "string",
          "description": "DEPRECATED. Use journal settings in dendron.yml",
          "enum": [
            "childOfDomain",
            "childOfDomainNamespace",
            "childOfCurrent",
            "asOwnDomain"
          ]
        },
        "dendron.defaultScratchName": {
          "type": "string",
          "default": "scratch",
          "description": "DEPRECATED. Use scratch settings in dendron.yml"
        },
        "dendron.defaultScratchDateFormat": {
          "type": "string",
          "default": "y.MM.dd.HHmmss",
          "description": "DEPRECATED. Use scratch settings in dendron.yml"
        },
        "dendron.defaultScratchAddBehavior": {
          "default": "asOwnDomain",
          "type": "string",
          "description": "DEPRECATED. Use scratch settings in dendron.yml",
          "enum": [
            "childOfDomain",
            "childOfDomainNamespace",
            "childOfCurrent",
            "asOwnDomain"
          ]
        },
        "dendron.copyNoteUrlRoot": {
          "type": "string",
          "description": "override root url when getting note url"
        },
        "dendron.linkSelectAutoTitleBehavior": {
          "type": "string",
          "description": "Control title behavior when using selection2link with lookup",
          "enum": [
            "none",
            "slug"
          ],
          "default": "slug"
        },
        "dendron.defaultLookupCreateBehavior": {
          "default": "selectionExtract",
          "type": "string",
          "description": "when creating a new note with selected text, define behavior for selected text",
          "enum": [
            "selection2link",
            "selectionExtract"
          ]
        },
        "dendron.defaultTimestampDecorationFormat": {
          "default": "DATETIME_MED",
          "type": "string",
          "description": "Decide how human readable timestamp decoration is displayed",
          "enum": [
            "DATETIME_FULL",
            "DATETIME_FULL_WITH_SECONDS",
            "DATETIME_HUGE",
            "DATETIME_HUGE_WITH_SECONDS",
            "DATETIME_MED",
            "DATETIME_MED_WITH_SECONDS",
            "DATETIME_SHORT",
            "DATETIME_SHORT_WITH_SECONDS",
            "DATE_FULL",
            "DATE_HUGE",
            "DATE_MED",
            "DATE_MED_WITH_WEEKDAY",
            "DATE_SHORT",
            "TIME_24_SIMPLE",
            "TIME_24_WITH_LONG_OFFSET",
            "TIME_24_WITH_SECONDS",
            "TIME_24_WITH_SHORT_OFFSET",
            "TIME_SIMPLE",
            "TIME_WITH_LONG_OFFSET",
            "TIME_WITH_SECONDS",
            "TIME_WITH_SHORT_OFFSET"
          ]
        },
        "dendron.rootDir": {
          "type": "string",
          "default": "",
          "description": "location of dendron workspace"
        },
        "dendron.dendronDir": {
          "type": "string",
          "default": "",
          "description": "DEPRECATED. Use journal settings in dendron.yml"
        },
        "dendron.logLevel": {
          "type": "string",
          "default": "info",
          "description": "control verbosity of dendron logs",
          "enum": [
            "debug",
            "info",
            "error"
          ]
        },
        "dendron.trace.server": {
          "enum": [
            "off",
            "messages",
            "verbose"
          ],
          "type": "string",
          "default": "messages",
          "description": "LSP log level"
        },
        "dendron.serverPort": {
          "type": "number",
          "description": "port for server. If not set, will be randomly generated at startup."
        },
        "dendron.enableSelfContainedVaultWorkspace": {
          "type": "boolean",
          "default": true,
          "description": "When enabled, newly created workspaces will be created as self contained vaults."
        }
      }
    },
    "keybindings": [
      {
        "command": "dendron.goto",
        "when": "editorFocus"
      },
      {
        "command": "dendron.gotoNote",
        "key": "ctrl+enter",
        "when": "editorFocus"
      },
      {
        "command": "dendron.createSchemaFromHierarchy",
        "when": "editorFocus && dendron:pluginActive"
      },
      {
        "command": "dendron.createDailyJournalNote",
        "key": "ctrl+shift+i",
        "mac": "cmd+shift+i",
        "when": "dendron:pluginActive && shellExecutionSupported"
      },
      {
        "command": "dendron.copyNoteLink",
        "key": "ctrl+shift+c",
        "mac": "cmd+shift+c",
        "when": "editorFocus && dendron:pluginActive"
      },
      {
        "command": "dendron.copyNoteRef",
        "key": "ctrl+shift+r",
        "mac": "cmd+shift+r",
        "when": "editorFocus && dendron:pluginActive"
      },
      {
        "command": "dendron.delete",
        "key": "ctrl+shift+d",
        "mac": "cmd+shift+d",
        "when": "dendron:pluginActive && shellExecutionSupported"
      },
      {
        "command": "dendron.lookupNote",
        "mac": "cmd+L",
        "key": "ctrl+l",
        "when": "dendron:pluginActive"
      },
      {
        "command": "dendron.lookupNoteAutoComplete",
        "key": "Tab",
        "when": "dendron:pluginActive && dendron:noteLookupActive && !editorFocus && !view"
      },
      {
        "command": "dendron.createJournalNote",
        "key": "ctrl+shift+j",
        "mac": "cmd+shift+j",
        "args": {
          "noteType": "journal"
        },
        "when": "dendron:pluginActive && shellExecutionSupported"
      },
      {
        "command": "dendron.createScratchNote",
        "key": "ctrl+k s",
        "mac": "cmd+k s",
        "when": "dendron:pluginActive && shellExecutionSupported"
      },
      {
        "command": "dendron.lookupSchema",
        "mac": "cmd+shift+L",
        "key": "ctrl+shift+l",
        "when": "dendron:pluginActive && shellExecutionSupported"
      },
      {
        "command": "dendron.goUpHierarchy",
        "mac": "cmd+shift+up",
        "key": "ctrl+shift+up",
        "when": "editorFocus && dendron:pluginActive"
      },
      {
        "command": "dendron.goNextHierarchy",
        "key": "ctrl+shift+]",
        "when": "editorFocus && dendron:pluginActive"
      },
      {
        "command": "dendron.goPrevHierarchy",
        "key": "ctrl+shift+[",
        "when": "editorFocus && dendron:pluginActive"
      },
      {
        "command": "dendron.goDownHierarchy",
        "mac": "cmd+shift+down",
        "key": "ctrl+shift+down",
        "when": "editorFocus && dendron:pluginActive"
      },
      {
        "command": "dendron.copyNoteURL",
        "mac": "cmd+shift+u",
        "windows": "ctrl+shift+u",
        "when": "editorFocus && dendron:pluginActive"
      },
      {
        "command": "dendron.showLegacyPreview",
        "windows": "windows+ctrl+p",
        "mac": "cmd+ctrl+p",
        "when": "dendron:pluginActive && dendron:hasLegacyPreview"
      },
      {
        "command": "dendron.togglePreview",
        "key": "ctrl+k v",
        "mac": "cmd+ctrl+p",
        "when": "dendron:pluginActive"
      }
    ],
    "markdown.previewStyles": [
      "./media/fontello/css/fontello.css",
      "./media/markdown.css"
    ],
    "yamlValidation": [
      {
        "fileMatch": "dendron.yml",
        "url": "./dist/dendron-yml.validator.json"
      }
    ]
  },
  "icon": "media/logo.png",
  "scripts": {
    "webpack": "cross-env SKIP_SENTRY=1 DETECT_CIRCULAR_DEPS=1 webpack --config webpack.dev.js",
    "webpack:dev:watch": "yarn webpack --watch",
    "webpack:prod": "webpack --config webpack.prod.js",
    "watch": "yarn compile --watch",
    "buildCI": "yarn rimraf out && yarn compile",
    "build": "yarn compile",
    "build:dev": "yarn webpack",
    "build:prod": "yarn webpack:prod && ./scripts/varSub.sh && yarn package-web",
    "compile": "tsc -p tsconfig.build.json ",
    "test": "node ./out/src/test/runTestInteg.js",
    "test-web": "node ./out/src/web/test/runWebIntegTest.js",
    "format": "echo nop",
    "vscode:uninstall": "node ./out/src/scripts/uninstallHook.js",
    "deploy:vscode": "vsce publish --yarn",
    "deploy:vscode:vsix": "vsce --version && vsce publish --packagePath",
    "deploy:ovsx": "ovsx publish --yarn",
    "deploy:ovsx:vsix": "ovsx publish ",
    "clean": "yarn rimraf out dist node_modules && yarn clean:assets",
    "clean:assets": "yarn rimraf assets/{static}",
    "rimraf": "npx rimraf",
    "vscode:prepublish": "npm run package-web",
    "compile-web": "webpack --config webpack.webext.js",
    "watch-web": "webpack --watch --config webpack.webext.js",
    "package-web": "webpack --mode production --devtool hidden-source-map --config webpack.webext.js",
    "open-in-browser": "vscode-test-web --extensionDevelopmentPath=. ~/dendron-20/",
    "test-in-browser": "mkdir -p testOutput && vscode-test-web --extensionDevelopmentPath=. --extensionTestsPath=dist/web/test/suite/index.js --headless testOutput"
  },
  "devDependencies": {
<<<<<<< HEAD
    "@dendronhq/common-test-utils": "^0.113.1",
    "@dendronhq/engine-test-utils": "^0.113.1",
=======
    "@dendronhq/common-test-utils": "^0.113.0",
    "@dendronhq/engine-test-utils": "^0.113.0",
>>>>>>> 0f4306aa
    "@sentry/webpack-plugin": "^1.17.1",
    "@types/execa": "^2.0.0",
    "@types/fs-extra": "^9.0.1",
    "@types/glob": "^7.1.1",
    "@types/is-url": "^1.2.30",
    "@types/lodash": "^4.14.155",
    "@types/luxon": "^1.25.0",
    "@types/markdown-it": "^10.0.2",
    "@types/mocha": "^7.0.2",
    "@types/node": "^13.11.0",
    "@types/open": "^6.2.1",
    "@types/open-graph-scraper": "^4.7.0",
    "@types/semver": "^7.3.1",
    "@types/string-similarity": "^4.0.0",
    "@types/webpack-env": "^1.17.0",
    "@vscode/test-web": "^0.0.27",
    "circular-dependency-plugin": "^5.2.2",
    "copy-webpack-plugin": "^9.0.1",
    "cross-env": "^7.0.3",
    "crypto-randomuuid": "^1.0.0",
    "glob": "^7.1.6",
    "ignore-loader": "^0.1.2",
    "mocha": "^7.1.2",
    "node-loader": "^2.0.0",
    "ovsx": "^0.5.1",
    "reflect-metadata": "^0.1.13",
    "rimraf": "^3.0.2",
    "source-map-loader": "^3.0.0",
    "terser-webpack-plugin": "^5.2.4",
    "ts-loader": "^8.0.0",
    "ts-node": "^8.10.2",
    "ts-sinon": "^2.0.2",
    "tsyringe": "^4.7.0",
    "vsce": "^2.10.0",
    "vscode-test": "^1.3.0",
    "webpack": "^5.56.0",
    "webpack-bundle-analyzer": "^4.4.2",
    "webpack-cli": "^4.8.0",
    "webpack-merge": "^5.8.0"
  },
  "dependencies": {
<<<<<<< HEAD
    "@dendronhq/api-server": "^0.113.1",
    "@dendronhq/common-all": "^0.113.1",
    "@dendronhq/common-server": "^0.113.1",
    "@dendronhq/engine-server": "^0.113.1",
    "@dendronhq/pods-core": "^0.113.1",
=======
    "@dendronhq/api-server": "^0.113.0",
    "@dendronhq/common-all": "^0.113.0",
    "@dendronhq/common-server": "^0.113.0",
    "@dendronhq/engine-server": "^0.113.0",
    "@dendronhq/pods-core": "^0.113.0",
>>>>>>> 0f4306aa
    "@sentry/integrations": "7.11.1",
    "@sentry/node": "7.11.1",
    "@types/vscode": "1.62.0",
    "browserify": "17.0.0",
    "cross-path-sort": "1.0.0",
    "execa": "4.0.2",
    "fs-extra": "9.1.0",
    "is-url": "1.2.4",
    "lodash": "4.17.15",
    "luxon": "1.25.0",
    "markdown-it": "11.0.0",
    "open": "8.2.1",
    "open-graph-scraper": "4.7.1",
    "path-browserify": "1.0.1",
    "process": "0.11.10",
    "query-string": "7.0.1",
    "semver": "7.3.2",
    "stream-browserify": "3.0.0",
    "stream-http": "3.2.0",
    "string-similarity": "4.0.4",
    "textextensions": "5.15.0",
    "title": "3.4.4",
    "unist-util-visit": "2.0.3",
    "util": "0.12.4",
    "vscode-languageclient": "6.1.3",
    "vscode-uri": "3.0.3"
  },
  "repository": {
    "type": "git",
    "url": "ssh://git@github.com/dendronhq/dendron.git",
    "directory": "packages/plugin-core"
  },
  "capabilities": {
    "untrustedWorkspaces": {
      "supported": "limited",
      "description": "All features are enabled except for hooks.",
      "restrictedConfigurations": []
    }
  }
}<|MERGE_RESOLUTION|>--- conflicted
+++ resolved
@@ -4,11 +4,7 @@
   "displayName": "dendron",
   "description": "Dendron is a hierarchal note taking tool that grows as you do. ",
   "publisher": "dendron",
-<<<<<<< HEAD
   "version": "0.113.1",
-=======
-  "version": "0.113.0",
->>>>>>> 0f4306aa
   "sponsor": {
     "url": "https://accounts.dendron.so/account/subscribe"
   },
@@ -1448,13 +1444,8 @@
     "test-in-browser": "mkdir -p testOutput && vscode-test-web --extensionDevelopmentPath=. --extensionTestsPath=dist/web/test/suite/index.js --headless testOutput"
   },
   "devDependencies": {
-<<<<<<< HEAD
     "@dendronhq/common-test-utils": "^0.113.1",
     "@dendronhq/engine-test-utils": "^0.113.1",
-=======
-    "@dendronhq/common-test-utils": "^0.113.0",
-    "@dendronhq/engine-test-utils": "^0.113.0",
->>>>>>> 0f4306aa
     "@sentry/webpack-plugin": "^1.17.1",
     "@types/execa": "^2.0.0",
     "@types/fs-extra": "^9.0.1",
@@ -1496,19 +1487,11 @@
     "webpack-merge": "^5.8.0"
   },
   "dependencies": {
-<<<<<<< HEAD
     "@dendronhq/api-server": "^0.113.1",
     "@dendronhq/common-all": "^0.113.1",
     "@dendronhq/common-server": "^0.113.1",
     "@dendronhq/engine-server": "^0.113.1",
     "@dendronhq/pods-core": "^0.113.1",
-=======
-    "@dendronhq/api-server": "^0.113.0",
-    "@dendronhq/common-all": "^0.113.0",
-    "@dendronhq/common-server": "^0.113.0",
-    "@dendronhq/engine-server": "^0.113.0",
-    "@dendronhq/pods-core": "^0.113.0",
->>>>>>> 0f4306aa
     "@sentry/integrations": "7.11.1",
     "@sentry/node": "7.11.1",
     "@types/vscode": "1.62.0",
