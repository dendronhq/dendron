--- conflicted
+++ resolved
@@ -15,12 +15,7 @@
   TextEditorVisibleRangesChangeEvent,
   window,
 } from "vscode";
-<<<<<<< HEAD
-import { ShowPreviewCommand } from "./commands/ShowPreview";
 import { debouncedUpdateDecorations } from "./features/windowDecorations";
-=======
-import { updateDecorations } from "./features/windowDecorations";
->>>>>>> 1f0b25a1
 import { Logger } from "./logger";
 import { sentryReportingCallback } from "./utils/analytics";
 import { PreviewUtils } from "./views/utils";
