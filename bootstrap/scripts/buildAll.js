--- conflicted
+++ resolved
@@ -13,18 +13,11 @@
 
 console.log("building all...");
 $(`npx lerna run build --scope @dendronhq/common-all`);
-<<<<<<< HEAD
 $(`npx lerna run build --scope @dendronhq/unified`);
 $(`npx lerna run build --scope @dendronhq/common-server `);
 $(`npx lerna run build --scope @dendronhq/dendron-viz `);
 $(`npx lerna run build --scope @dendronhq/engine-server `);
 $(`npx lerna run build --scope @dendronhq/pods-core `);
-=======
-$(`npx lerna run build --scope @dendronhq/common-server`);
-$(`npx lerna run build --scope @dendronhq/dendron-viz`);
-$(`npx lerna run build --scope @dendronhq/engine-server`);
-$(`npx lerna run build --scope @dendronhq/pods-core`);
->>>>>>> cd5aad28
 $(
  `npx lerna run build --parallel --scope "@dendronhq/{common-test-utils,api-server,common-assets}"`
 );
