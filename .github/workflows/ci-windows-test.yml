--- conflicted
+++ resolved
@@ -49,15 +49,9 @@
         id: node-modules-cache-windows
         with:
           path: ${{ steps.yarn-cache-dir-path.outputs.dir }}
-<<<<<<< HEAD
-          key: ${{ runner.os }}-${{ matrix.node-version }}-yarn-${{ hashFiles('**/yarn.lock') }}-18
-          restore-keys: |
-            ${{ runner.os }}-${{ matrix.node-version }}-yarn-9
-=======
           key: ${{ runner.os }}-${{ matrix.node-version }}-yarn-${{ hashFiles('**/yarn.lock') }}-17
           restore-keys: |
             ${{ runner.os }}-${{ matrix.node-version }}-yarn-8
->>>>>>> 1ddff7cb
 
       - name: Set up Node.js ${{ matrix.node-version }}
         uses: actions/setup-node@v1
