#!/usr/bin/env bash
# Build script specific for Nightly

echo "starting verdaccio with in-memory cache to speed up build time"
verdaccio -c ./bootstrap/data/verdaccio/config.yaml > verdaccio.log 2>&1 &
FOO_PID=$!
echo "$FOO_PID"
sleep 10

SCRIPT_BUILD_ENV=${BUILD_ENV:-local}
echo "building... upgrade: patch, endpoint: local build environment: $SCRIPT_BUILD_ENV"

DENDRON_CLI=./packages/dendron-cli/lib/bin/dendron-cli.js

TARGET='--extensionTarget $1'
<<<<<<< HEAD
if [[ $PARAMS = "none" ]]; then
=======
if [ $PARAMS = "none" ]; then
>>>>>>> 1db0356b
  TARGET=''
fi

LOG_LEVEL=info $DENDRON_CLI dev build --upgradeType patch --publishEndpoint local --extensionType nightly $TARGET

echo "closing verdaccio - killing "
kill $FOO_PID
<|MERGE_RESOLUTION|>--- conflicted
+++ resolved
@@ -13,11 +13,7 @@
 DENDRON_CLI=./packages/dendron-cli/lib/bin/dendron-cli.js
 
 TARGET='--extensionTarget $1'
-<<<<<<< HEAD
 if [[ $PARAMS = "none" ]]; then
-=======
-if [ $PARAMS = "none" ]; then
->>>>>>> 1db0356b
   TARGET=''
 fi
 
