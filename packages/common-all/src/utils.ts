--- conflicted
+++ resolved
@@ -11,13 +11,10 @@
   DVault,
   NoteProps,
   SEOProps,
-<<<<<<< HEAD
   DVault,
   DHookDict,
   DendronSiteConfig,
   NotePropsDict,
-=======
->>>>>>> b9141d50
 } from "./types";
 import { TaskConfig } from "./types/configs/workspace/task";
 import {
@@ -744,7 +741,6 @@
   }
 }
 
-<<<<<<< HEAD
 /**
  * Make name safe for dendron
  * @param name
@@ -756,9 +752,9 @@
     .toLocaleLowerCase();
   name = name.replace(/ /g, "-");
   return name;
-=======
+}
+
 /** Given a path on any platform, convert it to a unix style path. Avoid using this with absolute paths. */
 export function normalizeUnixPath(fsPath: string): string {
   return path.posix.format(path.parse(fsPath));
->>>>>>> b9141d50
 }