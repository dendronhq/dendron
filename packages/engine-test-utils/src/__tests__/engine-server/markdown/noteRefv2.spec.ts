--- conflicted
+++ resolved
@@ -1262,65 +1262,82 @@
       },
     });
 
-<<<<<<< HEAD
     const NESTED_LIST_ELEMENT_TARGET_WITHOUT_CHILDREN = createProcTests({
       name: "nested list element targeting a single item without children",
       setupFunc: async (opts) => {
         const { engine, vaults } = opts;
         return processTextV2({
           text: "# Foo Bar\n![[foo.ch1#^block-anchor:#^block-anchor]]",
-=======
-    const SINGLE_TOP_LEVEL_LIST = createProcTests({
-      name: "a single top level list",
-      setupFunc: async (opts) => {
-        const { engine, vaults } = opts;
-        return processTextV2({
-          text: "# Foo Bar\n![[foo.ch1#^block-anchor]]",
->>>>>>> 1ce3a216
-          dest: opts.extra.dest,
-          engine,
-          vault: vaults[0],
-          fname: "foo",
-        });
-      },
-      preSetupHook: async (opts) => {
-        await ENGINE_HOOKS.setupBasic(opts);
-        await modifyNote(opts, "foo.ch1", (note: NoteProps) => {
-          const txt = [
-<<<<<<< HEAD
+          dest: opts.extra.dest,
+          engine,
+          vault: vaults[0],
+          fname: "foo",
+        });
+      },
+      preSetupHook: async (opts) => {
+        await ENGINE_HOOKS.setupBasic(opts);
+        await modifyNote(opts, "foo.ch1", (note: NoteProps) => {
+          const txt = [
             "* Iure neque alias dolorem.",
             "* Ullam optio est quia. ^block-anchor",
             "  * Laborum libero quia ducimus.",
             "  * Reprehenderit doloribus.",
             "* Sint minus fuga omnis non.",
-=======
+          ];
+          note.body = txt.join("\n");
+          return note;
+        });
+      },
+      verifyFuncDict: {
+        [DendronASTDest.HTML]: async ({ extra }) => {
+          const { resp } = extra;
+          await checkVFile(resp, "Ullam optio est quia.");
+          await checkNotInVFile(
+            resp,
+            "Reprehenderit doloribus.",
+            "Laborum libero quia ducimus.",
+            "Iure neque alias dolorem.",
+            "Sint minus fuga omnis non."
+          );
+        },
+      },
+    });
+
+    const SINGLE_TOP_LEVEL_LIST = createProcTests({
+      name: "a single top level list",
+      setupFunc: async (opts) => {
+        const { engine, vaults } = opts;
+        return processTextV2({
+          text: "# Foo Bar\n![[foo.ch1#^block-anchor]]",
+          dest: opts.extra.dest,
+          engine,
+          vault: vaults[0],
+          fname: "foo",
+        });
+      },
+      preSetupHook: async (opts) => {
+        await ENGINE_HOOKS.setupBasic(opts);
+        await modifyNote(opts, "foo.ch1", (note: NoteProps) => {
+          const txt = [
             "Ut temporibus quidem nihil corporis",
             "",
             "* Ullam optio est quia.",
             "  * Laborum libero quia ducimus.",
             "  * Reprehenderit doloribus. ^block-anchor",
             "  * Iure neque alias dolorem.",
->>>>>>> 1ce3a216
-          ];
-          note.body = txt.join("\n");
-          return note;
-        });
-      },
-      verifyFuncDict: {
-        [DendronASTDest.HTML]: async ({ extra }) => {
-          const { resp } = extra;
-<<<<<<< HEAD
-          await checkVFile(resp, "Ullam optio est quia.");
-          await checkNotInVFile(
-            resp,
-            "Reprehenderit doloribus.",
-=======
+          ];
+          note.body = txt.join("\n");
+          return note;
+        });
+      },
+      verifyFuncDict: {
+        [DendronASTDest.HTML]: async ({ extra }) => {
+          const { resp } = extra;
           await checkVFile(resp, "Reprehenderit doloribus.");
           await checkNotInVFile(
             resp,
             "Ut temporibus quidem nihil corporis",
             "Ullam optio est quia.",
->>>>>>> 1ce3a216
             "Laborum libero quia ducimus.",
             "Iure neque alias dolorem.",
             "Sint minus fuga omnis non."
