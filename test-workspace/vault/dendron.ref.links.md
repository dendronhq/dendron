---
id: 73eb67ea-0291-45e7-8f2f-193fd6f00643
title: Links
desc: ""
<<<<<<< HEAD
updated: 1633435266305
=======
updated: 1633501710089
>>>>>>> 3186c459
created: 1608518909864
---

- This is a link to a [[not published note|bar]]

## Wiki Link

- [[dendron.ref.figure]]

## XVault Link

- vault1 bar: [[dendron://vault/bar]]
- vault2 bar: [[dendron://vault2/bar]]

## URL

[[https://wiki.dendron.so/#getting-started]]

## XVault Note Ref

Vault1
![[dendron://vault/bar]]

Vault2
![[dendron://vault2/bar]]

## Unpublished page

- [[bar]]

***

## Note Refs

### Basic

`![[dendron]]`

### Header

![[dendron.welcome#header1]]

### With Special Characters

![[dendron.welcome#header-special-chars]]

***

## Block References

![[dendron.ref.links.target#^123]]

## [[a header that's entirely a link|dendron.apples]]

## Targeting a single list item without its children


## testing with ordered list

1. first ^nPm286FpKzGj
   1. first-a  ^0NFOQ4Hi4frn
      1. first-a-1
1. second
   1.  second-a ^AKRCeAVwwIX2

![[#^0NFOQ4Hi4frn:#^0NFOQ4Hi4frn]]

## note reference error messages

### no file

![[void]]
![[dendron://vault/void]]

### wildcard no match

![[void.*]]

### ambiguous

![[bar]]

## Recursive refs
![[dendron.ref.links.recursive-lvl-1]]

## Multiple refs in a row without list delineation
### Refs on each line
![[dendron.ref.links.target-1]]
![[dendron.ref.links.target-2]]
![[dendron.ref.links.target-3]]

### Back to back refs
![[dendron.ref.links.target-1]]![[dendron.ref.links.target-2]] ![[dendron.ref.links.target-3]]<|MERGE_RESOLUTION|>--- conflicted
+++ resolved
@@ -2,11 +2,7 @@
 id: 73eb67ea-0291-45e7-8f2f-193fd6f00643
 title: Links
 desc: ""
-<<<<<<< HEAD
-updated: 1633435266305
-=======
 updated: 1633501710089
->>>>>>> 3186c459
 created: 1608518909864
 ---
 
