{
  "folders": [
    {
      "path": ".",
      "name": "root"
    },
    {
      "path": "packages/dendron-viz"
    },
    {
      "path": "packages/common-all"
    },
    {
      "path": "packages/common-server"
    },
    {
      "path": "packages/common-frontend"
    },
    {
      "path": "packages/common-assets"
    },
    {
      "path": "packages/plugin-core"
    },
    {
      "path": "packages/engine-server"
    },
    {
      "path": "packages/dendron-cli"
    },
    {
      "path": "packages/pods-core"
    },
    {
      "path": "packages/api-server"
    },
    {
      "path": "packages/express-client"
    },
    {
      "path": "packages/common-test-utils"
    },
    {
      "path": "packages/engine-test-utils"
    },
    {
      "path": "packages/nextjs-template"
    },
    {
      "path": "packages/dendron-plugin-views"
    },
    {
      "path": "packages/unified"
    },
    {
      "path": "bootstrap"
    },
    {
      "path": "fixtures"
    },
    {
      "path": "test-workspace"
    }
  ],
  "settings": {
    "files.exclude": {
<<<<<<< HEAD
      "*.d.ts": true,
      "profile": true,
      ".next/**": true
=======
      "**/profile": true,
      "**/*.tff": true,
      "**/*.woff": true,
      "**/*.woff2": true,
>>>>>>> e57bbbc6
    },
    "editor.codeActionsOnSave": {},
    "search.exclude": {
      "docs/*.md": true,
      "**/*.d.ts": true,
      "**/node_modules": true,
      "**/bower_components": true,
      "CHANGELOG.md": true,
<<<<<<< HEAD
      "*.d.ts": true,
      ".next/**": true
=======
>>>>>>> e57bbbc6
    },
    "files.watcherExclude": {
      "**/.git/objects/**": true,
      "**/.git/subtree-cache/**": true,
      "**/node_modules/**": true,
      "**/.hg/store/**": true,
      "**/*.js": true
    },
    "editor.formatOnSave": true,
    "workbench.editor.showTabs": true,
    "editor.snippetSuggestions": "none",
    "editor.defaultFormatter": "esbenp.prettier-vscode",
    "[typescript]": {
      "editor.defaultFormatter": "esbenp.prettier-vscode"
    },
    "editor.tabSize": 2,
    "dendron.rootDir": ".",
    "files.autoSave": "off",
    "pasteImage.path": "${currentFileDir}/assets/images",
    "pasteImage.prefix": "/",
    "editor.suggest.snippetsPreventQuickSuggestions": false,
    "editor.suggest.showSnippets": true,
    "editor.tabCompletion": "on"
  },
  "extensions": {
    "recommendations": [
      "esbenp.prettier-vscode"
    ]
  }
}<|MERGE_RESOLUTION|>--- conflicted
+++ resolved
@@ -64,16 +64,11 @@
   ],
   "settings": {
     "files.exclude": {
-<<<<<<< HEAD
-      "*.d.ts": true,
-      "profile": true,
       ".next/**": true
-=======
       "**/profile": true,
       "**/*.tff": true,
       "**/*.woff": true,
-      "**/*.woff2": true,
->>>>>>> e57bbbc6
+      "**/*.woff2": true
     },
     "editor.codeActionsOnSave": {},
     "search.exclude": {
@@ -82,11 +77,7 @@
       "**/node_modules": true,
       "**/bower_components": true,
       "CHANGELOG.md": true,
-<<<<<<< HEAD
-      "*.d.ts": true,
       ".next/**": true
-=======
->>>>>>> e57bbbc6
     },
     "files.watcherExclude": {
       "**/.git/objects/**": true,
