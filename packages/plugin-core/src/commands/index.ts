--- conflicted
+++ resolved
@@ -63,11 +63,8 @@
 import { SeedRemoveCommand } from "./SeedRemoveCommand";
 import { RunMigrationCommand } from "./RunMigrationCommand";
 import { SeedBrowseCommand } from "./SeedBrowseCommand";
-<<<<<<< HEAD
 import { TaskCreateCommand } from "./TaskCreate";
-=======
 import { VaultConvertCommand } from "./VaultConvert";
->>>>>>> c265e9d2
 
 const ALL_COMMANDS = [
   AddAndCommit,
