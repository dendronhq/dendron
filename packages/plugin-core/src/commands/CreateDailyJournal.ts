import { NoteUtils, VaultUtils } from "@dendronhq/common-all";
import { cleanName } from "@dendronhq/common-server";
import { DENDRON_COMMANDS } from "../constants";
import { DendronClientUtilsV2 } from "../utils";
<<<<<<< HEAD
import { DendronWorkspace, getConfigValue, getWS } from "../workspace";
=======
import { getWS } from "../workspace";
>>>>>>> dea7c249
import { BaseCommand } from "./base";
import { GotoNoteCommand } from "./GotoNote";
import { PickerUtilsV2 } from "../components/lookup/utils";
import * as vscode from "vscode";

type CommandOpts = {
  fname: string;
};

type CommandInput = {
  title: string;
};

export class CreateDailyJournalCommand extends BaseCommand<
  CommandOpts,
  any,
  CommandInput
> {
  static key = DENDRON_COMMANDS.CREATE_DAILY_JOURNAL_NOTE.key;
  async gatherInputs(): Promise<CommandInput | undefined> {
    const dailyJournalDomain = getWS().config.journal.dailyDomain;
    let fname: string;
    fname = DendronClientUtilsV2.genNoteName("JOURNAL", {
      overrides: { domain: dailyJournalDomain },
    });
    return { title: fname };
  }

  async enrichInputs(inputs: CommandInput) {
    let { title } = inputs;
    return {
      title,
      fname: `${cleanName(title)}`,
    };
  }

  async execute(opts: CommandOpts) {
    const { fname } = opts;
    const ctx = "CreateDailyJournal";
    const journalName = getWS().config.journal.name;
    this.L.info({ ctx, journalName, fname });
    const title = NoteUtils.genJournalNoteTitle({
      fname,
      journalName,
    });
    const engine = getWS().getEngine();
    const config = getWS().config;
    let vault;
    if (config.lookupConfirmVaultOnCreate) {
      vault = await PickerUtilsV2.promptVault(engine.vaults);
      if (vault === undefined) {
        vscode.window.showInformationMessage(
          "Daily Journal creation cancelled"
        );
        return;
      }
    } else {
      vault = config.defaultDailyJournalVault
        ? VaultUtils.getVaultByName({
            vaults: engine.vaults,
            vname: config.defaultDailyJournalVault,
          })
        : undefined;
    }

    await new GotoNoteCommand().execute({
      qs: fname,
      vault: vault,
      overrides: { title },
    });
  }
}<|MERGE_RESOLUTION|>--- conflicted
+++ resolved
@@ -2,11 +2,7 @@
 import { cleanName } from "@dendronhq/common-server";
 import { DENDRON_COMMANDS } from "../constants";
 import { DendronClientUtilsV2 } from "../utils";
-<<<<<<< HEAD
-import { DendronWorkspace, getConfigValue, getWS } from "../workspace";
-=======
 import { getWS } from "../workspace";
->>>>>>> dea7c249
 import { BaseCommand } from "./base";
 import { GotoNoteCommand } from "./GotoNote";
 import { PickerUtilsV2 } from "../components/lookup/utils";
