{
  "name": "@dendronhq/plugin-core",
  "private": true,
  "displayName": "dendron",
  "description": "Dendron is a hierarchal note taking tool that grows as you do. ",
  "publisher": "dendron",
  "version": "0.107.0",
  "sponsor": {
    "url": "https://accounts.dendron.so/account/subscribe"
  },
  "engines": {
    "vscode": "^1.62.0"
  },
  "categories": [
    "Other"
  ],
  "installConfig": {
    "hoistingLimits": "none"
  },
  "keywords": [
    "second brain",
    "markdown",
    "roam",
    "notes",
    "schema"
  ],
  "activationEvents": [
    "*"
  ],
  "main": "./out/src/extension.js",
  "browser": "./dist/web/extension.js",
  "extensionPack": [
    "dendron.dendron-paste-image"
  ],
  "contributes": {
    "languages": [
      {
        "id": "markdown",
        "extensions": [
          ".md"
        ],
        "aliases": [
          "markdown"
        ],
        "configuration": "./language-configuration.json"
      }
    ],
    "viewsWelcome": [
      {
        "view": "dendron.backlinks",
        "contents": "There are no backlinks to this note."
      },
      {
        "view": "dendron.recent-workspaces",
        "contents": "No recent workspaces detected. If this is your first time using Dendron, [try out our tutorial workspace](command:dendron.launchTutorialWorkspace?%7B%22invocationPoint%22%3A%22RecentWorkspacesPanel%22%7D)."
      }
    ],
    "viewsContainers": {
      "activitybar": [
        {
          "id": "dendron-view",
          "title": "Dendron",
          "icon": "media/icons/dendron-activity-bar-icon.svg",
          "when": "shellExecutionSupported"
        }
      ]
    },
    "views": {
      "explorer": [
        {
          "id": "dendron.sample",
          "name": "Sample View",
          "type": "webview",
          "when": "dendron:devMode"
        }
      ],
      "dendron-view": [
        {
          "id": "dendron.tip-of-the-day",
          "name": "Tip of the Day",
          "when": "dendron:pluginActive && shellExecutionSupported",
          "type": "webview"
        },
        {
          "id": "dendron.backlinks",
          "name": "Backlinks",
          "when": "dendron:pluginActive && shellExecutionSupported"
        },
        {
          "id": "dendron.treeView",
          "name": "Tree View",
          "when": "dendron:pluginActive  && shellExecutionSupported",
          "icon": "media/icons/dendron-vscode.svg"
        },
        {
          "id": "dendron.lookup-view",
          "name": "Lookup View",
          "type": "webview",
          "when": "dendron:pluginActive && dendron:noteLookupActive && dendron:shouldShowLookupView"
        },
        {
          "id": "dendron.calendar-view",
          "name": "Calendar View",
          "type": "webview",
          "when": "dendron:pluginActive && shellExecutionSupported"
        },
        {
          "id": "dendron.recent-workspaces",
          "name": "Recent Dendron Workspaces",
          "when": "!dendron:pluginActive && shellExecutionSupported"
        },
        {
          "id": "dendron.help-and-feedback",
          "name": "Help and Feedback",
          "when": "shellExecutionSupported"
        },
        {
          "id": "dendron.graph-panel",
          "name": "Graph Panel",
          "type": "webview",
          "when": "dendron:pluginActive && shellExecutionSupported"
        }
      ]
    },
    "categories": [
      "Other"
    ],
    "commands": [
      {
        "command": "dendron.backlinks.sortByLastUpdated",
        "title": "Sort by Last Updated"
      },
      {
        "command": "dendron.backlinks.sortByLastUpdatedChecked",
        "title": "✓ Sort by Last Updated"
      },
      {
        "command": "dendron.backlinks.sortByPathNames",
        "title": "Sort by Path Names"
      },
      {
        "command": "dendron.backlinks.sortByPathNamesChecked",
        "title": "✓ Sort by Path Names"
      },
      {
        "command": "dendron.backlinks.expandAll",
        "title": "Expand All",
        "icon": "$(expand-all)"
      },
      {
        "command": "dendron.treeView.labelByTitle",
        "title": "Label and sort notes by title",
        "icon": "$(list-ordered)"
      },
      {
        "command": "dendron.treeView.labelByFilename",
        "title": "Label and sort notes by filename",
        "icon": "$(list-ordered)"
      },
      {
        "command": "dendron.treeView.expandAll",
        "title": "Expand All",
        "icon": "$(expand-all)"
      },
      {
        "command": "dendron.graph-panel.increaseDepth",
        "title": "Increase Depth",
        "icon": "$(arrow-up)"
      },
      {
        "command": "dendron.graph-panel.decreaseDepth",
        "title": "Decrease Depth",
        "icon": "$(arrow-down)"
      },
      {
        "command": "dendron.graph-panel.showBacklinks",
        "title": "Show Backlinks"
      },
      {
        "command": "dendron.graph-panel.showOutwardLinks",
        "title": "Show Outward Links"
      },
      {
        "command": "dendron.graph-panel.showHierarchy",
        "title": "Show Hierarchy"
      },
      {
        "command": "dendron.graph-panel.showBacklinksChecked",
        "title": "✓ Show Backlinks"
      },
      {
        "command": "dendron.graph-panel.showOutwardLinksChecked",
        "title": "✓ Show Outward Links"
      },
      {
        "command": "dendron.graph-panel.showHierarchyChecked",
        "title": "✓ Show Hierarchy"
      },
      {
        "command": "dendron.browseNote",
        "title": "Dendron: Browse Note"
      },
      {
        "command": "dendron.contributeToCause",
        "title": "Dendron: Contribute "
      },
      {
        "command": "dendron.goto",
        "title": "Dendron: Go to"
      },
      {
        "command": "dendron.gotoNote",
        "title": "Dendron: Go to Note"
      },
      {
        "command": "dendron.createSchemaFromHierarchy",
        "title": "Dendron: Create Schema From Note Hierarchy"
      },
      {
        "command": "dendron.createDailyJournalNote",
        "title": "Dendron: Create Daily Journal Note"
      },
      {
        "command": "dendron.copyNoteLink",
        "title": "Dendron: Copy Note Link"
      },
      {
        "command": "dendron.copyNoteRef",
        "title": "Dendron: Copy Note Ref"
      },
      {
        "command": "dendron.copyToClipboard",
        "title": "Dendron: Copy To Clipboard"
      },
      {
        "command": "dendron.delete",
        "title": "Dendron: Delete"
      },
      {
        "command": "dendron.insertNoteLink",
        "title": "Dendron: Insert Note Link"
      },
      {
        "command": "dendron.insertNoteIndex",
        "title": "Dendron: Insert Note Index"
      },
      {
        "command": "dendron.moveNote",
        "title": "Dendron: Move Note"
      },
      {
        "command": "dendron.randomNote",
        "title": "Dendron: Random Note"
      },
      {
        "command": "dendron.renameNoteV2a",
        "title": "Dendron: Rename Note V2a"
      },
      {
        "command": "dendron.renameNote",
        "title": "Dendron: Rename Note"
      },
      {
        "command": "dendron.renameHeader",
        "title": "Dendron: Rename Header"
      },
      {
        "command": "dendron.moveHeader",
        "title": "Dendron: Move Header"
      },
      {
        "command": "dendron.convertCandidateLink",
        "title": "Dendron: Convert Candidate Link"
      },
      {
        "command": "dendron.convertLink",
        "title": "Dendron: Convert Link"
      },
      {
        "command": "dendron.lookupNote",
        "title": "Dendron: Lookup Note"
      },
      {
        "command": "dendron.lookupNoteAutoComplete",
        "title": "Dendron: hidden"
      },
      {
        "command": "dendron.createJournalNote",
        "title": "Dendron: Create Journal Note"
      },
      {
        "command": "dendron.createScratchNote",
        "title": "Dendron: Create Scratch Note"
      },
      {
        "command": "dendron.createMeetingNote",
        "title": "Dendron: Create Meeting Note"
      },
      {
        "command": "dendron.lookupSchema",
        "title": "Dendron: Lookup Schema"
      },
      {
        "command": "dendron.reloadIndex",
        "title": "Dendron: Reload Index"
      },
      {
        "command": "dendron.createTask",
        "title": "Dendron: Create Task Note"
      },
      {
        "command": "dendron.setTaskStatus",
        "title": "Dendron: Set Task Status"
      },
      {
        "command": "dendron.completeTask",
        "title": "Dendron: Complete Task"
      },
      {
        "command": "dendron.applyTemplate",
        "title": "Dendron: Apply Template"
      },
      {
        "command": "dendron.archiveHierarchy",
        "title": "Dendron: Archive Hierarchy"
      },
      {
        "command": "dendron.refactorHierarchy",
        "title": "Dendron: Refactor Hierarchy"
      },
      {
        "command": "dendron.goUpHierarchy",
        "title": "Dendron: Go Up"
      },
      {
        "command": "dendron.goNextHierarchy",
        "title": "Dendron: Go Next Sibling"
      },
      {
        "command": "dendron.goPrevHierarchy",
        "title": "Dendron: Go Previous Sibling"
      },
      {
        "command": "dendron.goDownHierarchy",
        "title": "Dendron: Go Down"
      },
      {
        "command": "dendron.gotoBacklink",
        "title": "Dendron: Go To Backlink"
      },
      {
        "command": "dendron.addAndCommit",
        "title": "Dendron: Workspace: Add and Commit"
      },
      {
        "command": "dendron.sync",
        "title": "Dendron: Workspace: Sync"
      },
      {
        "command": "dendron.vaultAdd",
        "title": "Dendron: Vault Add"
      },
      {
        "command": "dendron.vaultRemove",
        "title": "Dendron: Vault Remove"
      },
      {
        "command": "dendron.vaultConvert",
        "title": "Dendron: Vault Convert"
      },
      {
        "command": "dendron.initWS",
        "title": "Dendron: Initialize Workspace"
      },
      {
        "command": "dendron.changeWS",
        "title": "Dendron: Change Workspace"
      },
      {
        "command": "dendron.upgradeSettings",
        "title": "Dendron: Upgrade Settings"
      },
      {
        "command": "dendron.configurePod",
        "title": "Dendron: Configure Pod"
      },
      {
        "command": "dendron.configureServiceConnection",
        "title": "Dendron: Configure Service Connection",
        "enablement": "dendron:pluginActive && dendron:enableExportPodV2"
      },
      {
        "command": "dendron.configureExportPodV2",
        "title": "Dendron: Configure Export Pod V2",
        "enablement": "dendron:pluginActive && dendron:enableExportPodV2"
      },
      {
        "command": "dendron.importPod",
        "title": "Dendron: Import Pod"
      },
      {
        "command": "dendron.importObsidianPod",
        "title": "Dendron: Import Obsidian Vault"
      },
      {
        "command": "dendron.exportPod",
        "title": "Dendron: Export Pod"
      },
      {
        "command": "dendron.exportPodv2",
        "title": "Dendron: Export Pod V2",
        "enablement": "dendron:pluginActive && dendron:enableExportPodV2"
      },
      {
        "command": "dendron.publishPod",
        "title": "Dendron: Publish Pod"
      },
      {
        "command": "dendron.snapshotVault",
        "title": "Dendron: Snapshot Vault"
      },
      {
        "command": "dendron.restoreVault",
        "title": "Dendron: Restore Vault"
      },
      {
        "command": "dendron.copyNoteURL",
        "title": "Dendron: Copy Note URL"
      },
      {
        "command": "dendron.createHook",
        "title": "Dendron: Hook Create"
      },
      {
        "command": "dendron.deleteHook",
        "title": "Dendron: Hook Delete"
      },
      {
        "command": "dendron.registerNoteTrait",
        "title": "Dendron: Register Note Trait"
      },
      {
        "command": "dendron.configureNoteTraits",
        "title": "Dendron: Configure Note Traits"
      },
      {
        "command": "dendron.createNoteWithTraits",
        "title": "Dendron: Create Note with Custom Traits"
      },
      {
        "command": "dendron.publishExport",
        "title": "Dendron: Publish Export"
      },
      {
        "command": "dendron.publishDev",
        "title": "Dendron: Publish Dev"
      },
      {
        "command": "dendron.signUp",
        "title": "Dendron: Sign Up"
      },
      {
        "command": "dendron.signIn",
        "title": "Dendron: Sign In"
      },
      {
        "command": "dendron.enableTelemetry",
        "title": "Dendron: Enable Telemetry"
      },
      {
        "command": "dendron.disableTelemetry",
        "title": "Dendron: Disable Telemetry"
      },
      {
        "command": "dendron.openLink",
        "title": "Dendron: Open Link"
      },
      {
        "command": "dendron.pasteLink",
        "title": "Dendron: Paste Link"
      },
      {
        "command": "dendron.showHelp",
        "title": "Dendron: Show Help"
      },
      {
        "command": "dendron.showNoteGraphView",
        "title": "Dendron: Show Note Graph"
      },
      {
        "command": "dendron.showSchemaGraphView",
        "title": "Dendron: Show Schema Graph"
      },
      {
        "command": "dendron.showLegacyPreview",
        "title": "Dendron: Show Preview (legacy)"
      },
      {
        "command": "dendron.togglePreview",
        "title": "Dendron: Toggle Preview",
        "icon": "$(open-preview)"
      },
      {
        "command": "dendron.togglePreviewLock",
        "title": "Dendron: Toggle Preview Lock",
        "icon": "$(lock)"
      },
      {
        "command": "dendron.pasteFile",
        "title": "Dendron: Paste File"
      },
      {
        "command": "dendron.configureRaw",
        "title": "Dendron: Configure (yaml)"
      },
      {
        "command": "dendron.configureUI",
        "title": "Dendron: Configure"
      },
      {
        "command": "dendron.configureGraphStyle",
        "title": "Dendron: Configure Graph Style (css)"
      },
      {
        "command": "dendron.configureLocalOverride",
        "title": "Dendron: Configure Local Override"
      },
      {
        "command": "dendron.seedAdd",
        "title": "Dendron: Add Seed to Workspace"
      },
      {
        "command": "dendron.seedRemove",
        "title": "Dendron: Remove Seed from Workspace"
      },
      {
        "command": "dendron.seedBrowse",
        "title": "Dendron: Browse the Seed Registry"
      },
      {
        "command": "dendron.dev.doctor",
        "title": "Dendron: Doctor"
      },
      {
        "command": "dendron.dev.dumpState",
        "title": "Dendron: Dump State"
      },
      {
        "command": "dendron.dev.devTrigger",
        "title": "Dendron:Dev: Dev Trigger"
      },
      {
        "command": "dendron.dev.resetConfig",
        "title": "Dendron:Dev: Reset Config"
      },
      {
        "command": "dendron.dev.runMigration",
        "title": "Dendron:Dev: Run Migration"
      },
      {
        "command": "dendron.dev.migrateSelfContained",
        "title": "Dendron: Migrate to Self Contained Vault"
      },
      {
        "command": "dendron.dev.openLogs",
        "title": "Dendron:Dev: Open Logs"
      },
      {
        "command": "dendron.diagnosticsReport",
        "title": "Dendron:Dev: Diagnostics Report"
      },
      {
        "command": "dendron.showWelcomePage",
        "title": "Dendron: Launch Tutorial"
      },
      {
        "command": "dendron.launchTutorialWorkspace",
        "title": "Dendron: Launch Tutorial Workspace"
      },
      {
        "command": "dendron.openBackup",
        "title": "Dendron: Open Backup"
      },
      {
        "command": "dendron.instrumentedWrapperCommand",
        "title": "Dendron: Instrumented Wrapper Command"
      },
      {
        "command": "dendron.dev.validateEngine",
        "title": "Dendron:Dev: Validate Engine"
      }
    ],
    "menus": {
      "commandPalette": [
        {
          "command": "dendron.treeView.expandAll",
          "when": "dendron:devMode"
        },
        {
          "command": "dendron.browseNote",
          "when": "dendron:pluginActive && shellExecutionSupported"
        },
        {
          "command": "dendron.contributeToCause",
          "when": "shellExecutionSupported"
        },
        {
          "command": "dendron.goto",
          "when": "dendron:pluginActive && shellExecutionSupported"
        },
        {
          "command": "dendron.gotoNote",
          "when": "dendron:pluginActive && shellExecutionSupported"
        },
        {
          "command": "dendron.createSchemaFromHierarchy",
          "when": "dendron:pluginActive && shellExecutionSupported"
        },
        {
          "command": "dendron.createDailyJournalNote",
          "when": "dendron:pluginActive && shellExecutionSupported"
        },
        {
          "command": "dendron.copyNoteLink",
          "when": "dendron:pluginActive && shellExecutionSupported"
        },
        {
          "command": "dendron.copyNoteRef",
          "when": "dendron:pluginActive && shellExecutionSupported"
        },
        {
          "command": "dendron.copyToClipboard",
          "when": "false"
        },
        {
          "command": "dendron.delete",
          "when": "dendron:pluginActive && shellExecutionSupported"
        },
        {
          "command": "dendron.insertNoteLink",
          "when": "dendron:pluginActive && shellExecutionSupported"
        },
        {
          "command": "dendron.insertNoteIndex",
          "when": "dendron:pluginActive && shellExecutionSupported"
        },
        {
          "command": "dendron.moveNote",
          "when": "dendron:pluginActive && shellExecutionSupported"
        },
        {
          "command": "dendron.randomNote",
          "when": "dendron:pluginActive && shellExecutionSupported"
        },
        {
          "command": "dendron.renameNoteV2a",
          "when": "false"
        },
        {
          "command": "dendron.renameNote",
          "when": "dendron:pluginActive && shellExecutionSupported"
        },
        {
          "command": "dendron.renameHeader",
          "when": "dendron:pluginActive && shellExecutionSupported"
        },
        {
          "command": "dendron.moveHeader",
          "when": "dendron:pluginActive && shellExecutionSupported"
        },
        {
          "command": "dendron.convertCandidateLink",
          "when": "false"
        },
        {
          "command": "dendron.convertLink",
          "when": "dendron:pluginActive && shellExecutionSupported"
        },
        {
          "command": "dendron.lookupNote",
          "when": "dendron:pluginActive"
        },
        {
          "command": "dendron.lookupNoteAutoComplete",
          "when": "dendron:pluginActive && dendron:noteLookupActive && !editorFocus && !view"
        },
        {
          "command": "dendron.createJournalNote",
          "when": "dendron:pluginActive && shellExecutionSupported"
        },
        {
          "command": "dendron.createScratchNote",
          "when": "dendron:pluginActive && shellExecutionSupported"
        },
        {
          "command": "dendron.createMeetingNote",
          "when": "dendron:pluginActive && shellExecutionSupported"
        },
        {
          "command": "dendron.lookupSchema",
          "when": "dendron:pluginActive && shellExecutionSupported"
        },
        {
          "command": "dendron.reloadIndex",
          "when": "dendron:pluginActive && shellExecutionSupported"
        },
        {
          "command": "dendron.createTask",
          "when": "dendron:pluginActive && shellExecutionSupported"
        },
        {
          "command": "dendron.setTaskStatus",
          "when": "dendron:pluginActive && shellExecutionSupported"
        },
        {
          "command": "dendron.completeTask",
          "when": "dendron:pluginActive && shellExecutionSupported"
        },
        {
          "command": "dendron.applyTemplate",
          "when": "dendron:pluginActive && shellExecutionSupported"
        },
        {
          "command": "dendron.archiveHierarchy",
          "when": "dendron:pluginActive && shellExecutionSupported"
        },
        {
          "command": "dendron.refactorHierarchy",
          "when": "dendron:pluginActive && shellExecutionSupported"
        },
        {
          "command": "dendron.goUpHierarchy",
          "when": "dendron:pluginActive && shellExecutionSupported"
        },
        {
          "command": "dendron.goNextHierarchy",
          "when": "dendron:pluginActive && shellExecutionSupported"
        },
        {
          "command": "dendron.goPrevHierarchy",
          "when": "dendron:pluginActive && shellExecutionSupported"
        },
        {
          "command": "dendron.goDownHierarchy",
          "when": "dendron:pluginActive && shellExecutionSupported"
        },
        {
          "command": "dendron.gotoBacklink",
          "when": "false"
        },
        {
          "command": "dendron.addAndCommit",
          "when": "dendron:pluginActive && shellExecutionSupported"
        },
        {
          "command": "dendron.sync",
          "when": "dendron:pluginActive && shellExecutionSupported"
        },
        {
          "command": "dendron.vaultAdd",
          "when": "dendron:pluginActive && shellExecutionSupported"
        },
        {
          "command": "dendron.vaultRemove",
          "when": "dendron:pluginActive && shellExecutionSupported"
        },
        {
          "command": "dendron.vaultConvert",
          "when": "dendron:pluginActive && shellExecutionSupported"
        },
        {
          "command": "dendron.initWS",
          "when": "shellExecutionSupported"
        },
        {
          "command": "dendron.changeWS",
          "when": "shellExecutionSupported"
        },
        {
          "command": "dendron.upgradeSettings",
          "when": "dendron:pluginActive && shellExecutionSupported"
        },
        {
          "command": "dendron.configurePod",
          "when": "dendron:pluginActive && shellExecutionSupported"
        },
        {
          "command": "dendron.importPod",
          "when": "dendron:pluginActive && shellExecutionSupported"
        },
        {
          "command": "dendron.importObsidianPod",
          "when": "dendron:pluginActive && shellExecutionSupported"
        },
        {
          "command": "dendron.exportPod",
          "when": "dendron:pluginActive && shellExecutionSupported"
        },
        {
          "command": "dendron.publishPod",
          "when": "dendron:pluginActive && shellExecutionSupported"
        },
        {
          "command": "dendron.snapshotVault",
          "when": "dendron:pluginActive && shellExecutionSupported"
        },
        {
          "command": "dendron.restoreVault",
          "when": "dendron:pluginActive && shellExecutionSupported"
        },
        {
          "command": "dendron.copyNoteURL",
          "when": "dendron:pluginActive && shellExecutionSupported"
        },
        {
          "command": "dendron.createHook",
          "when": "dendron:pluginActive && shellExecutionSupported"
        },
        {
          "command": "dendron.deleteHook",
          "when": "dendron:pluginActive && shellExecutionSupported"
        },
        {
          "command": "dendron.registerNoteTrait",
          "when": "false"
        },
        {
          "command": "dendron.configureNoteTraits",
          "when": "dendron:pluginActive && shellExecutionSupported"
        },
        {
          "command": "dendron.createNoteWithTraits",
          "when": "dendron:pluginActive && shellExecutionSupported"
        },
        {
          "command": "dendron.publishExport",
          "when": "dendron:pluginActive && shellExecutionSupported"
        },
        {
          "command": "dendron.publishDev",
          "when": "dendron:pluginActive && shellExecutionSupported"
        },
        {
          "command": "dendron.signUp",
          "when": "shellExecutionSupported"
        },
        {
          "command": "dendron.signIn",
          "when": "shellExecutionSupported"
        },
        {
          "command": "dendron.enableTelemetry",
          "when": "shellExecutionSupported"
        },
        {
          "command": "dendron.disableTelemetry",
          "when": "shellExecutionSupported"
        },
        {
          "command": "dendron.openLink",
          "when": "dendron:pluginActive && shellExecutionSupported"
        },
        {
          "command": "dendron.pasteLink",
          "when": "dendron:pluginActive && shellExecutionSupported"
        },
        {
          "command": "dendron.showHelp",
          "when": "shellExecutionSupported"
        },
        {
          "command": "dendron.showNoteGraphView",
          "when": "dendron:pluginActive && shellExecutionSupported"
        },
        {
          "command": "dendron.showSchemaGraphView",
          "when": "dendron:pluginActive && shellExecutionSupported"
        },
        {
          "command": "dendron.showLegacyPreview",
          "when": "dendron:pluginActive && dendron:hasLegacyPreview"
        },
        {
          "command": "dendron.togglePreview",
          "when": "dendron:pluginActive && shellExecutionSupported"
        },
        {
          "command": "dendron.togglePreviewLock",
          "when": "dendron:pluginActive"
        },
        {
          "command": "dendron.pasteFile",
          "when": "dendron:pluginActive && shellExecutionSupported"
        },
        {
          "command": "dendron.configureRaw",
          "when": "dendron:pluginActive && shellExecutionSupported"
        },
        {
          "command": "dendron.configureUI",
          "when": "dendron:pluginActive && shellExecutionSupported"
        },
        {
          "command": "dendron.configureGraphStyle",
          "when": "dendron:pluginActive && shellExecutionSupported"
        },
        {
          "command": "dendron.configureLocalOverride",
          "when": "dendron:pluginActive && shellExecutionSupported"
        },
        {
          "command": "dendron.seedAdd",
          "when": "dendron:pluginActive && shellExecutionSupported"
        },
        {
          "command": "dendron.seedRemove",
          "when": "dendron:pluginActive && shellExecutionSupported"
        },
        {
          "command": "dendron.seedBrowse",
          "when": "dendron:pluginActive && shellExecutionSupported"
        },
        {
          "command": "dendron.dev.doctor",
          "when": "dendron:pluginActive && shellExecutionSupported"
        },
        {
          "command": "dendron.dev.dumpState",
          "when": "dendron:pluginActive && shellExecutionSupported"
        },
        {
          "command": "dendron.dev.devTrigger",
          "when": "dendron:devMode"
        },
        {
          "command": "dendron.dev.resetConfig",
          "when": "shellExecutionSupported"
        },
        {
          "command": "dendron.dev.runMigration",
          "when": "dendron:pluginActive && shellExecutionSupported"
        },
        {
          "command": "dendron.dev.migrateSelfContained",
          "when": "dendron:pluginActive && shellExecutionSupported"
        },
        {
          "command": "dendron.dev.openLogs",
          "when": "shellExecutionSupported"
        },
        {
          "command": "dendron.diagnosticsReport",
          "when": "dendron:pluginActive && shellExecutionSupported"
        },
        {
          "command": "dendron.showWelcomePage",
          "when": "shellExecutionSupported"
        },
        {
          "command": "dendron.launchTutorialWorkspace",
          "when": "false"
        },
        {
          "command": "dendron.openBackup",
          "when": "dendron:pluginActive && shellExecutionSupported"
        },
        {
          "command": "dendron.instrumentedWrapperCommand",
          "when": "false"
        },
        {
          "command": "dendron.dev.validateEngine",
          "when": "dendron:pluginActive && shellExecutionSupported"
        }
      ],
      "view/title": [
        {
          "command": "dendron.backlinks.sortByLastUpdated",
          "when": "view == dendron.backlinks && dendron:backlinksSortOrder == PathNames",
          "group": "sort@1"
        },
        {
          "command": "dendron.backlinks.sortByLastUpdatedChecked",
          "when": "view == dendron.backlinks && dendron:backlinksSortOrder == LastUpdated",
          "group": "sort@1"
        },
        {
          "command": "dendron.backlinks.sortByPathNames",
          "when": "view == dendron.backlinks && dendron:backlinksSortOrder == LastUpdated",
          "group": "sort@2"
        },
        {
          "command": "dendron.backlinks.sortByPathNamesChecked",
          "when": "view == dendron.backlinks && dendron:backlinksSortOrder == PathNames",
          "group": "sort@2"
        },
        {
          "command": "dendron.backlinks.expandAll",
          "when": "view == dendron.backlinks",
          "group": "navigation@2"
        },
        {
          "command": "dendron.treeView.labelByTitle",
          "when": "view == dendron.treeView && dendron:treeviewItemLabelType == filename"
        },
        {
          "command": "dendron.treeView.labelByFilename",
          "when": "view == dendron.treeView && dendron:treeviewItemLabelType == title"
        },
        {
          "command": "dendron.treeView.expandAll",
          "when": "view == dendron.treeView && dendron:devMode",
          "group": "navigation@2"
        },
        {
          "command": "dendron.graph-panel.increaseDepth",
          "when": "view == dendron.graph-panel",
          "group": "navigation@2"
        },
        {
          "command": "dendron.graph-panel.decreaseDepth",
          "when": "view == dendron.graph-panel",
          "group": "navigation@2"
        },
        {
          "command": "dendron.graph-panel.showBacklinksChecked",
          "when": "view == dendron.graph-panel && dendron.graph-panel.showBacklinks"
        },
        {
          "command": "dendron.graph-panel.showOutwardLinksChecked",
          "when": "view == dendron.graph-panel && dendron.graph-panel.showOutwardLinks"
        },
        {
          "command": "dendron.graph-panel.showHierarchyChecked",
          "when": "view == dendron.graph-panel && dendron.graph-panel.showHierarchy"
        },
        {
          "command": "dendron.graph-panel.showBacklinks",
          "when": "view == dendron.graph-panel && !dendron.graph-panel.showBacklinks"
        },
        {
          "command": "dendron.graph-panel.showOutwardLinks",
          "when": "view == dendron.graph-panel && !dendron.graph-panel.showOutwardLinks"
        },
        {
          "command": "dendron.graph-panel.showHierarchy",
          "when": "view == dendron.graph-panel && !dendron.graph-panel.showHierarchy"
        }
      ],
      "explorer/context": [
        {
          "when": "explorerResourceIsFolder && dendron:pluginActive && workspaceFolderCount > 1 && shellExecutionSupported",
          "command": "dendron.vaultAdd",
          "group": "2_workspace"
        },
        {
          "when": "explorerResourceIsFolder && dendron:pluginActive && shellExecutionSupported",
          "command": "dendron.vaultRemove",
          "group": "2_workspace"
        },
        {
          "when": "resourceExtname == .md && dendron:pluginActive || resourceExtname == .yml && dendron:pluginActive && shellExecutionSupported",
          "command": "dendron.delete",
          "group": "2_workspace"
        },
        {
          "when": "resourceExtname == .md && dendron:pluginActive || resourceExtname == .yml && dendron:pluginActive && shellExecutionSupported",
          "command": "dendron.delete",
          "group": "2_workspace"
        },
        {
          "when": "resourceExtname == .md && dendron:pluginActive && shellExecutionSupported",
          "command": "dendron.moveNote",
          "group": "2_workspace"
        },
        {
          "command": "dendron.togglePreview",
          "when": "resourceLangId == markdown && dendron:pluginActive && shellExecutionSupported",
          "group": "navigation"
        }
      ],
      "editor/context": [
        {
          "when": "resourceExtname == .md && dendron:pluginActive && shellExecutionSupported",
          "command": "dendron.copyNoteLink",
          "group": "2_workspace"
        }
      ],
      "editor/title": [
        {
          "command": "dendron.togglePreview",
          "when": "editorLangId == markdown && !notebookEditorFocused && dendron:pluginActive && shellExecutionSupported",
          "group": "navigation"
        }
      ],
      "editor/title/context": [
        {
          "command": "dendron.togglePreview",
          "when": "resourceLangId == markdown && dendron:pluginActive && shellExecutionSupported",
          "group": "1_open"
        }
      ]
    },
    "configuration": {
      "title": "dendron",
      "properties": {
        "dendron.dailyJournalDomain": {
          "type": "string",
          "default": "daily",
          "description": "DEPRECATED. Use journal settings in dendron.yml"
        },
        "dendron.defaultJournalName": {
          "type": "string",
          "default": "journal",
          "description": "DEPRECATED. Use journal settings in dendron.yml"
        },
        "dendron.defaultJournalDateFormat": {
          "type": "string",
          "default": "y.MM.dd",
          "description": "DEPRECATED. Use journal settings in dendron.yml"
        },
        "dendron.defaultJournalAddBehavior": {
          "default": "childOfDomain",
          "type": "string",
          "description": "DEPRECATED. Use journal settings in dendron.yml",
          "enum": [
            "childOfDomain",
            "childOfDomainNamespace",
            "childOfCurrent",
            "asOwnDomain"
          ]
        },
        "dendron.defaultScratchName": {
          "type": "string",
          "default": "scratch",
          "description": "DEPRECATED. Use scratch settings in dendron.yml"
        },
        "dendron.defaultScratchDateFormat": {
          "type": "string",
          "default": "y.MM.dd.HHmmss",
          "description": "DEPRECATED. Use scratch settings in dendron.yml"
        },
        "dendron.defaultScratchAddBehavior": {
          "default": "asOwnDomain",
          "type": "string",
          "description": "DEPRECATED. Use scratch settings in dendron.yml",
          "enum": [
            "childOfDomain",
            "childOfDomainNamespace",
            "childOfCurrent",
            "asOwnDomain"
          ]
        },
        "dendron.copyNoteUrlRoot": {
          "type": "string",
          "description": "override root url when getting note url"
        },
        "dendron.linkSelectAutoTitleBehavior": {
          "type": "string",
          "description": "Control title behavior when using selection2link with lookup",
          "enum": [
            "none",
            "slug"
          ],
          "default": "slug"
        },
        "dendron.defaultLookupCreateBehavior": {
          "default": "selectionExtract",
          "type": "string",
          "description": "when creating a new note with selected text, define behavior for selected text",
          "enum": [
            "selection2link",
            "selectionExtract"
          ]
        },
        "dendron.defaultTimestampDecorationFormat": {
          "default": "DATETIME_MED",
          "type": "string",
          "description": "Decide how human readable timestamp decoration is displayed",
          "enum": [
            "DATETIME_FULL",
            "DATETIME_FULL_WITH_SECONDS",
            "DATETIME_HUGE",
            "DATETIME_HUGE_WITH_SECONDS",
            "DATETIME_MED",
            "DATETIME_MED_WITH_SECONDS",
            "DATETIME_SHORT",
            "DATETIME_SHORT_WITH_SECONDS",
            "DATE_FULL",
            "DATE_HUGE",
            "DATE_MED",
            "DATE_MED_WITH_WEEKDAY",
            "DATE_SHORT",
            "TIME_24_SIMPLE",
            "TIME_24_WITH_LONG_OFFSET",
            "TIME_24_WITH_SECONDS",
            "TIME_24_WITH_SHORT_OFFSET",
            "TIME_SIMPLE",
            "TIME_WITH_LONG_OFFSET",
            "TIME_WITH_SECONDS",
            "TIME_WITH_SHORT_OFFSET"
          ]
        },
        "dendron.rootDir": {
          "type": "string",
          "default": "",
          "description": "location of dendron workspace"
        },
        "dendron.dendronDir": {
          "type": "string",
          "default": "",
          "description": "DEPRECATED. Use journal settings in dendron.yml"
        },
        "dendron.logLevel": {
          "type": "string",
          "default": "info",
          "description": "control verbosity of dendron logs",
          "enum": [
            "debug",
            "info",
            "error"
          ]
        },
        "dendron.trace.server": {
          "enum": [
            "off",
            "messages",
            "verbose"
          ],
          "type": "string",
          "default": "messages",
          "description": "LSP log level"
        },
        "dendron.serverPort": {
          "type": "number",
          "description": "port for server. If not set, will be randomly generated at startup."
        },
        "dendron.enableSelfContainedVaultWorkspace": {
          "type": "boolean",
          "default": true,
          "description": "When enabled, newly created workspaces will be created as self contained vaults."
        }
      }
    },
    "keybindings": [
      {
        "command": "dendron.goto",
        "when": "editorFocus"
      },
      {
        "command": "dendron.gotoNote",
        "key": "ctrl+enter",
        "when": "editorFocus"
      },
      {
        "command": "dendron.createSchemaFromHierarchy",
        "when": "editorFocus && dendron:pluginActive"
      },
      {
        "command": "dendron.createDailyJournalNote",
        "key": "ctrl+shift+i",
        "mac": "cmd+shift+i",
        "when": "dendron:pluginActive && shellExecutionSupported"
      },
      {
        "command": "dendron.copyNoteLink",
        "key": "ctrl+shift+c",
        "mac": "cmd+shift+c",
        "when": "editorFocus && dendron:pluginActive"
      },
      {
        "command": "dendron.copyNoteRef",
        "key": "ctrl+shift+r",
        "mac": "cmd+shift+r",
        "when": "editorFocus && dendron:pluginActive"
      },
      {
        "command": "dendron.delete",
        "key": "ctrl+shift+d",
        "mac": "cmd+shift+d",
        "when": "dendron:pluginActive && shellExecutionSupported"
      },
      {
        "command": "dendron.lookupNote",
        "mac": "cmd+L",
        "key": "ctrl+l",
        "when": "dendron:pluginActive"
      },
      {
        "command": "dendron.lookupNoteAutoComplete",
        "key": "Tab",
        "when": "dendron:pluginActive && dendron:noteLookupActive && !editorFocus && !view"
      },
      {
        "command": "dendron.createJournalNote",
        "key": "ctrl+shift+j",
        "mac": "cmd+shift+j",
        "args": {
          "noteType": "journal"
        },
        "when": "dendron:pluginActive && shellExecutionSupported"
      },
      {
        "command": "dendron.createScratchNote",
        "key": "ctrl+shift+s",
        "mac": "cmd+shift+s",
        "when": "dendron:pluginActive && shellExecutionSupported"
      },
      {
        "command": "dendron.lookupSchema",
        "mac": "cmd+shift+L",
        "key": "ctrl+shift+l",
        "when": "dendron:pluginActive && shellExecutionSupported"
      },
      {
        "command": "dendron.goUpHierarchy",
        "mac": "cmd+shift+up",
        "key": "ctrl+shift+up",
        "when": "editorFocus && dendron:pluginActive"
      },
      {
        "command": "dendron.goNextHierarchy",
        "key": "ctrl+shift+]",
        "when": "editorFocus && dendron:pluginActive"
      },
      {
        "command": "dendron.goPrevHierarchy",
        "key": "ctrl+shift+[",
        "when": "editorFocus && dendron:pluginActive"
      },
      {
        "command": "dendron.goDownHierarchy",
        "mac": "cmd+shift+down",
        "key": "ctrl+shift+down",
        "when": "editorFocus && dendron:pluginActive"
      },
      {
        "command": "dendron.copyNoteURL",
        "mac": "cmd+shift+u",
        "windows": "ctrl+shift+u",
        "when": "editorFocus && dendron:pluginActive"
      },
      {
        "command": "dendron.showLegacyPreview",
        "windows": "windows+ctrl+p",
        "mac": "cmd+ctrl+p",
        "when": "dendron:pluginActive && dendron:hasLegacyPreview"
      },
      {
        "command": "dendron.togglePreview",
        "key": "ctrl+k v",
        "mac": "cmd+ctrl+p",
        "when": "dendron:pluginActive"
      }
    ],
    "markdown.previewStyles": [
      "./media/fontello/css/fontello.css",
      "./media/markdown.css"
    ],
    "yamlValidation": [
      {
        "fileMatch": "dendron.yml",
        "url": "./dist/dendron-yml.validator.json"
      }
    ]
  },
  "icon": "media/logo.png",
  "scripts": {
    "webpack": "cross-env SKIP_SENTRY=1 DETECT_CIRCULAR_DEPS=1 webpack --config webpack.dev.js",
    "webpack:dev:watch": "yarn webpack --watch",
    "webpack:prod": "webpack --config webpack.prod.js",
    "watch": "yarn compile --watch",
    "buildCI": "yarn rimraf out && yarn compile",
    "build": "yarn compile",
    "build:dev": "yarn webpack",
    "build:prod": "yarn webpack:prod && ./scripts/varSub.sh && yarn package-web",
    "compile": "tsc -p tsconfig.build.json ",
    "test": "node ./out/src/test/runTestInteg.js",
    "test-web": "node ./out/src/web/test/runWebIntegTest.js",
    "format": "echo nop",
    "vscode:uninstall": "node ./out/src/scripts/uninstallHook.js",
    "deploy:vscode": "vsce publish --yarn",
    "deploy:vscode:vsix": "vsce publish --packagePath",
    "deploy:ovsx": "ovsx publish --yarn",
    "deploy:ovsx:vsix": "ovsx publish ",
    "clean": "yarn rimraf out dist node_modules && yarn clean:assets",
    "clean:assets": "yarn rimraf assets/{static}",
    "rimraf": "npx rimraf",
    "vscode:prepublish": "npm run package-web",
    "compile-web": "webpack --config webpack.webext.js",
    "watch-web": "webpack --watch --config webpack.webext.js",
    "package-web": "webpack --mode production --devtool hidden-source-map --config webpack.webext.js",
    "open-in-browser": "vscode-test-web --extensionDevelopmentPath=. .",
    "test-in-browser": "mkdir -p testOutput && vscode-test-web --extensionDevelopmentPath=. --extensionTestsPath=dist/web/test/suite/index.js --headless testOutput"
  },
  "devDependencies": {
    "@dendronhq/common-test-utils": "^0.107.0",
    "@dendronhq/engine-test-utils": "^0.107.0",
    "@sentry/webpack-plugin": "^1.17.1",
    "@types/execa": "^2.0.0",
    "@types/fs-extra": "^9.0.1",
    "@types/glob": "^7.1.1",
    "@types/is-url": "^1.2.30",
    "@types/lodash": "^4.14.155",
    "@types/luxon": "^1.25.0",
    "@types/markdown-it": "^10.0.2",
    "@types/mocha": "^7.0.2",
    "@types/node": "^13.11.0",
    "@types/open": "^6.2.1",
    "@types/open-graph-scraper": "^4.7.0",
    "@types/semver": "^7.3.1",
    "@types/string-similarity": "^4.0.0",
    "@types/webpack-env": "^1.17.0",
    "@vscode/test-web": "^0.0.27",
    "circular-dependency-plugin": "^5.2.2",
    "copy-webpack-plugin": "^9.0.1",
    "cross-env": "^7.0.3",
    "crypto-randomuuid": "^1.0.0",
    "glob": "^7.1.6",
    "ignore-loader": "^0.1.2",
    "mocha": "^7.1.2",
    "node-loader": "^2.0.0",
<<<<<<< HEAD
    "ovsx": "^0.2.1",
=======
    "ovsx": "^0.5.1",
>>>>>>> 5b456e49
    "reflect-metadata": "^0.1.13",
    "rimraf": "^3.0.2",
    "source-map-loader": "^3.0.0",
    "terser-webpack-plugin": "^5.2.4",
    "ts-loader": "^8.0.0",
    "ts-node": "^8.10.2",
    "ts-sinon": "^2.0.2",
    "tsyringe": "^4.7.0",
<<<<<<< HEAD
    "vsce": "^1.100.0",
=======
    "vsce": "^2.10.0",
>>>>>>> 5b456e49
    "vscode-test": "^1.3.0",
    "webpack": "^5.56.0",
    "webpack-bundle-analyzer": "^4.4.2",
    "webpack-cli": "^4.8.0",
    "webpack-merge": "^5.8.0"
  },
  "dependencies": {
    "@dendronhq/api-server": "^0.107.0",
    "@dendronhq/common-all": "^0.107.0",
    "@dendronhq/common-server": "^0.107.0",
    "@dendronhq/engine-server": "^0.107.0",
    "@dendronhq/pods-core": "^0.107.0",
    "@sentry/integrations": "^6.13.1",
    "@sentry/node": "^6.13.1",
    "@types/vscode": "1.62.0",
    "browserify": "^17.0.0",
    "cross-path-sort": "^1.0.0",
    "execa": "^4.0.2",
    "fs-extra": "^9.0.1",
    "is-url": "^1.2.4",
    "lodash": "^4.17.15",
    "luxon": "^1.25.0",
    "markdown-it": "^11.0.0",
    "open": "^8.2.1",
    "open-graph-scraper": "^4.7.1",
    "path-browserify": "^1.0.1",
    "process": "^0.11.10",
    "query-string": "^7.0.1",
    "semver": "^7.3.2",
    "stream-browserify": "^3.0.0",
    "stream-http": "^3.2.0",
    "string-similarity": "^4.0.4",
    "textextensions": "^5.15.0",
    "title": "3.4.4",
    "unist-util-visit": "2.0.3",
    "util": "^0.12.4",
    "vscode-languageclient": "^6.1.3",
    "vscode-uri": "^3.0.3"
  },
  "repository": {
    "type": "git",
    "url": "ssh://git@github.com/dendronhq/dendron.git",
    "directory": "packages/plugin-core"
  },
  "capabilities": {
    "untrustedWorkspaces": {
      "supported": "limited",
      "description": "All features are enabled except for hooks.",
      "restrictedConfigurations": []
    }
  }
}<|MERGE_RESOLUTION|>--- conflicted
+++ resolved
@@ -1420,11 +1420,7 @@
     "ignore-loader": "^0.1.2",
     "mocha": "^7.1.2",
     "node-loader": "^2.0.0",
-<<<<<<< HEAD
-    "ovsx": "^0.2.1",
-=======
     "ovsx": "^0.5.1",
->>>>>>> 5b456e49
     "reflect-metadata": "^0.1.13",
     "rimraf": "^3.0.2",
     "source-map-loader": "^3.0.0",
@@ -1433,11 +1429,7 @@
     "ts-node": "^8.10.2",
     "ts-sinon": "^2.0.2",
     "tsyringe": "^4.7.0",
-<<<<<<< HEAD
-    "vsce": "^1.100.0",
-=======
     "vsce": "^2.10.0",
->>>>>>> 5b456e49
     "vscode-test": "^1.3.0",
     "webpack": "^5.56.0",
     "webpack-bundle-analyzer": "^4.4.2",
