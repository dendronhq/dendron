--- conflicted
+++ resolved
@@ -211,7 +211,6 @@
   }
 }
 
-<<<<<<< HEAD
 /** Maps a `K` to a list of `V`s. */
 export class ListMap<K, V> {
   private _internalMap = new Map<K, V[]>();
@@ -268,7 +267,6 @@
     toDelete.forEach((note) => {
       this._internalMap.delete(note.fname.toLowerCase(), note.id);
     });
-=======
 export class FIFOQueue<T> {
   private _internalQueue: T[] = [];
 
@@ -290,7 +288,6 @@
 
   public get length() {
     return this._internalQueue.length;
->>>>>>> 84f4acbb
   }
 }
 
