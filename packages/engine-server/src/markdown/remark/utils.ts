import { DNoteAnchor, isNotUndefined } from "@dendronhq/common-all";
import {
  assertUnreachable,
  CONSTANTS,
  DendronError,
  DEngineClient,
  DLink,
  DNoteAnchorPositioned,
  DNoteLink,
  DNoteLoc,
  DNoteRefData,
  DNoteRefLink,
  DNoteRefLinkRaw,
  ERROR_STATUS,
  getSlugger,
  NoteChangeEntry,
  NoteProps,
  NoteUtils,
  Position,
} from "@dendronhq/common-all";
import { createLogger, note2String } from "@dendronhq/common-server";
import _ from "lodash";
import { Heading, ListItem, Paragraph, Root } from "mdast";
import * as mdastBuilder from "mdast-builder";
import { Processor } from "unified";
import { Node } from "unist";
import { selectAll } from "unist-util-select";
import visit from "unist-util-visit";
import { VFile } from "vfile";
import { normalizev2 } from "../../utils";
import {
  Anchor,
  BlockAnchor,
  DendronASTDest,
  DendronASTNode,
  DendronASTRoot,
  DendronASTTypes,
  NoteRefNoteV4,
  NoteRefNoteV4_LEGACY,
  WikiLinkNoteV4,
  WikiLinkProps,
} from "../types";
<<<<<<< HEAD
import { NoteBlock } from "@dendronhq/common-all";
import { MDUtilsV5, ProcMode } from "../utilsv5";
=======
import { MDUtilsV5, ProcFlavor, ProcMode } from "../utilsv5";
>>>>>>> 92c211e2
const toString = require("mdast-util-to-string");
export { mdastBuilder };
export { select, selectAll } from "unist-util-select";

export const ALIAS_DIVIDER = "|";

/** A regexp fragment that matches a link name (e.g. a note name) */
export const LINK_NAME = "[^#\\|>\\]\\[]+";
/** A regexp fragment that matches an alias name */
export const ALIAS_NAME = "[^\\|>\\]\\[]+"; // aliases may contain # symbols
/** A regexp fragment that matches the contents of a link (without the brackets) */
export const LINK_CONTENTS =
  "" +
  // alias?
  `(` +
  `(?<alias>${ALIAS_NAME}(?=\\|))` +
  "\\|" +
  ")?" +
  // name
  `(?<value>${LINK_NAME})?` +
  // anchor?
  `(#(?<anchor>${LINK_NAME}))?` +
  // filters?
  `(>(?<filtersRaw>.*))?`;

export function addError(proc: Processor, err: DendronError) {
  const errors = proc.data("errors") as DendronError[];
  errors.push(err);
  proc().data("errors", errors);
}

export function getNoteOrError(
  notes: NoteProps[],
  hint: any
): { error: DendronError | undefined; note: undefined | NoteProps } {
  let error: DendronError | undefined;
  let note: NoteProps | undefined;
  if (_.isUndefined(notes)) {
    error = new DendronError({ message: `no note found. ${hint}` });
    return { error, note };
  }
  if (notes.length > 1) {
    error = new DendronError({
      message: `multiple notes found for link: ${hint}`,
    });
    return { error, note };
  }
  if (notes.length < 1) {
    error = new DendronError({
      message: `no notes found for link: ${JSON.stringify(hint)}`,
    });
    return { error, note };
  }
  note = notes[0];
  return { error, note };
}

export type LinkFilter = {
  loc?: Partial<DNoteLoc>;
};

const getLinks = ({
  ast,
  note,
  filter,
}: {
  ast: DendronASTNode;
  note: NoteProps;
  filter: LinkFilter;
}) => {
  const wikiLinks: WikiLinkNoteV4[] = [];
  const noteRefs: (NoteRefNoteV4 | NoteRefNoteV4_LEGACY)[] = [];
  visit(
    ast,
    [
      DendronASTTypes.WIKI_LINK,
      DendronASTTypes.REF_LINK_V2,
      DendronASTTypes.REF_LINK,
    ],
    (node) => {
      switch (node.type) {
        case DendronASTTypes.WIKI_LINK:
          wikiLinks.push(node as WikiLinkNoteV4);
          break;
        case DendronASTTypes.REF_LINK_V2:
          noteRefs.push(node as NoteRefNoteV4);
          break;
        case DendronASTTypes.REF_LINK:
          noteRefs.push(node as NoteRefNoteV4_LEGACY);
          break;
      }
    }
  );

  const dlinks: DLink[] = [];
  for (const wikiLink of wikiLinks) {
    dlinks.push({
      type: LinkUtils.astType2DLinkType(wikiLink.type),
      from: NoteUtils.toNoteLoc(note),
      value: wikiLink.value,
      alias: wikiLink.data.alias,
      position: wikiLink.position!,
      xvault: !_.isUndefined(wikiLink.data.vaultName),
      // TODO: error if vault not found
      to: {
        fname: wikiLink.value,
        anchorHeader: wikiLink.data.anchorHeader,
        vaultName: wikiLink.data.vaultName,
      },
    });
  }
  // the cast is safe because the only difference is whether `data.vaultName` exists, which is already optional
  for (const noteRef of noteRefs as NoteRefNoteV4[]) {
    const { anchorStart, anchorEnd, anchorStartOffset } =
      noteRef.data.link.data;
    const anchorStartText = anchorStart ? anchorStart : "";
    const anchorStartOffsetText = anchorStartOffset
      ? `,${anchorStartOffset}`
      : "";
    const anchorEndText = anchorEnd ? `:#${anchorEnd}` : "";
    const anchorHeader = `${anchorStartText}${anchorStartOffsetText}${anchorEndText}`;

    dlinks.push({
      type: LinkUtils.astType2DLinkType(noteRef.type),
      from: NoteUtils.toNoteLoc(note),
      value: noteRef.data.link.from.fname,
      // not sure why typescript doesn't recognize the position, but I can confirm it exists in the debugger
      position: noteRef.position as Position,
      xvault: !_.isUndefined(noteRef.data.link.data.vaultName),
      // TODO: error if vault not found
      to: {
        fname: noteRef.data.link.from.fname, // not sure why, but noteRef's have their targets in `from` field
        anchorHeader: anchorHeader ? anchorHeader : undefined,
        vaultName: noteRef.data.link.data.vaultName,
      },
    });
  }

  if (filter?.loc) {
    // TODO: add additional filters besides fname
    return dlinks.filter((ent) => {
      return ent.value === filter?.loc?.fname;
    });
  }
  return dlinks;
};

export class LinkUtils {
  static astType2DLinkType(type: DendronASTTypes): DLink["type"] {
    switch (type) {
      case DendronASTTypes.WIKI_LINK:
        return "wiki";
      case DendronASTTypes.REF_LINK:
      case DendronASTTypes.REF_LINK_V2:
        return "ref";
      default:
        throw new DendronError({ message: `invalid type conversion: ${type}` });
    }
  }
  static dlink2DNoteLink(link: DLink): DNoteLink {
    return {
      data: {
        xvault: link.xvault,
      },
      from: {
        fname: link.value,
        alias: link.alias,
        anchorHeader: link.to?.anchorHeader,
        vaultName: link.from.vaultName,
      },
      type: link.type,
      position: link.position,
    };
  }
  /**
   * Get all links from the note body
   * Currently, just look for wiki links
   * @param opts.filter - {type, loc
   *
   * - type: filter by {@link DendronASTTypes}
   * - loc: filter by {@link DLoc}
   */
  static findLinks({
    note,
    engine,
    filter,
  }: {
    note: NoteProps;
    engine: DEngineClient;
    filter?: LinkFilter;
  }): DLink[] {
    const content = note.body;
    let remark = MDUtilsV5.procRemarkParse(
      { mode: ProcMode.FULL, flavor: ProcFlavor.REGULAR },
      {
        engine,
        fname: note.fname,
        vault: note.vault,
        dest: DendronASTDest.MD_DENDRON,
      }
    );
    let out = remark.parse(content) as DendronASTNode;
    const links: DLink[] = getLinks({
      ast: out,
      filter: { loc: filter?.loc },
      note,
    });
    return links;
  }
  static isAlias(link: string) {
    return link.indexOf("|") !== -1;
  }

  static hasFilter(link: string) {
    return link.indexOf(">") !== -1;
  }

  static parseAliasLink(link: string) {
    const [alias, value] = link.split("|").map(_.trim);
    return { alias, value: NoteUtils.normalizeFname(value) };
  }

  static parseDendronURI(linkString: string) {
    if (linkString.startsWith(CONSTANTS.DENDRON_DELIMETER)) {
      const [vaultName, link] = linkString
        .split(CONSTANTS.DENDRON_DELIMETER)[1]
        .split("/");
      return {
        vaultName,
        link,
      };
    }
    return {
      link: linkString,
    };
  }

  /** Either value or anchorHeader will always be present if the function did not
   *  return null. A missing value means that the file containing this link is
   *  the value.
   */
  static parseLinkV2(linkString: string):
    | {
        alias?: string;
        value: string;
        anchorHeader?: string;
        vaultName?: string;
      }
    | {
        alias?: string;
        value?: string;
        anchorHeader: string;
        vaultName?: string;
      }
    | null {
    const re = new RegExp(LINK_CONTENTS, "i");
    const out = linkString.match(re);
    if (out) {
      let { alias, value, anchor } = out.groups as any;
      if (!value && !anchor) return null; // Does not actually link to anything
      let vaultName: string | undefined;
      if (value) {
        ({ vaultName, link: value } = this.parseDendronURI(value));
        if (!alias) {
          alias = value;
        }
        alias = _.trim(alias);
        value = _.trim(value);
      }
      return { alias, value, anchorHeader: anchor, vaultName };
    } else {
      return null;
    }
  }

  static parseLink(linkMatch: string) {
    linkMatch = NoteUtils.normalizeFname(linkMatch);
    let out: WikiLinkProps = {
      value: linkMatch,
      alias: linkMatch,
    };
    if (LinkUtils.isAlias(linkMatch)) {
      out = LinkUtils.parseAliasLink(linkMatch);
    }
    if (out.value.indexOf("#") !== -1) {
      const [value, anchorHeader] = out.value.split("#").map(_.trim);
      out.value = value;
      out.anchorHeader = anchorHeader;
      // if we didn't have an alias, links with a # anchor shouldn't have # portion be in the title
      if (!LinkUtils.isAlias(linkMatch)) {
        out.alias = value;
      }
    }
    return out;
  }

  static parseNoteRefRaw(ref: string): DNoteRefLinkRaw {
    const optWikiFileName = /([^\]:#]*)/.source;
    const wikiFileName = /([^\]:#]+)/.source;
    const reLink = new RegExp(
      "" +
        `(?<name>${optWikiFileName})` +
        `(${
          new RegExp(
            // anchor start
            "" +
              /#?/.source +
              `(?<anchorStart>${wikiFileName})` +
              // anchor stop
              `(:#(?<anchorEnd>${wikiFileName}))?`
          ).source
        })?`,
      "i"
    );

    // pre-parse alias if it exists
    let alias: string | undefined;
    const [aliasPartFirst, aliasPartSecond] = ref.split("|");
    if (_.isUndefined(aliasPartSecond)) ref = aliasPartFirst;
    else {
      alias = aliasPartFirst;
      ref = aliasPartSecond;
    }

    // pre-parse vault name if it exists
    let vaultName: string | undefined = undefined;
    ({ vaultName, link: ref } = LinkUtils.parseDendronURI(ref));

    const groups = reLink.exec(ref)?.groups;
    const clean: DNoteRefData = {
      type: "file",
    };
    let fname: string | undefined;
    _.each<Partial<DNoteRefData>>(groups, (v, k) => {
      if (_.isUndefined(v)) {
        return;
      }
      if (k === "name") {
        // remove .md extension if it exists, but keep full path in case this is an image
        fname = /^(?<name>.*?)(\.md)?$/.exec(_.trim(v as string))?.groups?.name;
      } else {
        // @ts-ignore
        clean[k] = v;
      }
    });
    if (clean.anchorStart && clean.anchorStart.indexOf(",") >= 0) {
      const [anchorStart, offset] = clean.anchorStart.split(",");
      clean.anchorStart = anchorStart;
      clean.anchorStartOffset = parseInt(offset);
    }
    if (_.isUndefined(fname) && _.isUndefined(clean.anchorStart)) {
      throw new DendronError({
        message: `both fname and anchorStart for ${ref} is undefined`,
      });
    }
    if (vaultName) {
      clean.vaultName = vaultName;
    }
    // TODO
    // @ts-ignore
    return { from: { fname, alias }, data: clean, type: "ref" };
  }

  static parseNoteRef(ref: string): DNoteRefLink {
    const noteRef = LinkUtils.parseNoteRefRaw(ref);
    if (
      _.isUndefined(noteRef.from?.fname) &&
      _.isUndefined(noteRef.data.anchorStart)
    ) {
      throw new DendronError({
        message: `both fname and anchorStart for ${ref} is undefined`,
      });
    }
    // @ts-ignore
    return noteRef;
  }

  static renderNoteLink({
    link,
    dest,
  }: {
    link: DNoteLink;
    dest: DendronASTDest;
  }): string | never {
    switch (dest) {
      case DendronASTDest.MD_DENDRON: {
        const ref = link.type === "ref" ? "!" : "";
        const vaultPrefix =
          link.from.vaultName && link.data.xvault
            ? `${CONSTANTS.DENDRON_DELIMETER}${link.from.vaultName}/`
            : "";
        const value = link.from.fname;
        const alias =
          !_.isUndefined(link.from.alias) && link.from.alias !== value
            ? link.from.alias + "|"
            : undefined;
        const anchor = link.from.anchorHeader
          ? `#${link.from.anchorHeader}`
          : "";
        // TODO: take into account piping direction
        return [ref, `[[`, alias, vaultPrefix, value, anchor, `]]`].join("");
      }
      default:
        return assertUnreachable();
    }
  }

  static updateLink({
    note,
    oldLink,
    newLink,
  }: {
    note: NoteProps;
    oldLink: DNoteLink;
    newLink: DNoteLink;
  }) {
    const { start, end } = oldLink.position!;
    const startOffset = start.offset!;
    const endOffset = end.offset!;
    const body = note.body;
    const newBody = [
      body.slice(0, startOffset),
      LinkUtils.renderNoteLink({
        link: newLink,
        dest: DendronASTDest.MD_DENDRON,
      }),
      body.slice(endOffset),
    ].join("");
    return newBody;
  }
}

export class AnchorUtils {
  /** Given a *parsed* anchor node, returns the anchor id ("header" or "^block" and positioned anchor object for it. */
  static anchorNode2anchor(
    node: Anchor,
    slugger: ReturnType<typeof getSlugger>
  ): [string, DNoteAnchorPositioned] | undefined {
    if (_.isUndefined(node.position)) return undefined;

    const { line, column } = node.position.start;
    if (node.type === DendronASTTypes.HEADING) {
      const value = slugger.slug(node.children[0].value as string);
      return [
        value,
        {
          type: "header",
          value,
          line: line - 1,
          column: column - 1,
        },
      ];
    } else if (node.type === DendronASTTypes.BLOCK_ANCHOR) {
      return [
        `^${node.id}`,
        {
          type: "block",
          value: node.id,
          line: line - 1,
          column: column - 1,
        },
      ];
    } else {
      assertUnreachable(node);
    }
  }

  static async findAnchors(opts: {
    note: NoteProps;
    wsRoot: string;
  }): Promise<{ [index: string]: DNoteAnchorPositioned }> {
    if (opts.note.stub) return {};
    try {
      const noteContents = await note2String(opts);
      const noteAnchors = RemarkUtils.findAnchors(noteContents);
      const slugger = getSlugger();

      const anchors: [string, DNoteAnchorPositioned][] = noteAnchors
        .map((anchor) => this.anchorNode2anchor(anchor, slugger))
        .filter(isNotUndefined);

      return Object.fromEntries(anchors);
    } catch (err) {
      const error = DendronError.createFromStatus({
        status: ERROR_STATUS.UNKNOWN,
        payload: { note: NoteUtils.toLogObj(opts.note), wsRoot: opts.wsRoot },
        error: err,
      });
      createLogger("AnchorUtils").error(error);
      return {};
    }
  }

  static anchor2string(anchor: DNoteAnchor): string {
    if (anchor.type === "block") return `^${anchor.value}`;
    if (anchor.type === "header") return anchor.value;
    assertUnreachable(anchor.type);
  }
}

function walk(node: Node, fn: any) {
  fn(node);
  if (node.children) {
    (node.children as Node[]).forEach(function (n) {
      walk(n, fn);
    });
  }
}

const MAX_HEADING_DEPTH = 99999;

const NODE_TYPES_TO_EXTRACT = [
  DendronASTTypes.BLOCK_ANCHOR,
  DendronASTTypes.HEADING,
  DendronASTTypes.LIST,
  DendronASTTypes.LIST_ITEM,
  DendronASTTypes.TABLE,
  DendronASTTypes.PARAGRAPH,
];

export class RemarkUtils {
  static bumpHeadings(root: Node, baseDepth: number) {
    var headings: Heading[] = [];
    walk(root, function (node: Node) {
      if (node.type === DendronASTTypes.HEADING) {
        headings.push(node as Heading);
      }
    });

    var minDepth = headings.reduce(function (memo, h) {
      return Math.min(memo, h.depth);
    }, MAX_HEADING_DEPTH);

    var diff = baseDepth + 1 - minDepth;

    headings.forEach(function (h) {
      h.depth += diff;
    });
  }

  static findAnchors(content: string): Anchor[] {
    const parser = MDUtilsV5.procRehypeParse({
      mode: ProcMode.NO_DATA,
    });
    const parsed = parser.parse(content);
    return [
      ...(selectAll(DendronASTTypes.HEADING, parsed) as Heading[]),
      ...(selectAll(DendronASTTypes.BLOCK_ANCHOR, parsed) as BlockAnchor[]),
    ];
  }

  static findIndex(array: Node[], fn: any) {
    for (var i = 0; i < array.length; i++) {
      if (fn(array[i], i)) {
        return i;
      }
    }
    return -1;
  }

  static isHeading(node: Node, text: string, depth?: number) {
    if (node.type !== DendronASTTypes.HEADING) {
      return false;
    }

    // wildcard is always true
    if (text === "*") {
      return true;
    }
    if (text) {
      var headingText = toString(node);
      return text.trim().toLowerCase() === headingText.trim().toLowerCase();
    }

    if (depth) {
      return (node as Heading).depth <= depth;
    }

    return true;
  }

  static isNoteRefV2(node: Node) {
    return node.type === DendronASTTypes.REF_LINK_V2;
  }

  // --- conversion

  static convertLinksToDotNotation(
    note: NoteProps,
    changes: NoteChangeEntry[]
  ) {
    return function (this: Processor) {
      return (tree: Node, _vfile: VFile) => {
        let root = tree as DendronASTRoot;
        let wikiLinks: WikiLinkNoteV4[] = selectAll(
          DendronASTTypes.WIKI_LINK,
          root
        ) as WikiLinkNoteV4[];
        wikiLinks.forEach((linkNode) => {
          if (linkNode.value.indexOf("/") >= 0) {
            const newValue = _.replace(linkNode.value, /\//g, ".");
            if (linkNode.data.alias === linkNode.value) {
              linkNode.data.alias = newValue;
            }
            linkNode.value = newValue;
            changes.push({
              note: note,
              status: "update",
            });
          }
        });
      };
    };
  }

  static convertLinksFromDotNotation(
    note: NoteProps,
    changes: NoteChangeEntry[]
  ) {
    return function (this: Processor) {
      return (tree: Node, _vfile: VFile) => {
        let root = tree as DendronASTRoot;
        let wikiLinks: WikiLinkNoteV4[] = selectAll(
          DendronASTTypes.WIKI_LINK,
          root
        ) as WikiLinkNoteV4[];

        let dirty = false;

        wikiLinks.forEach((linkNode) => {
          if (linkNode.value.indexOf(".") >= 0) {
            const newValue = _.replace(linkNode.value, /\./g, "/");
            if (linkNode.data.alias === linkNode.value) {
              linkNode.data.alias = newValue;
            }
            linkNode.value = newValue;
            dirty = true;
          }
        });
        //TODO: Add support for Ref Notes and Block Links

        if (dirty) {
          changes.push({
            note: note,
            status: "update",
          });
        }
      };
    };
  }

  static oldNoteRef2NewNoteRef(note: NoteProps, changes: NoteChangeEntry[]) {
    return function (this: Processor) {
      return (tree: Node, _vfile: VFile) => {
        let root = tree as DendronASTRoot;
        //@ts-ignore
        let notesRefLegacy: NoteRefNoteV4_LEGACY[] = selectAll(
          DendronASTTypes.REF_LINK,
          root
        );
        notesRefLegacy.map((noteRefLegacy) => {
          const slugger = getSlugger();
          // @ts-ignore;
          noteRefLegacy.type = DendronASTTypes.REF_LINK_V2;
          const { anchorStart, anchorEnd } = noteRefLegacy.data.link.data;
          if (anchorStart) {
            noteRefLegacy.data.link.data.anchorStart = normalizev2(
              anchorStart,
              slugger
            );
          }
          if (anchorEnd) {
            noteRefLegacy.data.link.data.anchorEnd = normalizev2(
              anchorEnd,
              slugger
            );
          }
        });
        if (!_.isEmpty(notesRefLegacy)) {
          changes.push({
            note,
            status: "update",
          });
        }
      };
    };
  }

  static h1ToTitle(note: NoteProps, changes: NoteChangeEntry[]) {
    return function (this: Processor) {
      return (tree: Node, _vfile: VFile) => {
        let root = tree as Root;
        const idx = _.findIndex(
          root.children,
          (ent) => ent.type === DendronASTTypes.HEADING && ent.depth === 1
        );
        if (idx >= 0) {
          const head = root.children.splice(idx, 1)[0] as Heading;
          if (head.children.length === 1 && head.children[0].type === "text") {
            note.title = head.children[0].value;
          }
          changes.push({
            note,
            status: "update",
          });
        }
      };
    };
  }

  static h1ToH2(note: NoteProps, changes: NoteChangeEntry[]) {
    return function (this: Processor) {
      return (tree: Node, _vfile: VFile) => {
        let root = tree as Root;
        const idx = _.findIndex(
          root.children,
          (ent) => ent.type === DendronASTTypes.HEADING && ent.depth === 1
        );
        if (idx >= 0) {
          const head = root.children[idx] as Heading;
          head.depth = 2;
          changes.push({
            note,
            status: "update",
          });
        }
      };
    };
  }

  /** Extract all blocks from the note which could be referenced by a block anchor.
   *
   * If those blocks already have anchors (or if they are a header), this will also find that anchor.
   *
   * @param note The note from which blocks will be extracted.
   */
  static async extractBlocks({
    note,
    wsRoot,
    engine,
  }: {
    note: NoteProps;
    wsRoot: string;
    engine: DEngineClient;
  }): Promise<NoteBlock[]> {
    const proc = MDUtilsV5.procRemarkFull({
      engine,
      vault: note.vault,
      fname: note.fname,
      dest: DendronASTDest.MD_DENDRON,
    });
    const slugger = getSlugger();

    // Read and parse the note
    // TODO: It might be better to get the text from the editor
    const noteText = await note2String({ note, wsRoot });
    const noteAST = proc.parse(noteText);
    if (_.isUndefined(noteAST.children)) return [];
    const nodesToSearch = _.filter(noteAST.children as Node[], (node) =>
      _.includes(NODE_TYPES_TO_EXTRACT, node.type)
    );

    // Extract the blocks
    const blocks: NoteBlock[] = [];
    for (const node of nodesToSearch) {
      // Block anchors at top level refer to the blocks before them
      if (node.type === DendronASTTypes.PARAGRAPH) {
        // These look like a paragraph...
        const parent = node as Paragraph;
        if (parent.children.length === 1) {
          // ... that has only a block anchor in it ...
          const child = parent.children[0] as Node;
          if (child.type === DendronASTTypes.BLOCK_ANCHOR) {
            // ... in which case this block anchor refers to the previous block, if any
            const previous = _.last(blocks);
            if (!_.isUndefined(previous))
              [, previous.anchor] =
                AnchorUtils.anchorNode2anchor(child as BlockAnchor, slugger) ||
                [];
            // Block anchors themselves are not blocks, don't extract them
            continue;
          }
        }
      }

      // Extract list items out of lists. We also extract them from nested lists,
      // because block anchors can't refer to nested lists, only items inside of them
      if (node.type === DendronASTTypes.LIST) {
        visit(node, [DendronASTTypes.LIST_ITEM], (listItem: ListItem) => {
          // The list item might have a block anchor inside of it.
          let anchor: DNoteAnchorPositioned | undefined;
          visit(
            listItem,
            [DendronASTTypes.BLOCK_ANCHOR, DendronASTTypes.LIST],
            (inListItem) => {
              // Except if we hit a nested list, because then the block anchor refers to the item in the nested list
              if (inListItem.type === DendronASTTypes.LIST) return "skip";
              [, anchor] =
                AnchorUtils.anchorNode2anchor(
                  inListItem as BlockAnchor,
                  slugger
                ) || [];
              return;
            }
          );

          blocks.push({
            text: proc.stringify(listItem),
            anchor,
            // position can only be undefined for generated nodes, not for parsed ones
            position: listItem.position!,
            type: listItem.type,
          });
        });
      }

      // extract the anchor for this block, if it exists
      let anchor: DNoteAnchorPositioned | undefined;
      if (node.type === DendronASTTypes.HEADING) {
        // Headings are anchors themselves
        [, anchor] =
          AnchorUtils.anchorNode2anchor(node as Heading, slugger) || [];
      } else if (node.type !== DendronASTTypes.LIST) {
        // Other nodes might have block anchors inside them
        // Except lists, because anchors inside lists only refer to specific list items
        visit(node, [DendronASTTypes.BLOCK_ANCHOR], (child) => {
          [, anchor] =
            AnchorUtils.anchorNode2anchor(child as BlockAnchor, slugger) || [];
        });
      }

      // extract the block
      blocks.push({
        text: proc.stringify(node),
        anchor,
        // position can only be undefined for generated nodes, not for parsed ones
        position: node.position!,
        type: node.type,
      });
    }

    return blocks;
  }
}<|MERGE_RESOLUTION|>--- conflicted
+++ resolved
@@ -40,12 +40,8 @@
   WikiLinkNoteV4,
   WikiLinkProps,
 } from "../types";
-<<<<<<< HEAD
 import { NoteBlock } from "@dendronhq/common-all";
-import { MDUtilsV5, ProcMode } from "../utilsv5";
-=======
 import { MDUtilsV5, ProcFlavor, ProcMode } from "../utilsv5";
->>>>>>> 92c211e2
 const toString = require("mdast-util-to-string");
 export { mdastBuilder };
 export { select, selectAll } from "unist-util-select";
