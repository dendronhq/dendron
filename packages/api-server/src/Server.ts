import { createLogger, findInParent } from "@dendronhq/common-server";
import cors from "cors";
import express, { NextFunction, Request, Response } from "express";
import fs from "fs-extra";
import { BAD_REQUEST } from "http-status-codes";
import _ from "lodash";
import morgan from "morgan";
import path from "path";
import querystring from "querystring";
import { LOGGER_NAME } from "./constants";
import { baseRouter } from "./routes";

export function appModule({
  logPath,
  nextServerUrl,
  nextStaticRoot,
}: {
  logPath: string;
  nextServerUrl?: string;
  nextStaticRoot?: string;
}) {
  const ctx = "appModule:start";
  const logger = createLogger(LOGGER_NAME);
  const app = express();
  app.use(cors());
  app.use(express.json({ limit: "500mb" }));
  app.use(express.urlencoded({ extended: true }));
  if (logPath !== "stdout") {
    const accessLogStream = fs.createWriteStream(logPath, { flags: "a" });
    app.use(
      morgan(
        ":method :url :status :response-time ms - :res[content-length] - :req[content-length]",
        {
          stream: accessLogStream,
        }
      )
    );
  }

  logger.info({ ctx, dirPath: __dirname });
  const staticDir = path.join(__dirname, "static");
<<<<<<< HEAD
  app.use(express.static(staticDir, { fallthrough: true }));
=======
  app.use(express.static(staticDir));
>>>>>>> b549f993

  if (nextStaticRoot) {
    logger.info({ ctx, msg: "nextStaticRoot:add", nextStaticRoot });
    app.use(express.static(nextStaticRoot));
  }

  if (nextServerUrl) {
    logger.info({ ctx, msg: "adding nextServerUrl", nextServerUrl });
    app.use("/vscode", (req, res) => {
      const redirectUrl =
        nextServerUrl +
        "/vscode" +
        req.path.replace(/.html/, "") +
        "?" +
        querystring.stringify(req.query as any);
      logger.info({ ctx, msg: "redirecting", redirectUrl });
      return res.redirect(redirectUrl);
    });
  }

  app.get("/health", async (_req: Request, res: Response) => {
    return res.json({ ok: 1 });
  });

  app.get("/version", async (_req: Request, res: Response) => {
    const pkg = findInParent(__dirname, "package.json");
    if (!pkg) {
      throw Error("no pkg found");
    }
    const version = fs.readJSONSync(path.join(pkg, "package.json")).version;
    return res.json({ version });
  });

  app.use("/api", baseRouter);
  app.use((err: Error, _req: Request, res: Response, _next: NextFunction) => {
    console.error(err.message, err);
    return res.status(BAD_REQUEST).json({
      error: err.message,
    });
  });
  return app;
}<|MERGE_RESOLUTION|>--- conflicted
+++ resolved
@@ -39,11 +39,7 @@
 
   logger.info({ ctx, dirPath: __dirname });
   const staticDir = path.join(__dirname, "static");
-<<<<<<< HEAD
-  app.use(express.static(staticDir, { fallthrough: true }));
-=======
   app.use(express.static(staticDir));
->>>>>>> b549f993
 
   if (nextStaticRoot) {
     logger.info({ ctx, msg: "nextStaticRoot:add", nextStaticRoot });
