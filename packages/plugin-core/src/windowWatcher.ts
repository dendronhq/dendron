--- conflicted
+++ resolved
@@ -11,21 +11,15 @@
   Range,
   window,
   TextEditor,
-<<<<<<< HEAD
-=======
   Selection,
->>>>>>> 1981418e
 } from "vscode";
 import { Logger } from "./logger";
 import { CodeConfigKeys, DateTimeFormat } from "./types";
 import { VSCodeUtils } from "./utils";
 import { getConfigValue, getWS } from "./workspace";
-<<<<<<< HEAD
 import { ShowPreviewV2Command } from "./commands/ShowPreviewV2";
-=======
 import visit from "unist-util-visit";
 import { MDUtilsV5, ProcMode } from "@dendronhq/engine-server";
->>>>>>> 1981418e
 
 const tsDecorationType = window.createTextEditorDecorationType({
   //   borderWidth: "1px",
@@ -61,16 +55,13 @@
           this.triggerUpdateDecorations();
           this.triggerNoteGraphViewUpdate();
           this.triggerSchemaGraphViewUpdate();
-<<<<<<< HEAD
           this.triggerNotePreviewUpdate(editor);
-=======
 
           if (
             getWS().workspaceWatcher?.getNewlyOpenedDocument(editor.document)
           ) {
             this.onFirstOpen(editor);
           }
->>>>>>> 1981418e
         }
       },
       this,
@@ -183,11 +174,11 @@
     return;
   }
 
-<<<<<<< HEAD
   async triggerNotePreviewUpdate({ document }: TextEditor) {
     ShowPreviewV2Command.onDidChangeHandler(document);
     return;
-=======
+  }
+
   private async onFirstOpen(editor: TextEditor) {
     this.moveCursorPastFrontmatter(editor);
     if (getWS().config.autoFoldFrontmatter) {
@@ -217,6 +208,5 @@
 
   private async foldFrontmatter() {
     await VSCodeUtils.foldActiveEditorAtPosition({ line: 0 });
->>>>>>> 1981418e
   }
 }