import {
  DendronTreeViewKey,
  DENDRON_VSCODE_CONFIG_KEYS,
  isWebViewEntry,
  TreeViewItemLabelTypeEnum,
  TREE_VIEWS,
} from "@dendronhq/common-all";
import { BacklinkPanelSortOrder } from "@dendronhq/engine-server";
import { CodeConfigKeys } from "./types";

export const extensionQualifiedId = `dendron.dendron`;
export const DEFAULT_LEGACY_VAULT_NAME = "vault";

export enum DendronContext {
  PLUGIN_ACTIVE = "dendron:pluginActive",
  PLUGIN_NOT_ACTIVE = "!dendron:pluginActive",
  DEV_MODE = "dendron:devMode",
  HAS_LEGACY_PREVIEW = "dendron:hasLegacyPreview",
  HAS_CUSTOM_MARKDOWN_VIEW = "hasCustomMarkdownPreview",
  NOTE_LOOK_UP_ACTIVE = "dendron:noteLookupActive",
  SHOULD_SHOW_LOOKUP_VIEW = "dendron:shouldShowLookupView",
  BACKLINKS_SORT_ORDER = "dendron:backlinksSortOrder",
  ENABLE_EXPORT_PODV2 = "dendron:enableExportPodV2",
  TREEVIEW_TREE_ITEM_LABEL_TYPE = "dendron:treeviewItemLabelType",
  GRAPH_PANEL_SHOW_BACKLINKS = "dendron.graph-panel.showBacklinks",
  GRAPH_PANEL_SHOW_OUTWARD_LINKS = "dendron.graph-panel.showOutwardLinks",
  GRAPH_PANEL_SHOW_HIERARCHY = "dendron.graph-panel.showHierarchy",
}

const treeViewConfig2VSCodeEntry = (id: DendronTreeViewKey) => {
  const entry = TREE_VIEWS[id];
  const out: {
    id: string;
    name: string;
    type?: "webview";
  } = {
    id,
    name: entry.label,
  };
  if (isWebViewEntry(entry)) {
    out.type = "webview";
  }
  return out;
};

/**
 * Invocation point for the LaunchTutorialCommand. Used for telemetry purposes
 */
export enum LaunchTutorialCommandInvocationPoint {
  RecentWorkspacesPanel = "RecentWorkspacesPanel",
  WelcomeWebview = "WelcomeWebview",
}

const args = {
  invocationPoint: LaunchTutorialCommandInvocationPoint.RecentWorkspacesPanel,
};
const encodedArgs = encodeURIComponent(JSON.stringify(args));
const commandUri = `command:dendron.launchTutorialWorkspace?${encodedArgs}`;

export const DENDRON_VIEWS_WELCOME = [
  {
    view: DendronTreeViewKey.BACKLINKS,
    contents: "There are no backlinks to this note.",
  },
  {
    view: DendronTreeViewKey.RECENT_WORKSPACES,
    contents: `No recent workspaces detected. If this is your first time using Dendron, [try out our tutorial workspace](${commandUri}).`,
  },
];

export const DENDRON_VIEWS_CONTAINERS = {
  activitybar: [
    {
      id: "dendron-view",
      title: "Dendron",
      icon: "media/icons/dendron-activity-bar-icon.svg",
    },
  ],
};

export const DENDRON_VIEWS = [
  {
    ...treeViewConfig2VSCodeEntry(DendronTreeViewKey.SAMPLE_VIEW),
    when: DendronContext.DEV_MODE,
    where: "explorer",
  },
  {
    id: DendronTreeViewKey.TIP_OF_THE_DAY,
    name: "Tip of the Day",
    when: DendronContext.PLUGIN_ACTIVE,
    type: "webview",
    where: "dendron-view",
  },
  {
    id: DendronTreeViewKey.BACKLINKS,
    name: "Backlinks",
    when: DendronContext.PLUGIN_ACTIVE,
    where: "dendron-view",
  },
  {
    ...treeViewConfig2VSCodeEntry(DendronTreeViewKey.TREE_VIEW),
    when: `${DendronContext.PLUGIN_ACTIVE}`,
    where: "dendron-view",
    icon: "media/icons/dendron-vscode.svg",
  },
  {
    ...treeViewConfig2VSCodeEntry(DendronTreeViewKey.LOOKUP_VIEW),
    when: `${DendronContext.PLUGIN_ACTIVE} && ${DendronContext.NOTE_LOOK_UP_ACTIVE} && ${DendronContext.SHOULD_SHOW_LOOKUP_VIEW}`,
    where: "dendron-view",
  },
  {
    ...treeViewConfig2VSCodeEntry(DendronTreeViewKey.CALENDAR_VIEW),
    when: DendronContext.PLUGIN_ACTIVE,
    where: "dendron-view",
  },
  {
    id: DendronTreeViewKey.RECENT_WORKSPACES,
    name: "Recent Dendron Workspaces",
    where: "dendron-view",
    when: DendronContext.PLUGIN_NOT_ACTIVE,
  },
  {
    id: DendronTreeViewKey.HELP_AND_FEEDBACK,
    name: "Help and Feedback",
    where: "dendron-view",
  },
  {
    ...treeViewConfig2VSCodeEntry(DendronTreeViewKey.GRAPH_PANEL),
    when: DendronContext.PLUGIN_ACTIVE,
    where: "dendron-view",
  },
];

type KeyBinding = {
  key?: string;
  mac?: string;
  windows?: string;
  when?: string;
  args?: any;
};

type ConfigEntry = {
  key: string;
  description: string;
  type: "string" | "boolean" | "number";
  default?: any;
  enum?: string[];
  scope?: CommandEntry;
};

type Entry = {
  name: string;
  description: string;
  data: any;
};

type CommandEntry = {
  key: string;
  title: string;
  keybindings?: KeyBinding;
  icon?: string;
  // this will be used in `commandPalette` contribution point.
  when?: string;
  // this will be used in `commands` contribution point.
  enablement?: string;
};

const CMD_PREFIX = "Dendron:";
export const ICONS = {
  STUB: "gist-new",
  SCHEMA: "repo",
  LINK_CANDIDATE: "debug-disconnect",
  WIKILINK: "link",
};
export const DENDRON_WORKSPACE_FILE = "dendron.code-workspace";

export const DENDRON_REMOTE_VAULTS: Entry[] = [
  {
    name: "dendron",
    description: "dendron.so notes",
    data: "https://github.com/dendronhq/dendron-site.git",
  },
  {
    name: "aws",
    description: "aws notes",
    data: "https://github.com/dendronhq/dendron-aws-vault.git",
  },
  {
    name: "tldr",
    description: "cli tld",
    data: "https://github.com/kevinslin/seed-tldr.git",
  },
  {
    name: "xkcd",
    description: "all xkcd comics",
    data: "https://github.com/kevinslin/seed-xkcd.git",
  },
];

type CommandPaletteEntry = {
  command: string;
  when?: string;
};

// TODO: fomarlize
export const DENDRON_MENUS = {
  commandPalette: [] as CommandPaletteEntry[],
  "view/title": [
    /**
     * Sort orders are round-robined, if we add more orders and/or change ordering
     * of sort order THEN make sure to update the labels of the command since the labels
     * display the current backlink ordering that is being used.
     * */
    {
      command: "dendron.backlinks.sortByLastUpdated",
      when: `view == dendron.backlinks && ${DendronContext.BACKLINKS_SORT_ORDER} == ${BacklinkPanelSortOrder.PathNames}`,
      group: "sort@1",
    },
    {
      command: "dendron.backlinks.sortByLastUpdatedChecked",
      when: `view == dendron.backlinks && ${DendronContext.BACKLINKS_SORT_ORDER} == ${BacklinkPanelSortOrder.LastUpdated}`,
      group: "sort@1",
    },
    {
      command: "dendron.backlinks.sortByPathNames",
      when: `view == dendron.backlinks && ${DendronContext.BACKLINKS_SORT_ORDER} == ${BacklinkPanelSortOrder.LastUpdated}`,
      group: "sort@2",
    },
    {
      command: "dendron.backlinks.sortByPathNamesChecked",
      when: `view == dendron.backlinks && ${DendronContext.BACKLINKS_SORT_ORDER} == ${BacklinkPanelSortOrder.PathNames}`,
      group: "sort@2",
    },
    {
      command: "dendron.backlinks.expandAll",
      when: "view == dendron.backlinks",
      group: "navigation@2",
    },
    {
      command: "dendron.treeView.labelByTitle",
      when: `view == dendron.treeView && ${DendronContext.TREEVIEW_TREE_ITEM_LABEL_TYPE} == ${TreeViewItemLabelTypeEnum.filename}`,
    },
    {
      command: "dendron.treeView.labelByFilename",
      when: `view == dendron.treeView && ${DendronContext.TREEVIEW_TREE_ITEM_LABEL_TYPE} == ${TreeViewItemLabelTypeEnum.title}`,
    },
    {
      command: "dendron.treeView.expandAll",
      when: `view == dendron.treeView && ${DendronContext.DEV_MODE}`,
      group: "navigation@2",
    },
    {
      command: "dendron.graph-panel.increaseDepth",
      when: "view == dendron.graph-panel",
      group: "navigation@2",
    },
    {
      command: "dendron.graph-panel.decreaseDepth",
      when: "view == dendron.graph-panel",
      group: "navigation@2",
    },
    {
      command: "dendron.graph-panel.showBacklinksChecked",
      when: `view == dendron.graph-panel && ${DendronContext.GRAPH_PANEL_SHOW_BACKLINKS}`,
    },
    {
      command: "dendron.graph-panel.showOutwardLinksChecked",
      when: `view == dendron.graph-panel && ${DendronContext.GRAPH_PANEL_SHOW_OUTWARD_LINKS}`,
    },
    {
      command: "dendron.graph-panel.showHierarchyChecked",
      when: `view == dendron.graph-panel && ${DendronContext.GRAPH_PANEL_SHOW_HIERARCHY}`,
    },
    {
      command: "dendron.graph-panel.showBacklinks",
      when: `view == dendron.graph-panel && !${DendronContext.GRAPH_PANEL_SHOW_BACKLINKS}`,
    },
    {
      command: "dendron.graph-panel.showOutwardLinks",
      when: `view == dendron.graph-panel && !${DendronContext.GRAPH_PANEL_SHOW_OUTWARD_LINKS}`,
    },
    {
      command: "dendron.graph-panel.showHierarchy",
      when: `view == dendron.graph-panel && !${DendronContext.GRAPH_PANEL_SHOW_HIERARCHY}`,
    },
  ],
  "explorer/context": [
    {
      when: "explorerResourceIsFolder && dendron:pluginActive && workspaceFolderCount > 1",
      command: "dendron.vaultAdd",
      group: "2_workspace",
    },
    {
      when: "explorerResourceIsFolder && dendron:pluginActive",
      command: "dendron.vaultRemove",
      group: "2_workspace",
    },
    {
      // [[Command Enablement / When Clause Gotchas|dendron://dendron.docs/pkg.plugin-core.t.commands.ops#command-enablement--when-clause-gotchas]]
      when: "resourceExtname == .md && dendron:pluginActive || resourceExtname == .yml && dendron:pluginActive",
      command: "dendron.delete",
      group: "2_workspace",
    },
    {
      // [[Command Enablement / When Clause Gotchas|dendron://dendron.docs/pkg.plugin-core.t.commands.ops#command-enablement--when-clause-gotchas]]
      when: "resourceExtname == .md && dendron:pluginActive || resourceExtname == .yml && dendron:pluginActive",
      command: "dendron.delete",
      group: "2_workspace",
    },
    {
      when: "resourceExtname == .md && dendron:pluginActive",
      command: "dendron.moveNote",
      group: "2_workspace",
    },
    {
      command: "dendron.togglePreview",
      // when is the same as the built-in preview, plus pluginActive
      when: "resourceLangId == markdown && dendron:pluginActive",
      group: "navigation",
    },
  ],
  "editor/context": [
    {
      when: "resourceExtname == .md && dendron:pluginActive",
      command: "dendron.copyNoteLink",
      group: "2_workspace",
    },
  ],
  "editor/title": [
    {
      command: "dendron.togglePreview",
      // when is the same as the built-in preview, plus pluginActive
      when: "editorLangId == markdown && !notebookEditorFocused && dendron:pluginActive",
      group: "navigation",
    },
  ],
  "editor/title/context": [
    {
      command: "dendron.togglePreview",
      when: "resourceLangId == markdown && dendron:pluginActive",
      group: "1_open",
    },
  ],
};

export const DENDRON_COMMANDS: { [key: string]: CommandEntry } = {
  // --- backlinks panel buttons
  BACKLINK_SORT_BY_LAST_UPDATED: {
    key: "dendron.backlinks.sortByLastUpdated",
    title: "Sort by Last Updated",
  },
  BACKLINK_SORT_BY_LAST_UPDATED_CHECKED: {
    key: "dendron.backlinks.sortByLastUpdatedChecked",
    title: "✓ Sort by Last Updated",
  },
  BACKLINK_SORT_BY_PATH_NAMES: {
    key: "dendron.backlinks.sortByPathNames",
    title: "Sort by Path Names",
  },
  BACKLINK_SORT_BY_PATH_NAMES_CHECKED: {
    key: "dendron.backlinks.sortByPathNamesChecked",
    title: "✓ Sort by Path Names",
  },
  BACKLINK_EXPAND_ALL: {
    key: "dendron.backlinks.expandAll",
    title: "Expand All",
    icon: "$(expand-all)",
  },
  // --- tree view panel buttons
  TREEVIEW_LABEL_BY_TITLE: {
    key: "dendron.treeView.labelByTitle",
    title: "Label and sort notes by title",
    icon: "$(list-ordered)",
  },
  TREEVIEW_LABEL_BY_FILENAME: {
    key: "dendron.treeView.labelByFilename",
    title: "Label and sort notes by filename",
    icon: "$(list-ordered)",
  },
  TREEVIEW_EXPAND_ALL: {
    key: "dendron.treeView.expandAll",
    title: "Expand All",
    icon: "$(expand-all)",
    when: DendronContext.DEV_MODE,
  },
  // graph panel buttons
  GRAPH_PANEL_INCREASE_DEPTH: {
    key: "dendron.graph-panel.increaseDepth",
    title: "Increase Depth",
    icon: "$(arrow-up)",
  },
  GRAPH_PANEL_DECREASE_DEPTH: {
    key: "dendron.graph-panel.decreaseDepth",
    title: "Decrease Depth",
    icon: "$(arrow-down)",
  },
  GRAPH_PANEL_SHOW_BACKLINKS: {
    key: "dendron.graph-panel.showBacklinks",
    title: "Show Backlinks",
  },
  GRAPH_PANEL_SHOW_OUTWARD_LINKS: {
    key: "dendron.graph-panel.showOutwardLinks",
    title: "Show Outward Links",
  },
  GRAPH_PANEL_SHOW_HIERARCHY: {
    key: "dendron.graph-panel.showHierarchy",
    title: "Show Hierarchy",
  },
  GRAPH_PANEL_SHOW_BACKLINKS_CHECKED: {
    key: "dendron.graph-panel.showBacklinksChecked",
    title: "✓ Show Backlinks",
  },
  GRAPH_PANEL_SHOW_OUTWARD_LINKS_CHECKED: {
    key: "dendron.graph-panel.showOutwardLinksChecked",
    title: "✓ Show Outward Links",
  },
  GRAPH_PANEL_SHOW_HIERARCHY_CHECKED: {
    key: "dendron.graph-panel.showHierarchyChecked",
    title: "✓ Show Hierarchy",
  },
  // --- Notes
  BROWSE_NOTE: {
    key: "dendron.browseNote",
    title: `${CMD_PREFIX} Browse Note`,
    when: DendronContext.PLUGIN_ACTIVE,
  },
  CONTRIBUTE: {
    key: "dendron.contributeToCause",
    title: `${CMD_PREFIX} Contribute`,
  },
  GOTO: {
    key: "dendron.goto",
    title: `${CMD_PREFIX} Go to`,
    when: DendronContext.PLUGIN_ACTIVE,
    keybindings: {
      when: "editorFocus",
    },
  },
  GOTO_NOTE: {
    key: "dendron.gotoNote",
    title: `${CMD_PREFIX} Go to Note`,
    when: DendronContext.PLUGIN_ACTIVE,
    keybindings: {
      key: "ctrl+enter",
      when: "editorFocus",
    },
  },
  CREATE_SCHEMA_FROM_HIERARCHY: {
    key: "dendron.createSchemaFromHierarchy",
    title: `${CMD_PREFIX} Create Schema From Note Hierarchy`,
    keybindings: {
      when: `editorFocus && ${DendronContext.PLUGIN_ACTIVE}`,
    },
    when: DendronContext.PLUGIN_ACTIVE,
  },
  CREATE_DAILY_JOURNAL_NOTE: {
    key: "dendron.createDailyJournalNote",
    title: `${CMD_PREFIX} Create Daily Journal Note`,
    keybindings: {
      key: "ctrl+shift+i",
      mac: "cmd+shift+i",
      when: DendronContext.PLUGIN_ACTIVE,
    },
    when: DendronContext.PLUGIN_ACTIVE,
  },
  COPY_NOTE_LINK: {
    key: "dendron.copyNoteLink",
    title: `${CMD_PREFIX} Copy Note Link`,
    keybindings: {
      key: "ctrl+shift+c",
      mac: "cmd+shift+c",
      when: `editorFocus && ${DendronContext.PLUGIN_ACTIVE}`,
    },
    when: DendronContext.PLUGIN_ACTIVE,
  },
  COPY_NOTE_REF: {
    key: "dendron.copyNoteRef",
    title: `${CMD_PREFIX} Copy Note Ref`,
    keybindings: {
      key: "ctrl+shift+r",
      mac: "cmd+shift+r",
      when: `editorFocus && ${DendronContext.PLUGIN_ACTIVE}`,
    },
    when: DendronContext.PLUGIN_ACTIVE,
  },
  COPY_TO_CLIPBOARD: {
    key: "dendron.copyToClipboard",
    title: `${CMD_PREFIX} Copy To Clipboard`,
    when: "false",
  },
  DELETE: {
    key: "dendron.delete",
    title: `${CMD_PREFIX} Delete`,
    keybindings: {
      key: "ctrl+shift+d",
      mac: "cmd+shift+d",
      when: DendronContext.PLUGIN_ACTIVE,
    },
    when: DendronContext.PLUGIN_ACTIVE,
  },
  INSERT_NOTE_LINK: {
    key: "dendron.insertNoteLink",
    title: `${CMD_PREFIX} Insert Note Link`,
    when: DendronContext.PLUGIN_ACTIVE,
  },
  INSERT_NOTE_INDEX: {
    key: "dendron.insertNoteIndex",
    title: `${CMD_PREFIX} Insert Note Index`,
    when: DendronContext.PLUGIN_ACTIVE,
  },
  MOVE_NOTE: {
    key: "dendron.moveNote",
    title: `${CMD_PREFIX} Move Note`,
    when: DendronContext.PLUGIN_ACTIVE,
  },
  RANDOM_NOTE: {
    key: "dendron.randomNote",
    title: `${CMD_PREFIX} Random Note`,
    when: DendronContext.PLUGIN_ACTIVE,
  },
  RENAME_NOTE_V2A: {
    key: "dendron.renameNoteV2a",
    title: `${CMD_PREFIX} Rename Note V2a`,
    when: "false", // this is internal only.
  },
  RENAME_NOTE: {
    key: "dendron.renameNote",
    title: `${CMD_PREFIX} Rename Note`,
    when: DendronContext.PLUGIN_ACTIVE,
  },
  RENAME_HEADER: {
    key: "dendron.renameHeader",
    title: `${CMD_PREFIX} Rename Header`,
    when: DendronContext.PLUGIN_ACTIVE,
  },
  MOVE_HEADER: {
    key: "dendron.moveHeader",
    title: `${CMD_PREFIX} Move Header`,
    when: DendronContext.PLUGIN_ACTIVE,
  },
  CONVERT_CANDIDATE_LINK: {
    key: "dendron.convertCandidateLink",
    title: `${CMD_PREFIX} Convert Candidate Link`,
    when: "false",
  },
  CONVERT_LINK: {
    key: "dendron.convertLink",
    title: `${CMD_PREFIX} Convert Link`,
    when: DendronContext.PLUGIN_ACTIVE,
  },
  LOOKUP_NOTE: {
    key: "dendron.lookupNote",
    title: `${CMD_PREFIX} Lookup Note`,
    keybindings: {
      mac: "cmd+L",
      key: "ctrl+l",
      when: DendronContext.PLUGIN_ACTIVE,
    },
    when: DendronContext.PLUGIN_ACTIVE,
  },

  // This command will only apply when the note look up quick pick is open
  // which is taken care by the DendronContext.NOTE_LOOK_UP_ACTIVE
  //
  // It will also NOT activate when the focus is in editor using `!editorFocus`
  //
  // However, when it comes to user navigating to side panels its quite imperfect.
  // We do have some protection against Tab interception by using the `!view`
  // (most side panels set the view variable Eg. "view": "dendron.backlinks").
  // But it is possible for user to tab into empty side panel which does not
  // have a `view` context set, at that point if user still has look up open and
  // presses tab, Tab will get intercepted by note auto complete.
  //
  // Ideally there would be a trigger event when quick pick goes in focus/focuses out
  // but not able to find such hook.
  LOOKUP_NOTE_AUTO_COMPLETE: {
    key: "dendron.lookupNoteAutoComplete",

    /** This command will NOT show up within the command palette
     *  since its disabled within package.json in contributes.menus.commandPalette */
    title: `${CMD_PREFIX} hidden`,
    keybindings: {
      key: "Tab",
      when: `${DendronContext.PLUGIN_ACTIVE} && ${DendronContext.NOTE_LOOK_UP_ACTIVE} && !editorFocus && !view`,
    },
    when: `${DendronContext.PLUGIN_ACTIVE} && ${DendronContext.NOTE_LOOK_UP_ACTIVE} && !editorFocus && !view`,
  },
  CREATE_JOURNAL: {
    key: "dendron.createJournalNote",
    title: `${CMD_PREFIX} Create Journal Note`,
    keybindings: {
      key: "ctrl+shift+j",
      mac: "cmd+shift+j",
      args: {
        noteType: "journal",
      },
      when: DendronContext.PLUGIN_ACTIVE,
    },
    when: DendronContext.PLUGIN_ACTIVE,
  },
  CREATE_SCRATCH: {
    key: "dendron.createScratchNote",
    title: `${CMD_PREFIX} Create Scratch Note`,
    keybindings: {
      key: "ctrl+shift+s",
      mac: "cmd+shift+s",
      when: DendronContext.PLUGIN_ACTIVE,
    },
    when: DendronContext.PLUGIN_ACTIVE,
  },
  CREATE_MEETING_NOTE: {
    key: "dendron.createMeetingNote",
    title: `${CMD_PREFIX} Create Meeting Note`,
    when: DendronContext.PLUGIN_ACTIVE,
  },
  LOOKUP_SCHEMA: {
    key: "dendron.lookupSchema",
    title: `${CMD_PREFIX} Lookup Schema`,
    keybindings: {
      mac: "cmd+shift+L",
      key: "ctrl+shift+l",
      when: DendronContext.PLUGIN_ACTIVE,
    },
    when: DendronContext.PLUGIN_ACTIVE,
  },
  RELOAD_INDEX: {
    key: "dendron.reloadIndex",
    title: `${CMD_PREFIX} Reload Index`,
    when: DendronContext.PLUGIN_ACTIVE,
  },
  TASK_CREATE: {
    key: "dendron.createTask",
    title: `${CMD_PREFIX} Create Task Note`,
    when: DendronContext.PLUGIN_ACTIVE,
  },
  TASK_SET_STATUS: {
    key: "dendron.setTaskStatus",
    title: `${CMD_PREFIX} Set Task Status`,
    when: DendronContext.PLUGIN_ACTIVE,
  },
  TASK_COMPLETE: {
    key: "dendron.completeTask",
    title: `${CMD_PREFIX} Complete Task`,
    when: DendronContext.PLUGIN_ACTIVE,
  },
  APPLY_TEMPLATE: {
    key: "dendron.applyTemplate",
    title: `${CMD_PREFIX} Apply Template`,
    when: DendronContext.PLUGIN_ACTIVE,
  },
  // --- Hierarchies
  ARCHIVE_HIERARCHY: {
    key: "dendron.archiveHierarchy",
    title: `${CMD_PREFIX} Archive Hierarchy`,
    when: DendronContext.PLUGIN_ACTIVE,
  },
  REFACTOR_HIERARCHY: {
    key: "dendron.refactorHierarchy",
    title: `${CMD_PREFIX} Refactor Hierarchy`,
    when: DendronContext.PLUGIN_ACTIVE,
  },
  GO_UP_HIERARCHY: {
    key: "dendron.goUpHierarchy",
    title: `${CMD_PREFIX} Go Up`,
    keybindings: {
      mac: "cmd+shift+up",
      key: "ctrl+shift+up",
      when: `editorFocus && ${DendronContext.PLUGIN_ACTIVE}`,
    },
    when: DendronContext.PLUGIN_ACTIVE,
  },
  GO_NEXT_HIERARCHY: {
    key: "dendron.goNextHierarchy",
    title: `${CMD_PREFIX} Go Next Sibling`,
    keybindings: {
      key: "ctrl+shift+]",
      when: `editorFocus && ${DendronContext.PLUGIN_ACTIVE}`,
    },
    when: DendronContext.PLUGIN_ACTIVE,
  },
  GO_PREV_HIERARCHY: {
    key: "dendron.goPrevHierarchy",
    title: `${CMD_PREFIX} Go Previous Sibling`,
    keybindings: {
      key: "ctrl+shift+[",
      when: `editorFocus && ${DendronContext.PLUGIN_ACTIVE}`,
    },
    when: DendronContext.PLUGIN_ACTIVE,
  },
  GO_DOWN_HIERARCHY: {
    key: "dendron.goDownHierarchy",
    title: `${CMD_PREFIX} Go Down`,
    keybindings: {
      mac: "cmd+shift+down",
      key: "ctrl+shift+down",
      when: `editorFocus && ${DendronContext.PLUGIN_ACTIVE}`,
    },
    when: DendronContext.PLUGIN_ACTIVE,
  },
  GOTO_BACKLINK: {
    key: "dendron.gotoBacklink",
    title: `${CMD_PREFIX} Go To Backlink`,
    when: "false",
  },
  // --- Workspace
  ADD_AND_COMMIT: {
    key: "dendron.addAndCommit",
    title: `${CMD_PREFIX} Workspace: Add and Commit`,
    when: DendronContext.PLUGIN_ACTIVE,
  },
  SYNC: {
    key: "dendron.sync",
    title: `${CMD_PREFIX} Workspace: Sync`,
    when: DendronContext.PLUGIN_ACTIVE,
  },
  VAULT_ADD: {
    key: "dendron.vaultAdd",
    title: `${CMD_PREFIX} Vault Add`,
    when: DendronContext.PLUGIN_ACTIVE,
  },
  VAULT_REMOVE: {
    key: "dendron.vaultRemove",
    title: `${CMD_PREFIX} Vault Remove`,
    when: DendronContext.PLUGIN_ACTIVE,
  },
  VAULT_CONVERT: {
    key: "dendron.vaultConvert",
    title: `${CMD_PREFIX} Vault Convert`,
    when: DendronContext.PLUGIN_ACTIVE,
  },
  INIT_WS: {
    key: "dendron.initWS",
    title: `${CMD_PREFIX} Initialize Workspace`,
  },
  CHANGE_WS: {
    key: "dendron.changeWS",
    title: `${CMD_PREFIX} Change Workspace`,
  },
  UPGRADE_SETTINGS: {
    key: "dendron.upgradeSettings",
    title: `${CMD_PREFIX} Upgrade Settings`,
    when: DendronContext.PLUGIN_ACTIVE,
  },
  // --- Pods
  CONFIGURE_POD: {
    key: "dendron.configurePod",
    title: `${CMD_PREFIX} Configure Pod`,
    when: DendronContext.PLUGIN_ACTIVE,
  },
  CONFIGURE_SERVICE_CONNECTION: {
    key: "dendron.configureServiceConnection",
    title: `${CMD_PREFIX} Configure Service Connection`,
    enablement: `${DendronContext.PLUGIN_ACTIVE} && ${DendronContext.ENABLE_EXPORT_PODV2}`,
  },
  CONFIGURE_EXPORT_POD_V2: {
    key: "dendron.configureExportPodV2",
    title: `${CMD_PREFIX} Configure Export Pod V2`,
    enablement: `${DendronContext.PLUGIN_ACTIVE} && ${DendronContext.ENABLE_EXPORT_PODV2}`,
  },
  IMPORT_POD: {
    key: "dendron.importPod",
    title: `${CMD_PREFIX} Import Pod`,
    when: DendronContext.PLUGIN_ACTIVE,
  },
  IMPORT_OBSIDIAN_POD: {
    key: "dendron.importObsidianPod",
    title: `${CMD_PREFIX} Import Obsidian Vault`,
    when: DendronContext.PLUGIN_ACTIVE,
  },
  EXPORT_POD: {
    key: "dendron.exportPod",
    title: `${CMD_PREFIX} Export Pod`,
    when: DendronContext.PLUGIN_ACTIVE,
  },
  EXPORT_POD_V2: {
    key: "dendron.exportPodv2",
    title: `${CMD_PREFIX} Export Pod V2`,
    enablement: `${DendronContext.PLUGIN_ACTIVE} && ${DendronContext.ENABLE_EXPORT_PODV2}`,
  },
  PUBLISH_POD: {
    key: "dendron.publishPod",
    title: `${CMD_PREFIX} Publish Pod`,
    when: DendronContext.PLUGIN_ACTIVE,
  },
  SNAPSHOT_VAULT: {
    key: "dendron.snapshotVault",
    title: `${CMD_PREFIX} Snapshot Vault`,
    when: DendronContext.PLUGIN_ACTIVE,
  },
  RESTORE_VAULT: {
    key: "dendron.restoreVault",
    title: `${CMD_PREFIX} Restore Vault`,
    when: DendronContext.PLUGIN_ACTIVE,
  },
  COPY_NOTE_URL: {
    key: "dendron.copyNoteURL",
    title: `${CMD_PREFIX} Copy Note URL`,
    keybindings: {
      mac: "cmd+shift+u",
      windows: "ctrl+shift+u",
      when: `editorFocus && ${DendronContext.PLUGIN_ACTIVE}`,
    },
    when: DendronContext.PLUGIN_ACTIVE,
  },
  // --- Hooks
  CREATE_HOOK: {
    key: "dendron.createHook",
    title: `${CMD_PREFIX} Hook Create`,
    when: DendronContext.PLUGIN_ACTIVE,
  },
  DELETE_HOOK: {
    key: "dendron.deleteHook",
    title: `${CMD_PREFIX} Hook Delete`,
    when: DendronContext.PLUGIN_ACTIVE,
  },
  REGISTER_NOTE_TRAIT: {
    key: "dendron.registerNoteTrait",
    title: `${CMD_PREFIX} Register Note Trait`,
    when: "false",
  },
  CONFIGURE_NOTE_TRAITS: {
    key: "dendron.configureNoteTraits",
    title: `${CMD_PREFIX} Configure Note Traits`,
    when: DendronContext.PLUGIN_ACTIVE,
  },
  CREATE_USER_DEFINED_NOTE: {
    key: "dendron.createNoteWithTraits",
    title: `${CMD_PREFIX} Create Note with Custom Traits`,
    when: DendronContext.PLUGIN_ACTIVE,
  },
  // --- Publishing
  PUBLISH_EXPORT: {
    key: "dendron.publishExport",
    title: `${CMD_PREFIX} Publish Export`,
    when: DendronContext.PLUGIN_ACTIVE,
  },
  PUBLISH_DEV: {
    key: "dendron.publishDev",
    title: `${CMD_PREFIX} Publish Dev`,
    when: DendronContext.PLUGIN_ACTIVE,
  },
  // --- Accounts
  SIGNUP: {
    key: "dendron.signUp",
    title: `${CMD_PREFIX} Sign Up`,
  },
  SIGNIN: {
    key: "dendron.signIn",
    title: `${CMD_PREFIX} Sign In`,
  },
  // --- Misc
  ENABLE_TELEMETRY: {
    key: "dendron.enableTelemetry",
    title: `${CMD_PREFIX} Enable Telemetry`,
  },
  DISABLE_TELEMETRY: {
    key: "dendron.disableTelemetry",
    title: `${CMD_PREFIX} Disable Telemetry`,
  },
  OPEN_LINK: {
    key: "dendron.openLink",
    title: `${CMD_PREFIX} Open Link`,
    when: DendronContext.PLUGIN_ACTIVE,
  },
  PASTE_LINK: {
    key: "dendron.pasteLink",
    title: `${CMD_PREFIX} Paste Link`,
    when: DendronContext.PLUGIN_ACTIVE,
  },
  SHOW_HELP: {
    key: "dendron.showHelp",
    title: `${CMD_PREFIX} Show Help`,
  },
  SHOW_NOTE_GRAPH: {
    key: "dendron.showNoteGraphView",
    title: `${CMD_PREFIX} Show Note Graph`,
    when: DendronContext.PLUGIN_ACTIVE,
  },
  SHOW_SCHEMA_GRAPH: {
    key: "dendron.showSchemaGraphView",
    title: `${CMD_PREFIX} Show Schema Graph`,
    when: DendronContext.PLUGIN_ACTIVE,
  },
  SHOW_LEGACY_PREVIEW: {
    key: "dendron.showLegacyPreview",
    title: `${CMD_PREFIX} Show Preview (legacy)`,
    keybindings: {
      windows: "windows+ctrl+p",
      mac: "cmd+ctrl+p",
      when: "dendron:pluginActive && dendron:hasLegacyPreview",
    },
    when: "dendron:pluginActive && dendron:hasLegacyPreview",
  },
  TOGGLE_PREVIEW: {
    key: "dendron.togglePreview",
    title: `${CMD_PREFIX} Toggle Preview`,
    icon: `$(open-preview)`,
    keybindings: {
      windows: "ctrl+k v",
      mac: "cmd+ctrl+p",
      when: "dendron:pluginActive",
    },
    when: "dendron:pluginActive",
  },
  PASTE_FILE: {
    key: "dendron.pasteFile",
    title: `${CMD_PREFIX} Paste File`,
    when: DendronContext.PLUGIN_ACTIVE,
  },
  // -- Workbench
  CONFIGURE_RAW: {
    key: "dendron.configureRaw",
    title: `${CMD_PREFIX} Configure (yaml)`,
    when: DendronContext.PLUGIN_ACTIVE,
  },

  CONFIGURE_UI: {
    key: "dendron.configureUI",
    title: `${CMD_PREFIX} Configure`,
    when: DendronContext.PLUGIN_ACTIVE,
  },
  CONFIGURE_GRAPH_STYLES: {
    key: "dendron.configureGraphStyle",
    title: `${CMD_PREFIX} Configure Graph Style (css)`,
    when: DendronContext.PLUGIN_ACTIVE,
  },
  CONFIGURE_LOCAL_OVERRIDE: {
    key: "dendron.configureLocalOverride",
    title: `${CMD_PREFIX} Configure Local Override`,
    when: DendronContext.PLUGIN_ACTIVE,
  },
  //-- Seeds
  SEED_ADD: {
    key: "dendron.seedAdd",
    title: `${CMD_PREFIX} Add Seed to Workspace`,
    when: DendronContext.PLUGIN_ACTIVE,
  },
  SEED_REMOVE: {
    key: "dendron.seedRemove",
    title: `${CMD_PREFIX} Remove Seed from Workspace`,
    when: DendronContext.PLUGIN_ACTIVE,
  },
  SEED_BROWSE: {
    key: "dendron.seedBrowse",
    title: `${CMD_PREFIX} Browse the Seed Registry`,
    when: DendronContext.PLUGIN_ACTIVE,
  },
  // --- Dev
  DOCTOR: {
    key: "dendron.dev.doctor",
    title: `${CMD_PREFIX} Doctor`,
    when: DendronContext.PLUGIN_ACTIVE,
  },
  DUMP_STATE: {
    key: "dendron.dev.dumpState",
    title: `${CMD_PREFIX} Dump State`,
    when: DendronContext.PLUGIN_ACTIVE,
  },
  DEV_TRIGGER: {
    key: "dendron.dev.devTrigger",
    title: `${CMD_PREFIX}Dev: Dev Trigger`,
    when: DendronContext.DEV_MODE,
  },
  RESET_CONFIG: {
    key: "dendron.dev.resetConfig",
    title: `${CMD_PREFIX}Dev: Reset Config`,
  },
  RUN_MIGRATION: {
    key: "dendron.dev.runMigration",
    title: `${CMD_PREFIX}Dev: Run Migration`,
    when: DendronContext.PLUGIN_ACTIVE,
  },
  MIGRATE_SELF_CONTAINED: {
    key: "dendron.dev.migrateSelfContained",
    title: `${CMD_PREFIX} Migrate to Self Contained Vault`,
    when: DendronContext.PLUGIN_ACTIVE,
  },
  OPEN_LOGS: {
    key: "dendron.dev.openLogs",
    title: `${CMD_PREFIX}Dev: Open Logs`,
  },
  DEV_DIAGNOSTICS_REPORT: {
    key: "dendron.diagnosticsReport",
    title: `${CMD_PREFIX}Dev: Diagnostics Report`,
    when: DendronContext.PLUGIN_ACTIVE,
  },
  /**
   * This launches the welcome screen, which has a button that will launch the
   * tutorial when clicked.
   */
  SHOW_WELCOME_PAGE: {
    key: "dendron.showWelcomePage",
    title: `${CMD_PREFIX} Launch Tutorial`,
  },
  /**
   * This command actually launches the tutorial workspace
   */
  LAUNCH_TUTORIAL_WORKSPACE: {
    key: "dendron.launchTutorialWorkspace",
    title: `${CMD_PREFIX} Launch Tutorial Workspace`,
    when: "false",
  },
  OPEN_BACKUP: {
    key: "dendron.openBackup",
    title: `${CMD_PREFIX} Open Backup`,
    when: DendronContext.PLUGIN_ACTIVE,
  },
<<<<<<< HEAD
  SHOW_SCHEMA_VALIDATOR: {
    key: "dendron.showSchemaValidator",
    title: `${CMD_PREFIX} Show Schema Validator`,
=======
  INSTRUMENTED_WRAPPER_COMMAND: {
    key: "dendron.instrumentedWrapperCommand",
    title: `${CMD_PREFIX} Instrumented Wrapper Command`,
    when: "false",
  },
  VALIDATE_ENGINE: {
    key: "dendron.dev.validateEngine",
    title: `${CMD_PREFIX}Dev: Validate Engine`,
>>>>>>> 9f868df0
    when: DendronContext.PLUGIN_ACTIVE,
  },
};

export const DENDRON_CHANNEL_NAME = "Dendron";

export const WORKSPACE_STATE = {
  VERSION: "dendron.wsVersion",
};

export enum GLOBAL_STATE {
  VERSION = "dendron.version",
  /**
   * Context that can be used on extension activation to trigger special behavior.
   */
  WORKSPACE_ACTIVATION_CONTEXT = "dendron.workspace_activation_context",
  /**
   * Extension is being debugged
   */
  VSCODE_DEBUGGING_EXTENSION = "dendron.vscode_debugging_extension",
  /**
   * Most Recently Imported Doc
   */
  MRUDocs = "MRUDocs",
  /**
   * @deprecated
   * Checks if initial survey was prompted and submitted.
   */
  INITIAL_SURVEY_SUBMITTED = "dendron.initial_survey_submitted",
  /**
   * @deprecated
   * Checks if lapsed user survey was submitted.
   */
  LAPSED_USER_SURVEY_SUBMITTED = "dendron.lapsed_user_survey_submitted",
  /**
   * @deprecated
   * Chekcs if inactive user survey was submitted.
   */
  INACTIVE_USER_SURVEY_SUBMITTED = "dendron.inactive_user_survey_submitted",
}

/**
 * @deprecated
 */
export enum WORKSPACE_ACTIVATION_CONTEXT {
  // UNSET - Indicates this is the first Workspace Launch
  "NORMAL", // Normal Launch; No Special Behavior
  "TUTORIAL", // Launch the Tutorial
  "SEED_BROWSER", // Open with Seed Browser Webview
}

export type ConfigKey = keyof typeof CONFIG;

export const _noteAddBehaviorEnum = [
  "childOfDomain",
  "childOfDomainNamespace",
  "childOfCurrent",
  "asOwnDomain",
];

export const CONFIG: { [key: string]: ConfigEntry } = {
  // --- journals
  DAILY_JOURNAL_DOMAIN: {
    key: "dendron.dailyJournalDomain",
    type: "string",
    default: "daily",
    description: "DEPRECATED. Use journal settings in dendron.yml",
  },
  DEFAULT_JOURNAL_NAME: {
    key: "dendron.defaultJournalName",
    type: "string",
    default: "journal",
    description: "DEPRECATED. Use journal settings in dendron.yml",
  },
  DEFAULT_JOURNAL_DATE_FORMAT: {
    key: "dendron.defaultJournalDateFormat",
    type: "string",
    default: "y.MM.dd",
    description: "DEPRECATED. Use journal settings in dendron.yml",
  },
  DEFAULT_JOURNAL_ADD_BEHAVIOR: {
    key: "dendron.defaultJournalAddBehavior",
    default: "childOfDomain",
    type: "string",
    description: "DEPRECATED. Use journal settings in dendron.yml",
    enum: _noteAddBehaviorEnum,
  },
  DEFAULT_SCRATCH_NAME: {
    key: "dendron.defaultScratchName",
    type: "string",
    default: "scratch",
    description: "DEPRECATED. Use scratch settings in dendron.yml",
  },
  DEFAULT_SCRATCH_DATE_FORMAT: {
    key: "dendron.defaultScratchDateFormat",
    type: "string",
    default: "y.MM.dd.HHmmss",
    description: "DEPRECATED. Use scratch settings in dendron.yml",
  },
  DEFAULT_SCRATCH_ADD_BEHAVIOR: {
    key: "dendron.defaultScratchAddBehavior",
    default: "asOwnDomain",
    type: "string",
    description: "DEPRECATED. Use scratch settings in dendron.yml",
    enum: _noteAddBehaviorEnum,
  },
  COPY_NOTE_URL_ROOT: {
    key: "dendron.copyNoteUrlRoot",
    type: "string",
    description: "override root url when getting note url",
  },
  LINK_SELECT_AUTO_TITLE_BEHAVIOR: {
    key: "dendron.linkSelectAutoTitleBehavior",
    type: "string",
    description: "Control title behavior when using selection2link with lookup",
    enum: ["none", "slug"],
    default: "slug",
  },
  DEFAULT_LOOKUP_CREATE_BEHAVIOR: {
    key: "dendron.defaultLookupCreateBehavior",
    default: "selectionExtract",
    type: "string",
    description:
      "when creating a new note with selected text, define behavior for selected text",
    enum: ["selection2link", "selectionExtract"],
  },
  // --- timestamp decoration
  DEFAULT_TIMESTAMP_DECORATION_FORMAT: {
    key: CodeConfigKeys.DEFAULT_TIMESTAMP_DECORATION_FORMAT,
    default: "DATETIME_MED",
    type: "string",
    description: "Decide how human readable timestamp decoration is displayed",
    enum: [
      "DATETIME_FULL",
      "DATETIME_FULL_WITH_SECONDS",
      "DATETIME_HUGE",
      "DATETIME_HUGE_WITH_SECONDS",
      "DATETIME_MED",
      "DATETIME_MED_WITH_SECONDS",
      "DATETIME_SHORT",
      "DATETIME_SHORT_WITH_SECONDS",
      "DATE_FULL",
      "DATE_HUGE",
      "DATE_MED",
      "DATE_MED_WITH_WEEKDAY",
      "DATE_SHORT",
      "TIME_24_SIMPLE",
      "TIME_24_WITH_LONG_OFFSET",
      "TIME_24_WITH_SECONDS",
      "TIME_24_WITH_SHORT_OFFSET",
      "TIME_SIMPLE",
      "TIME_WITH_LONG_OFFSET",
      "TIME_WITH_SECONDS",
      "TIME_WITH_SHORT_OFFSET",
    ],
  },
  // --- root dir
  ROOT_DIR: {
    key: "dendron.rootDir",
    type: "string",
    default: "",
    description: "location of dendron workspace",
  },
  DENDRON_DIR: {
    key: "dendron.dendronDir",
    type: "string",
    default: "",
    description: "DEPRECATED. Use journal settings in dendron.yml",
  },
  // --- other
  LOG_LEVEL: {
    key: "dendron.logLevel",
    type: "string",
    default: "info",
    description: "control verbosity of dendron logs",
    enum: ["debug", "info", "error"],
  },
  LSP_LOG_LVL: {
    key: "dendron.trace.server",
    enum: ["off", "messages", "verbose"],
    type: "string",
    default: "messages",
    description: "LSP log level",
  },
  SERVER_PORT: {
    key: "dendron.serverPort",
    type: "number",
    description:
      "port for server. If not set, will be randomly generated at startup.",
  },
  ENABLE_SELF_CONTAINED_VAULT_WORKSPACE: {
    key: DENDRON_VSCODE_CONFIG_KEYS.ENABLE_SELF_CONTAINED_VAULTS_WORKSPACE,
    type: "boolean",
    default: true,
    description:
      "When enabled, newly created workspaces will be created as self contained vaults.",
  },
};

export const gdocRequiredScopes = [
  "https://www.googleapis.com/auth/documents",
  "https://www.googleapis.com/auth/drive",
];

export const Oauth2Pods = ["dendron.gdoc"];

export const INCOMPATIBLE_EXTENSIONS = [
  "yzhang.markdown-all-in-one",
  "fantasy.markdown-all-in-one-for-web",
  "foam.foam-vscode",
  "brianibbotson.add-double-bracket-notation-to-selection",
  "ianjsikes.md-graph",
  "thomaskoppelaar.markdown-wiki-links-preview",
  "svsool.markdown-memo",
  "kortina.vscode-markdown-notes",
  "maxedmands.vscode-zettel-markdown-notes",
  "tchayen.markdown-links",
  // Note graph is now built into Dendron, and having this extension enabled breaks it.
  "dendron.dendron-markdown-links",
];

export type osType = "Linux" | "Darwin" | "Windows_NT";

export function isOSType(str: string): str is osType {
  return str === "Linux" || str === "Darwin" || str === "Windows_NT";
}

export type KeybindingConflict = {
  /**
   * extension id of the extension that has keybinding conflict
   */
  extensionId: string;
  /**
   * command id of the command contributed by `extensionId` that conflicts
   */
  commandId: string;
  /**
   * command id of Dendron command that conflicts with `commandId`
   */
  conflictsWith: string;
  /**
   * os in which this conflict exists. assume all platforms if undefined.
   * this is the os type returned by {@link os.type}
   */
  os?: osType[];
};

export const KNOWN_CONFLICTING_EXTENSIONS = ["vscodevim.vim"];

/**
 * List of known keybinding conflicts
 */
export const KNOWN_KEYBINDING_CONFLICTS: KeybindingConflict[] = [
  {
    extensionId: "vscodevim.vim",
    commandId: "extension.vim_navigateCtrlL",
    conflictsWith: "dendron.lookupNote",
    os: ["Linux", "Windows_NT"],
  },
  // This is left here so it could be tested in Darwin.
  // This is not an actual conflict.
  // {
  //   extensionId: "vscodevim.vim",
  //   commandId: "extension.vim_tab",
  //   conflictsWith: "dendron.lookupNoteAutoComplete",
  // },
];<|MERGE_RESOLUTION|>--- conflicted
+++ resolved
@@ -1005,11 +1005,10 @@
     title: `${CMD_PREFIX} Open Backup`,
     when: DendronContext.PLUGIN_ACTIVE,
   },
-<<<<<<< HEAD
   SHOW_SCHEMA_VALIDATOR: {
     key: "dendron.showSchemaValidator",
     title: `${CMD_PREFIX} Show Schema Validator`,
-=======
+  },
   INSTRUMENTED_WRAPPER_COMMAND: {
     key: "dendron.instrumentedWrapperCommand",
     title: `${CMD_PREFIX} Instrumented Wrapper Command`,
@@ -1018,7 +1017,6 @@
   VALIDATE_ENGINE: {
     key: "dendron.dev.validateEngine",
     title: `${CMD_PREFIX}Dev: Validate Engine`,
->>>>>>> 9f868df0
     when: DendronContext.PLUGIN_ACTIVE,
   },
 };
