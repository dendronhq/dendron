--- conflicted
+++ resolved
@@ -449,80 +449,6 @@
 };
 
 export const comments = {
-<<<<<<< HEAD
-  "data": {
-  "items": [
-    {
-      "status": "open", 
-      "kind": "drive#comment", 
-      "author": {
-        "picture": {
-          "url": "//lh3.googleusercontent.com/a-/AOh14GjuAapwuLS18cloy_3ohiBaDFBetCREbPEMXf8g-4w=s50-c-k-no"
-        }, 
-        "kind": "drive#user", 
-        "isAuthenticatedUser": true, 
-        "displayName": "harshita joshi"
-      }, 
-      "deleted": false, 
-      "replies": [
-        {
-          "kind": "drive#commentReply", 
-          "author": {
-            "picture": {
-              "url": "//lh3.googleusercontent.com/a-/AOh14GjuAapwuLS18cloy_3ohiBaDFBetCREbPEMXf8g-4w=s50-c-k-no"
-            }, 
-            "kind": "drive#user", 
-            "isAuthenticatedUser": true, 
-            "displayName": "harshita joshi"
-          }, 
-          "deleted": false, 
-          "htmlContent": "@abc This is a reply", 
-          "content": "@abc This is a reply", 
-          "replyId": "AAAANTbvk_0", 
-          "modifiedDate": "2021-07-15T11:15:21.812Z", 
-          "createdDate": "2021-07-15T11:15:21.812Z"
-        }
-      ], 
-      "htmlContent": "first", 
-      "content": "first", 
-      "modifiedDate": "2021-07-15T11:15:21.812Z", 
-      "context": {
-        "type": "text/html", 
-        "value": "line"
-      }, 
-      "createdDate": "2021-07-15T10:05:27.302Z", 
-      "commentId": "AAAANcWdyCY", 
-      "anchor": "kix.swkf5zd5ov94", 
-      "fileTitle": "test", 
-      "fileId": "sSjeCvERPVGU1NyfV6pdZxA"
-    }
-  ], 
-  "kind": "drive#commentList", 
-  "selfLink": "https://www.googleapis.com/drive/v2/files/14o1AVg10CBbLlqNqBrCz4HkRNBmrwrXpuP5F___P_cw/comments"
-}
-}
-
-export const existingNote: NoteProps = {
-  id: 'nCobWD86N10jWq6r',
-  title: 'Test',
-  vault: { fsPath: 'vault1' },
-  type: 'note',
-  desc: '',
-  links: [],
-  anchors: {},
-  fname: 'gdoc.meet.test',
-  updated: 1627283357535,
-  created: 1627283357535,
-  parent: null,
-  children: [],
-  body: '\n\n## Testing GDoc Pod\n\nThis is the first line\n\n\n',
-  data: {},
-  contentHash: undefined,
-  custom: {
-    documentId: '14o1AVg10CBbLlqNqBrCz4HkRNBmrwrXpuP5F___P_cw',
-    revisionId: 'ALm37BXFqAKco_HUxV4VkthgGzmqZch7_jtkmDA7MPWbV5iDt-khIo2TIBbG_ANGhaGRXhMxR0JtdmMgfPzhOQ'  
-  }
-=======
   data: {
     items: [
       {
@@ -574,5 +500,27 @@
     selfLink:
       "https://www.googleapis.com/drive/v2/files/14o1AVg10CBbLlqNqBrCz4HkRNBmrwrXpuP5F___P_cw/comments",
   },
->>>>>>> d3f5b7dc
+};
+
+export const existingNote: NoteProps = {
+  id: "nCobWD86N10jWq6r",
+  title: "Test",
+  vault: { fsPath: "vault1" },
+  type: "note",
+  desc: "",
+  links: [],
+  anchors: {},
+  fname: "gdoc.meet.test",
+  updated: 1627283357535,
+  created: 1627283357535,
+  parent: null,
+  children: [],
+  body: "\n\n## Testing GDoc Pod\n\nThis is the first line\n\n\n",
+  data: {},
+  contentHash: undefined,
+  custom: {
+    documentId: "14o1AVg10CBbLlqNqBrCz4HkRNBmrwrXpuP5F___P_cw",
+    revisionId:
+      "ALm37BXFqAKco_HUxV4VkthgGzmqZch7_jtkmDA7MPWbV5iDt-khIo2TIBbG_ANGhaGRXhMxR0JtdmMgfPzhOQ",
+  },
 };