--- conflicted
+++ resolved
@@ -1,7 +1,3 @@
-<<<<<<< HEAD
-=======
-import { DNoteAnchor, isNotUndefined, VaultUtils } from "@dendronhq/common-all";
->>>>>>> e8802004
 import {
   DNoteAnchor,
   isNotUndefined,
@@ -22,7 +18,8 @@
   NoteProps,
   NoteUtils,
   Position,
-  NoteBlock
+  NoteBlock,
+  VaultUtils,
 } from "@dendronhq/common-all";
 import { createLogger } from "@dendronhq/common-server";
 import _ from "lodash";
@@ -565,10 +562,10 @@
     return newBody;
   }
 
-<<<<<<< HEAD
   static isHashtagLink(link: DNoteLoc): link is DNoteLoc & { alias: string } {
     return link.alias !== undefined && link.alias.startsWith("#") && link.fname.startsWith("tags");
-=======
+  }
+
   static findLinkCandidates({
     note,
     // notes,
@@ -597,7 +594,6 @@
       notesMap,
     });
     return linkCandidates;
->>>>>>> e8802004
   }
 }
 
