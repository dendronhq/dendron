--- conflicted
+++ resolved
@@ -415,10 +415,7 @@
       );
     });
 
-<<<<<<< HEAD
-=======
     // TODO: fix
->>>>>>> 03afe326
     test.skip("mult hiearchy, diff publishByDefault", async () => {
       await runEngineTestV5(
         async ({ engine, wsRoot, vaults }) => {
