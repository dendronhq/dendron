import {
  BulkAddNoteOpts,
  ConfigWriteOpts,
  DendronCompositeError,
  DendronConfig,
  DendronError,
  DEngine,
  DEngineClient,
  DEngineDeleteSchemaResp,
  DEngineInitResp,
  DEngineMode,
  DHookDict,
  DLink,
  DNodeType,
  DStore,
  DVault,
  EngineDeleteOptsV2,
  EngineUpdateNodesOptsV2,
  EngineWriteOptsV2,
  ERROR_SEVERITY,
  ERROR_STATUS,
  GetNoteBlocksOpts,
  GetNoteBlocksPayload,
  GetNoteOptsV2,
  GetNotePayload,
  IDendronError,
  NoteChangeEntry,
  NoteProps,
  NotePropsDict,
  NoteUtils,
  QueryNotesOpts,
  RenameNoteOpts,
  RenameNotePayload,
  RenderNoteOpts,
  RenderNotePayload,
  RespV2,
  SchemaModuleDict,
  SchemaModuleProps,
  SchemaQueryResp,
  VaultUtils,
  WorkspaceOpts,
  WriteNoteResp,
} from "@dendronhq/common-all";
import {
  createLogger,
  DLogger,
  NodeJSUtils,
  readYAML,
  writeYAML,
} from "@dendronhq/common-server";
import _ from "lodash";
import { DConfig } from "./config";
import { FileStorage } from "./drivers/file/storev2";
import { FuseEngine } from "./fuseEngine";
<<<<<<< HEAD
import { LinkUtils, MDUtilsV5 } from "./markdown";
import { AnchorUtils, RemarkUtils } from "./markdown/remark/utils";
=======
import { LinkUtils, MDUtilsV5, ProcFlavor } from "./markdown";
import { AnchorUtils } from "./markdown/remark/utils";
>>>>>>> 92c211e2
import { HookUtils } from "./topics/hooks";

type CreateStoreFunc = (engine: DEngineClient) => DStore;
type DendronEngineOptsV2 = {
  wsRoot: string;
  vaults: DVault[];
  forceNew?: boolean;
  createStore?: CreateStoreFunc;
  mode?: DEngineMode;
  logger?: DLogger;
  config: DendronConfig;
};
type DendronEnginePropsV2 = Required<DendronEngineOptsV2>;

export class DendronEngineV2 implements DEngine {
  public wsRoot: string;
  public store: DStore;
  protected props: DendronEnginePropsV2;
  public logger: DLogger;
  public fuseEngine: FuseEngine;
  public links: DLink[];
  public configRoot: string;
  public config: DendronConfig;
  public hooks: DHookDict;
  private _vaults: DVault[];

  static _instance: DendronEngineV2 | undefined;

  constructor(props: DendronEnginePropsV2) {
    this.wsRoot = props.wsRoot;
    this.configRoot = props.wsRoot;
    this.logger = props.logger;
    this.props = props;
    this.fuseEngine = new FuseEngine({});
    this.links = [];
    this.config = props.config;
    this._vaults = props.vaults;
    this.store = props.createStore(this);
    const hooks: DHookDict = _.get(props.config, "hooks", {
      onCreate: [],
    });
    this.hooks = hooks;
  }

  static create({ wsRoot, logger }: { logger?: DLogger; wsRoot: string }) {
    const LOGGER = logger || createLogger();
    const cpath = DConfig.configPath(wsRoot);
    const config = _.defaultsDeep(
      readYAML(cpath) as DendronConfig,
      DConfig.genDefaultConfig()
    );

    return new DendronEngineV2({
      wsRoot,
      vaults: config.vaults,
      forceNew: true,
      createStore: (engine) =>
        new FileStorage({
          engine,
          logger: LOGGER,
        }),
      mode: "fuzzy",
      logger: LOGGER,
      config,
    });
  }

  static instance({ wsRoot }: { wsRoot: string }) {
    if (!DendronEngineV2._instance) {
      DendronEngineV2._instance = DendronEngineV2.create({ wsRoot });
    }
    return DendronEngineV2._instance;
  }

  get notes(): NotePropsDict {
    return this.store.notes;
  }
  get schemas(): SchemaModuleDict {
    return this.store.schemas;
  }

  get vaults(): DVault[] {
    return this._vaults;
  }

  set notes(notes: NotePropsDict) {
    this.store.notes = notes;
  }

  set vaults(vaults: DVault[]) {
    this._vaults = vaults;
    this.store.vaults = vaults;
  }

  /**
   * Does not throw error but returns it
   */
  async init(): Promise<DEngineInitResp> {
    try {
      const { data, error: storeError } = await this.store.init();
      if (_.isUndefined(data)) {
        return {
          error: DendronError.createFromStatus({
            status: ERROR_STATUS.UNKNOWN,
            severity: ERROR_SEVERITY.FATAL,
          }),
        };
      }
      const { notes, schemas } = data;
      this.updateIndex("note");
      this.updateIndex("schema");
      const hookErrors: DendronError[] = [];
      this.hooks.onCreate = this.hooks.onCreate.filter((hook) => {
        const { valid, error } = HookUtils.validateHook({
          hook,
          wsRoot: this.wsRoot,
        });
        if (!valid && error) {
          this.logger.error({ msg: "bad hook", hook, error });
          hookErrors.push(error);
        }
        return valid;
      });
      const allErrors = (_.isNull(storeError) ? [] : [storeError]).concat(
        hookErrors
      );
      let error: IDendronError | null;
      switch (_.size(allErrors)) {
        case 0: {
          error = null;
          break;
        }
        case 1: {
          error = new DendronError(allErrors[0]);
          break;
        }
        default:
          error = new DendronCompositeError(allErrors);
      }
      this.logger.info({ ctx: "init:ext", error, storeError, hookErrors });
      return {
        error,
        data: {
          notes,
          schemas,
          wsRoot: this.wsRoot,
          vaults: this.vaults,
          config: this.config,
        },
      };
    } catch (error) {
      const { message, stack, status } = error;
      let payload = { message, stack };
      return {
        error: DendronError.createPlainError({
          payload,
          message,
          status,
          severity: ERROR_SEVERITY.FATAL,
        }),
      };
    }
  }

  async bulkAddNotes(opts: BulkAddNoteOpts) {
    const changed = await this.store.bulkAddNotes(opts);
    await this.refreshNotesV2(changed.data);
    return changed;
  }

  async deleteNote(
    id: string,
    opts?: EngineDeleteOptsV2
  ): ReturnType<DEngineClient["deleteNote"]> {
    try {
      const note = this.notes[id];
      const changed = await this.store.deleteNote(id, opts);
      const noteChangeEntry = _.find(
        changed,
        (ent) => ent.note.id === id
      ) as NoteChangeEntry;
      if (noteChangeEntry.status === "delete") {
        await this.fuseEngine.removeNoteFromIndex(note);
      }
      return {
        data: changed,
        error: null,
      };
    } catch (err) {
      return {
        data: [],
        error: err,
      };
    }
  }

  async deleteSchema(
    id: string,
    opts?: EngineDeleteOptsV2
  ): Promise<DEngineDeleteSchemaResp> {
    try {
      const data = (await this.store.deleteSchema(
        id,
        opts
      )) as DEngineDeleteSchemaResp;
      // deleted schema might affect notes
      await this.updateIndex("note");
      await this.updateIndex("schema");
      return data;
      // FIXM:E not performant
      // const smod = this.schemas[id];
      // await this.fuseEngine.removeSchemaFromIndex(smod);
      // return {
      //   data: undefined,
      //   error: null,
      // };
    } catch (err) {
      return {
        error: err,
      };
    }
  }

  async getNoteByPath({
    npath,
    createIfNew,
    vault,
    overrides,
  }: GetNoteOptsV2): Promise<RespV2<GetNotePayload>> {
    const ctx = "getNoteByPath";
    this.logger.debug({ ctx, npath, createIfNew, msg: "enter" });
    const maybeNote = NoteUtils.getNoteByFnameV5({
      fname: npath,
      notes: this.notes,
      vault,
      wsRoot: this.wsRoot,
    });
    this.logger.debug({ ctx, maybeNote, msg: "post-query" });
    let noteNew: NoteProps | undefined = maybeNote;
    let changed: NoteChangeEntry[] = [];
    let error = null;
    let updateExisting = false;
    if ((!maybeNote || maybeNote.stub) && createIfNew) {
      this.logger.debug({ ctx, maybeNote, msg: "create-new" });
      if (maybeNote?.stub) {
        noteNew = maybeNote;
        delete noteNew.stub;
        updateExisting = true;
      } else {
        noteNew = NoteUtils.createWithSchema({
          noteOpts: { fname: npath, vault },
          engine: this,
        });
      }
      noteNew = _.merge(noteNew, overrides || {});
      changed = (await this.writeNote(noteNew, { updateExisting })).data;
    }
    if (!createIfNew && !maybeNote) {
      error = new DendronError({ message: "no_note_found" });
    }
    await this.refreshNotesV2(changed);
    return {
      data: { note: noteNew, changed },
      error,
    };
  }

  async getConfig() {
    const cpath = DConfig.configPath(this.configRoot);
    const config = _.defaultsDeep(
      readYAML(cpath) as DendronConfig,
      DConfig.genDefaultConfig()
    );

    return {
      error: null,
      data: config,
    };
  }

  async getSchema(id: string): Promise<RespV2<SchemaModuleProps>> {
    const ctx = "getSchema";
    const data = this.schemas[id];
    this.logger.info({ ctx, msg: "exit" });
    return {
      data,
      error: null,
    };
  }

  async info() {
    return {
      data: {
        version: NodeJSUtils.getVersionFromPkg(),
      },
      error: null,
    };
  }

  queryNotesSync({
    qs,
  }: {
    qs: string;
  }): ReturnType<DEngineClient["queryNotesSync"]> {
    const items = this.fuseEngine.queryNote({ qs });
    return {
      error: null,
      data: items.map((ent) => this.notes[ent.id]),
    };
  }

  async querySchema(queryString: string): Promise<SchemaQueryResp> {
    const ctx = "querySchema";

    let items: SchemaModuleProps[] = [];
    const results = await this.fuseEngine.querySchema({ qs: queryString });
    items = results.map((ent) => this.schemas[ent.id]);
    // if (queryString === "") {
    //   items = [this.schemas.root];
    // } else if (queryString === "*") {
    //   items = _.values(this.schemas);
    // } else {
    //   const results = this.schemaIndex.search(queryString);
    //   items = _.map(results, (resp) => this.schemas[resp.item.id]);
    // }
    this.logger.info({ ctx, msg: "exit" });
    return {
      error: null,
      data: items,
    };
  }

  async queryNotes(
    opts: QueryNotesOpts
  ): ReturnType<DEngineClient["queryNotes"]> {
    const ctx = "Engine:queryNotes";
    const { qs, vault, createIfNew } = opts;
    let items = await this.fuseEngine.queryNote({ qs });
    let item = this.notes[items[0].id];
    if (createIfNew) {
      let noteNew: NoteProps;
      if (item?.fname === qs && item?.stub) {
        noteNew = item;
        noteNew.stub = false;
      } else {
        if (_.isUndefined(vault)) {
          return {
            error: new DendronError({ message: "no vault specified" }),
            data: null as any,
          };
        }
        noteNew = NoteUtils.create({ fname: qs, vault });
      }
      const changed = await this.writeNote(noteNew, { newNode: true });
      await this.refreshNotesV2(changed.data);
    }
    this.logger.info({ ctx, msg: "exit" });
    let notes = items.map((ent) => this.notes[ent.id]);
    if (!_.isUndefined(vault)) {
      notes = notes.filter((ent) =>
        VaultUtils.isEqual(vault, ent.vault, this.wsRoot)
      );
    }
    return {
      error: null,
      data: notes,
    };
  }

  async renderNote({ id }: RenderNoteOpts): Promise<RespV2<RenderNotePayload>> {
    const note = this.notes[id];
    if (!note) {
      return {
        error: DendronError.createFromStatus({
          status: ERROR_STATUS.INVALID_STATE,
          message: `${id} does not exist`,
        }),
        data: undefined,
      };
    }
    const proc = MDUtilsV5.procRehypeFull(
      {
        engine: this,
        fname: note.fname,
        vault: note.vault,
        config: this.config,
      },
      { flavor: ProcFlavor.PREVIEW }
    );
    const payload = await proc.process(NoteUtils.serialize(note));
    return {
      error: null,
      data: payload.toString(),
    };
  }

  async sync() {
    throw Error("sync not implemented");
    return {} as any;
  }

  async refreshNotesV2(notes: NoteChangeEntry[]) {
    await Promise.all(
      notes.map(async (ent: NoteChangeEntry) => {
        const { id } = ent.note;
        //const uri = NoteUtils.getURI({ note: ent.note, wsRoot: this.wsRoot });
        if (ent.status === "delete") {
          delete this.notes[id];
          // this.history &&
          //   this.history.add({ source: "engine", action: "delete", uri });
        } else {
          if (ent.status === "create") {
            // this.history &&
            //   this.history.add({ source: "engine", action: "create", uri });
          }
          const links = LinkUtils.findLinks({ note: ent.note, engine: this });
          const anchors = await AnchorUtils.findAnchors({
            note: ent.note,
            wsRoot: this.wsRoot,
          });
          ent.note.links = links;
          ent.note.anchors = anchors;
          this.notes[id] = ent.note;
        }
      })
    );
    this.fuseEngine.updateNotesIndex(this.notes);
  }

  async renameNote(opts: RenameNoteOpts): Promise<RespV2<RenameNotePayload>> {
    try {
      const resp = await this.store.renameNote(opts);
      await this.refreshNotesV2(resp);
      return {
        error: null,
        data: resp,
      };
    } catch (err) {
      return {
        error: new DendronError({ message: "rename error", payload: err }),
      };
    }
  }

  /**
   * See {@link FileStorageV2.updateNote}
   * @param note
   * @param opts
   * @returns
   */
  async updateNote(note: NoteProps, opts?: EngineUpdateNodesOptsV2) {
    const out = this.store.updateNote(note, opts);
    await this.updateIndex("note");
    return out;
  }

  async updateIndex(mode: DNodeType) {
    if (mode === "schema") {
      this.fuseEngine.updateSchemaIndex(this.schemas);
    } else {
      this.fuseEngine.updateNotesIndex(this.notes);
    }
  }

  async updateSchema(schemaModule: SchemaModuleProps) {
    const out = await this.store.updateSchema(schemaModule);
    await this.updateIndex("schema");
    return out;
  }

  async writeConfig(opts: ConfigWriteOpts): ReturnType<DEngine["writeConfig"]> {
    const { configRoot } = this;
    const cpath = DConfig.configPath(configRoot);
    writeYAML(cpath, opts.config);
    return {
      error: null,
    };
  }

  async writeNote(
    note: NoteProps,
    opts?: EngineWriteOptsV2
  ): Promise<WriteNoteResp> {
    const out = await this.store.writeNote(note, opts);
    await this.refreshNotesV2(out.data);
    return out;
  }

  async writeSchema(schema: SchemaModuleProps) {
    return this.store.writeSchema(schema);
  }

  async getNoteBlocks(opts: GetNoteBlocksOpts): Promise<GetNoteBlocksPayload> {
    const note = this.notes[opts.id];
    try {
      if (_.isUndefined(note))
        throw DendronError.createFromStatus({
          status: ERROR_STATUS.INVALID_STATE,
          message: `${opts.id} does not exist`,
        });
      const blocks = await RemarkUtils.extractBlocks({
        note,
        wsRoot: this.wsRoot,
        engine: this,
      });
      return { data: blocks, error: null };
    } catch (err) {
      return {
        error: err,
        data: undefined,
      };
    }
  }
}

export const createEngine = ({ wsRoot }: WorkspaceOpts) => {
  const engine = DendronEngineV2.create({ wsRoot });
  return engine as DEngineClient;
};<|MERGE_RESOLUTION|>--- conflicted
+++ resolved
@@ -52,13 +52,8 @@
 import { DConfig } from "./config";
 import { FileStorage } from "./drivers/file/storev2";
 import { FuseEngine } from "./fuseEngine";
-<<<<<<< HEAD
-import { LinkUtils, MDUtilsV5 } from "./markdown";
+import { LinkUtils, MDUtilsV5, ProcFlavor } from "./markdown";
 import { AnchorUtils, RemarkUtils } from "./markdown/remark/utils";
-=======
-import { LinkUtils, MDUtilsV5, ProcFlavor } from "./markdown";
-import { AnchorUtils } from "./markdown/remark/utils";
->>>>>>> 92c211e2
 import { HookUtils } from "./topics/hooks";
 
 type CreateStoreFunc = (engine: DEngineClient) => DStore;
