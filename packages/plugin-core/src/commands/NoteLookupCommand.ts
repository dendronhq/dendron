import {
  DendronError,
  ERROR_STATUS,
  NoteProps,
  NoteQuickInput,
  NoteUtils,
} from "@dendronhq/common-all";
import { HistoryService } from "@dendronhq/engine-server";
import _ from "lodash";
import { Uri, window } from "vscode";
<<<<<<< HEAD
import {
  DirectChildFilterBtn,
  MultiSelectBtn,
} from "../components/lookup/buttons";
=======
import { MultiSelectBtn } from "../components/lookup/buttons";
>>>>>>> c810ae13
import { LookupControllerV3 } from "../components/lookup/LookupControllerV3";
import {
  ILookupProviderV3,
  NoteLookupProvider,
  NoteLookupProviderSuccessResp,
} from "../components/lookup/LookupProviderV3";
import { DendronQuickPickerV2 } from "../components/lookup/types";
import {
<<<<<<< HEAD
  node2Uri,
=======
>>>>>>> c810ae13
  NotePickerUtils,
  OldNewLocation,
  PickerUtilsV2,
} from "../components/lookup/utils";
import { Logger } from "../logger";
import { DendronWorkspace, getEngine } from "../workspace";
import { BaseCommand } from "./base";
<<<<<<< HEAD
import { LookupFilterType } from "./LookupCommand";
=======
>>>>>>> c810ae13

type CommandRunOpts = {
  initialValue?: string;
  noConfirm?: boolean;
  fuzzThreshold?: number;
  multiSelect?: boolean;
<<<<<<< HEAD
  /**
   * NOTE: currently, only one filter is supported
   */
  filterMiddleware?: LookupFilterType[];
=======
>>>>>>> c810ae13
};

/**
 * Everything that's necessary to initialize the quickpick
 */
type CommandGatherOutput = {
  quickpick: DendronQuickPickerV2;
  controller: LookupControllerV3;
  provider: ILookupProviderV3;
  noConfirm?: boolean;
  fuzzThreshold?: number;
};

/**
 * Passed into execute command
 */
type CommandOpts = {
  selectedItems: readonly NoteQuickInput[];
} & CommandGatherOutput;

type CommandOutput = {
  quickpick: DendronQuickPickerV2;
  controller: LookupControllerV3;
  provider: ILookupProviderV3;
};

type OnDidAcceptReturn = {
  uri: Uri;
  node: NoteProps;
  resp?: any;
};

export { CommandOpts as LookupCommandOptsV3 };

export class NoteLookupCommand extends BaseCommand<
  CommandOpts,
  CommandOutput,
  CommandGatherOutput,
  CommandRunOpts
> {
  protected _controller: LookupControllerV3 | undefined;
  protected _provider: ILookupProviderV3 | undefined;

  constructor() {
    super("LookupCommandV3");
  }

  protected get controller(): LookupControllerV3 {
    if (_.isUndefined(this._controller)) {
      throw DendronError.createFromStatus({
        status: ERROR_STATUS.INVALID_STATE,
        message: "controller not set",
      });
    }
    return this._controller;
  }

  protected get provider(): ILookupProviderV3 {
    if (_.isUndefined(this._provider)) {
      throw DendronError.createFromStatus({
        status: ERROR_STATUS.INVALID_STATE,
        message: "provider not set",
      });
    }
    return this._provider;
  }

  async gatherInputs(opts: CommandRunOpts): Promise<CommandGatherOutput> {
    const ctx = "LookupCommand:execute";
    Logger.info({ ctx, opts, msg: "enter" });
    // initialize controller and provider
    this._controller = LookupControllerV3.create({
<<<<<<< HEAD
      extraButtons: [
        MultiSelectBtn.create(opts.multiSelect),
        DirectChildFilterBtn.create(
          opts.filterMiddleware?.includes("directChildOnly")
        ),
      ],
=======
      extraButtons: [MultiSelectBtn.create(opts.multiSelect)],
>>>>>>> c810ae13
    });
    this._provider = new NoteLookupProvider("lookup", {
      allowNewNote: true,
      noHidePickerOnAccept: true,
<<<<<<< HEAD
    });
    const lc = this.controller;
    if (opts.fuzzThreshold) {
      lc.fuzzThreshold = opts.fuzzThreshold;
    }
    const { quickpick } = await lc.prepareQuickPick({
      title: "Lookup",
      placeholder: "a seed",
      provider: this.provider,
      initialValue:
        opts.initialValue || NotePickerUtils.getInitialValueFromOpenEditor(),
      nonInteractive: opts.noConfirm,
    });
=======
    });
    const lc = this.controller;
    if (opts.fuzzThreshold) {
      lc.fuzzThreshold = opts.fuzzThreshold;
    }
    const { quickpick } = await lc.prepareQuickPick({
      title: "Lookup",
      placeholder: "a seed",
      provider: this.provider,
      initialValue:
        opts.initialValue || NotePickerUtils.getInitialValueFromOpenEditor(),
      nonInteractive: opts.noConfirm,
    });
>>>>>>> c810ae13

    return {
      controller: this.controller,
      provider: this.provider,
      quickpick,
      noConfirm: opts.noConfirm,
      fuzzThreshold: opts.fuzzThreshold,
    };
  }

  async enrichInputs(
    opts: CommandGatherOutput
  ): Promise<CommandOpts | undefined> {
    return new Promise((resolve) => {
      HistoryService.instance().subscribev2("lookupProvider", {
        id: "lookup",
        listener: async (event) => {
          if (event.action === "done") {
            HistoryService.instance().remove(
              this.provider.id,
              "lookupProvider"
            );
            const data = event.data as NoteLookupProviderSuccessResp<
              OldNewLocation
            >;
            if (data.cancel) {
              resolve(undefined);
            }
            const _opts: CommandOpts = {
              selectedItems: data.selectedItems,
              ...opts,
            };
            resolve(_opts);
          } else if (event.action === "error") {
            const error = event.data.error as DendronError;
            window.showErrorMessage(error.message);
            resolve(undefined);
          } else {
            throw new DendronError({ message: `unexpected event: ${event}` });
          }
        },
      });

      // show quickpick (maybe)
      opts.controller.showQuickPick({
        provider: opts.provider,
        quickpick: opts.quickpick,
        nonInteractive: opts.noConfirm,
        fuzzThreshold: opts.fuzzThreshold,
      });
    });
  }

  async execute(opts: CommandOpts) {
    const { quickpick } = opts;
    const selected = quickpick.canSelectMany
      ? quickpick.selectedItems
      : quickpick.selectedItems.slice(0, 1);
    // if not selecting many, we want to check for a perfect match
    const out = await Promise.all(
      selected.map((item) => {
        return this.acceptItem(item);
      })
    );
    const outClean = out.filter(
      (ent) => !_.isUndefined(ent)
    ) as OnDidAcceptReturn[];
    await _.reduce(
      outClean,
      async (acc, item) => {
        await acc;
        return quickpick.showNote!(item.uri);
      },
      Promise.resolve({})
    );
    return opts;
<<<<<<< HEAD
  }

  async acceptItem(
    item: NoteQuickInput
  ): Promise<OnDidAcceptReturn | undefined> {
    if (PickerUtilsV2.isCreateNewNotePick(item)) {
      return this.acceptNewItem(item);
    } else {
      return this.acceptExistingItem(item);
    }
  }
  async acceptExistingItem(
    item: NoteQuickInput
  ): Promise<OnDidAcceptReturn | undefined> {
    const uri = node2Uri(item);
    return { uri, node: item };
  }

  async acceptNewItem(
    item: NoteQuickInput
  ): Promise<OnDidAcceptReturn | undefined> {
    const ctx = "acceptNewItem";
    const picker = this.controller.quickpick;
    const fname = PickerUtilsV2.getValue(picker);
    const engine = getEngine();
    let nodeNew: NoteProps;
    if (item.stub) {
      Logger.info({ ctx, msg: "create stub" });
      nodeNew = engine.notes[item.id];
    } else {
      let vault = picker.vault
        ? picker.vault
        : PickerUtilsV2.getOrPromptVaultForOpenEditor();
      nodeNew = NoteUtils.create({ fname, vault });
    }
    const resp = await engine.writeNote(nodeNew, {
      newNode: true,
    });
    if (resp.error) {
      Logger.error({ ctx, error: resp.error });
      return;
    }
    let uri = NoteUtils.getURI({
      note: nodeNew,
      wsRoot: DendronWorkspace.wsRoot(),
    });
    return { uri, node: nodeNew, resp };
=======
>>>>>>> c810ae13
  }

  async acceptItem(
    item: NoteQuickInput
  ): Promise<OnDidAcceptReturn | undefined> {
    if (PickerUtilsV2.isCreateNewNotePick(item)) {
      return this.acceptNewItem(item);
    } else {
      throw "not implemented";
    }
  }
  async acceptNewItem(
    item: NoteQuickInput
  ): Promise<OnDidAcceptReturn | undefined> {
    const ctx = "acceptNewItem";
    const picker = this.controller.quickpick;
    const fname = PickerUtilsV2.getValue(picker);
    const engine = getEngine();
    let nodeNew: NoteProps;
    if (item.stub) {
      Logger.info({ ctx, msg: "create stub" });
      nodeNew = engine.notes[item.id];
    } else {
      let vault = picker.vault
        ? picker.vault
        : PickerUtilsV2.getOrPromptVaultForOpenEditor();
      nodeNew = NoteUtils.create({ fname, vault });
    }
    const resp = await engine.writeNote(nodeNew, {
      newNode: true,
    });
    if (resp.error) {
      Logger.error({ ctx, error: resp.error });
      return;
    }
    let uri = NoteUtils.getURI({
      note: nodeNew,
      wsRoot: DendronWorkspace.wsRoot(),
    });
    return { uri, node: nodeNew, resp };
  }
}<|MERGE_RESOLUTION|>--- conflicted
+++ resolved
@@ -8,14 +8,10 @@
 import { HistoryService } from "@dendronhq/engine-server";
 import _ from "lodash";
 import { Uri, window } from "vscode";
-<<<<<<< HEAD
 import {
   DirectChildFilterBtn,
   MultiSelectBtn,
 } from "../components/lookup/buttons";
-=======
-import { MultiSelectBtn } from "../components/lookup/buttons";
->>>>>>> c810ae13
 import { LookupControllerV3 } from "../components/lookup/LookupControllerV3";
 import {
   ILookupProviderV3,
@@ -24,10 +20,7 @@
 } from "../components/lookup/LookupProviderV3";
 import { DendronQuickPickerV2 } from "../components/lookup/types";
 import {
-<<<<<<< HEAD
   node2Uri,
-=======
->>>>>>> c810ae13
   NotePickerUtils,
   OldNewLocation,
   PickerUtilsV2,
@@ -35,23 +28,17 @@
 import { Logger } from "../logger";
 import { DendronWorkspace, getEngine } from "../workspace";
 import { BaseCommand } from "./base";
-<<<<<<< HEAD
 import { LookupFilterType } from "./LookupCommand";
-=======
->>>>>>> c810ae13
 
 type CommandRunOpts = {
   initialValue?: string;
   noConfirm?: boolean;
   fuzzThreshold?: number;
   multiSelect?: boolean;
-<<<<<<< HEAD
   /**
    * NOTE: currently, only one filter is supported
    */
   filterMiddleware?: LookupFilterType[];
-=======
->>>>>>> c810ae13
 };
 
 /**
@@ -124,21 +111,16 @@
     Logger.info({ ctx, opts, msg: "enter" });
     // initialize controller and provider
     this._controller = LookupControllerV3.create({
-<<<<<<< HEAD
       extraButtons: [
         MultiSelectBtn.create(opts.multiSelect),
         DirectChildFilterBtn.create(
           opts.filterMiddleware?.includes("directChildOnly")
         ),
       ],
-=======
-      extraButtons: [MultiSelectBtn.create(opts.multiSelect)],
->>>>>>> c810ae13
     });
     this._provider = new NoteLookupProvider("lookup", {
       allowNewNote: true,
       noHidePickerOnAccept: true,
-<<<<<<< HEAD
     });
     const lc = this.controller;
     if (opts.fuzzThreshold) {
@@ -152,21 +134,6 @@
         opts.initialValue || NotePickerUtils.getInitialValueFromOpenEditor(),
       nonInteractive: opts.noConfirm,
     });
-=======
-    });
-    const lc = this.controller;
-    if (opts.fuzzThreshold) {
-      lc.fuzzThreshold = opts.fuzzThreshold;
-    }
-    const { quickpick } = await lc.prepareQuickPick({
-      title: "Lookup",
-      placeholder: "a seed",
-      provider: this.provider,
-      initialValue:
-        opts.initialValue || NotePickerUtils.getInitialValueFromOpenEditor(),
-      nonInteractive: opts.noConfirm,
-    });
->>>>>>> c810ae13
 
     return {
       controller: this.controller,
@@ -243,7 +210,6 @@
       Promise.resolve({})
     );
     return opts;
-<<<<<<< HEAD
   }
 
   async acceptItem(
@@ -291,8 +257,6 @@
       wsRoot: DendronWorkspace.wsRoot(),
     });
     return { uri, node: nodeNew, resp };
-=======
->>>>>>> c810ae13
   }
 
   async acceptItem(
