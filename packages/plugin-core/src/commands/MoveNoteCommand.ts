--- conflicted
+++ resolved
@@ -95,14 +95,10 @@
     const lookupCreateOpts: LookupControllerV3CreateOpts = {
       nodeType: "note",
       disableVaultSelection: opts?.useSameVault,
-<<<<<<< HEAD
       // If vault selection is enabled we alwaysPrompt selection mode,
       // hence disable toggling.
       vaultSelectCanToggle: false,
-      extraButtons: [MultiSelectBtn.create(false)],
-=======
-      extraButtons: MoveNoteCommand.gatherExtraButtons(opts),
->>>>>>> 37251f3d
+      extraButtons: [MultiSelectBtn.create(false)]
     };
     if (vault) {
       lookupCreateOpts.buttons = [];
